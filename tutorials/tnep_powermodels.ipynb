{
 "cells": [
  {
   "cell_type": "markdown",
   "metadata": {
    "pycharm": {
     "name": "#%% md\n"
    }
   },
   "source": [
    "# Transmission Network Expansion Planning (TNEP) with PowerModels.jl\n",
    "This tutorial describes how to run the TNEP feature of PowerModels.jl together with pandapower.\n",
    "For more details on PowerModels TNEP see:\n",
    "\n",
    "https://lanl-ansi.github.io/PowerModels.jl/stable/specifications/#Transmission-Network-Expansion-Planning-(TNEP)-1 \n"
   ]
  },
  {
   "cell_type": "markdown",
   "metadata": {},
   "source": [
    "# Installation\n",
    "Apart from the Julia, PowerModels, Ipopt and JuMP Installation itself (see the opf_powermodels.ipynb), you need to install\n",
    "some more libraries.\n",
    "  \n",
    "The TNEP problem is a mixed-integer non-linear problem, which is especially easy to solve (not). To be able to solve \n",
    "these kind of problems, you need a suitable solver. Either you use commercial ones (like Knitro) or the open-source\n",
    "Juniper solver (which is partly developed by Carleton Coffrin from PowerModels itself):\n",
    "\n",
    "* Juniper: https://github.com/lanl-ansi/Juniper.jl\n",
    "\n",
    "Additionally CBC is needed:\n",
    "\n",
    "* CBC: https://github.com/coin-or/Cbc\n",
    "* CBC Julia interface: https://github.com/JuliaOpt/Cbc.jl\n",
    "\n",
    "Note that Juniper is a heuristic based solver. Another non-heuristic option would be to use Alpine.jl:\n",
    "* Alpine: https://github.com/lanl-ansi/Alpine.jl\n"
   ]
  },
  {
   "cell_type": "markdown",
   "metadata": {},
   "source": [
    "# Prepare the Input Data\n",
    "To put it simple, the goal of the optimization is to find a set of new lines from a pre-defined set of possible \n",
    "new lines so that not voltage or line loading violations are violated.   \n",
    "\n",
    "In order to start the optimization, we have to define certain things:\n",
    "1. The \"common\" pandapower grid data with line loading and voltage limits\n",
    "2. The set of available new lines to choose from \n",
    "\n",
    "## 1. Create the grid\n",
    "In this example we use the CIGRE medium voltage grid from pandapower.networks and define the limits for all lines /\n",
    "buses as:\n",
    "* max line loading limit: 60%\n",
    "* min voltage magnitude: 0.95 p.u.\n",
    "* max voltage magnitude: 1.05 p.u.\n"
   ]
  },
  {
   "cell_type": "code",
   "execution_count": 2,
   "metadata": {},
   "outputs": [],
   "source": [
    "import pandapower.networks as nw\n",
    "from pandapower.converter.powermodels.to_pm import init_ne_line\n",
    "\n",
    "def cigre_grid():\n",
    "    net = nw.create_cigre_network_mv()\n",
    "\n",
    "    net[\"bus\"].loc[:, \"min_vm_pu\"] = 0.95\n",
    "    net[\"bus\"].loc[:, \"max_vm_pu\"] = 1.05\n",
    "\n",
    "    net[\"line\"].loc[:, \"max_loading_percent\"] = 60.\n",
    "    return net\n"
   ]
  },
  {
   "cell_type": "markdown",
   "metadata": {},
   "source": [
    "## 2. Define the new line measures to choose from\n",
    "Since we want to solve a line loading problem, we define \"parallel\" lines to all existing lines to choose from. To \n",
    "define this, two steps are necessary:\n",
    "1. Create new lines in the existing \"line\" DataFrame and set them out of service\n",
    "2. Create the \"ne_line\" DataFrame which specifies which lines are the possible ones to be built. This DataFrame is \n",
    "similar to the line DataFrame, except that is has an additional column \"construction_cost\". These define the costs\n",
    "for the lines to be built.\n",
    "\n",
    "Note that it is important to set the lines \"out of service\" in the line DataFrame. Otherwise, they are already \"built\".\n",
    "In the \"ne_line\" DataFrame the lines are set \"in service\". The init_ne_line() function takes care of this."
   ]
  },
  {
   "cell_type": "code",
   "execution_count": 3,
   "metadata": {
    "pycharm": {
     "name": "#%%\n"
    }
   },
   "outputs": [],
   "source": [
    "import pandas as pd\n",
    "import numpy as np\n",
    "\n",
    "def define_possible_new_lines(net):\n",
    "    # Here the possible new lines are a copy of all the lines which are already in the grid \n",
    "    max_idx = max(net[\"line\"].index)\n",
    "    net[\"line\"] = pd.concat([net[\"line\"]] * 2, ignore_index=True) # duplicate\n",
    "    # they must be set out of service in the line DataFrame (otherwise they are already \"built\")\n",
    "    net[\"line\"].loc[max_idx + 1:, \"in_service\"] = False\n",
    "    # get the index of the new lines\n",
    "    new_lines = net[\"line\"].loc[max_idx + 1:].index\n",
    "\n",
    "    # creates the new line DataFrame net[\"ne_line\"] which defines the measures to choose from. The costs are defined\n",
    "    # exemplary as 1. for every line. \n",
    "    init_ne_line(net, new_lines, construction_costs=np.ones(len(new_lines)))\n",
    "\n",
    "    return net\n"
   ]
  },
  {
   "cell_type": "markdown",
   "metadata": {},
   "source": [
    "# Run the optimization\n",
    "Now we run the optimization and print the results. First we init the grid with the new lines and check if some\n",
    "limits are violated (otherwise there is not much to optimize). Then we run \"runpm_tnep(net)\" and print the newly\n",
    "built lines and assert the line loading limits with a power flow calculation.\n",
    "\n",
    "The newly built lines can be found in the DataFrame net[\"res_ne_line\"], which has one column \"built\". A newly\n",
    "built line is marked as True, otherwise False.\n",
    " "
   ]
  },
  {
   "cell_type": "code",
   "execution_count": 4,
   "metadata": {
    "pycharm": {
     "name": "#%%\n"
    }
   },
   "outputs": [],
   "source": [
    "import pandapower as pp\n",
    "\n",
    "def pm_tnep_cigre():\n",
    "    # get the grid\n",
    "    net = cigre_grid()\n",
    "    # add the possible new lines\n",
    "    define_possible_new_lines(net)\n",
    "    # check if max line loading percent is violated (should be)\n",
    "    pp.runpp(net)\n",
    "    print(\"Max line loading prior to optimization:\")\n",
    "    print(net.res_line.loading_percent.max())\n",
    "    assert np.any(net[\"res_line\"].loc[:, \"loading_percent\"] > net[\"line\"].loc[:, \"max_loading_percent\"])\n",
    "\n",
    "    # run power models tnep optimization\n",
    "    pp.runpm_tnep(net)\n",
    "    # print the information about the newly built lines\n",
    "    print(\"These lines are to be built:\")\n",
    "    print(net[\"res_ne_line\"])\n",
    "    \n",
    "    # set lines to be built in service\n",
    "    lines_to_built = net[\"res_ne_line\"].loc[net[\"res_ne_line\"].loc[:, \"built\"], \"built\"].index\n",
    "    net[\"line\"].loc[lines_to_built, \"in_service\"] = True\n",
    "    \n",
    "    # run a power flow calculation again and check if max_loading percent is still violated\n",
    "    pp.runpp(net)\n",
    "    \n",
    "    # check max line loading results\n",
    "    assert not np.any(net[\"res_line\"].loc[:, \"loading_percent\"] > net[\"line\"].loc[:, \"max_loading_percent\"])\n",
    "    \n",
    "    print(\"Max line loading after the optimization:\")\n",
    "    print(net.res_line.loading_percent.max())\n",
    "    "
   ]
  },
  {
   "cell_type": "markdown",
   "metadata": {},
   "source": [
    "# Notes\n",
    "Juniper is based on a heuristic, it does not necessarly find the global optimum. For this use another solver\n",
    "\n",
    "In the PowerModels OPF formulation, generator limits are taken into account. This means you have to specify limits \n",
    "for all gens, ext_grids and controllable sgens / loads. Optionally costs for these can be defined. The CIGRE MV grid\n",
    "has pre-defined limits set for the ext_grid. In other cases you might get an error. Here is a code snippet:\n"
   ]
  },
  {
   "cell_type": "code",
   "execution_count": 5,
   "metadata": {
    "pycharm": {
     "name": "#%%\n"
    }
   },
   "outputs": [],
   "source": [
    "def define_ext_grid_limits(net):\n",
    "    # define limits\n",
    "    net[\"ext_grid\"].loc[:, \"min_p_mw\"] = -9999.\n",
    "    net[\"ext_grid\"].loc[:, \"max_p_mw\"] = 9999.\n",
    "    net[\"ext_grid\"].loc[:, \"min_q_mvar\"] = -9999.\n",
    "    net[\"ext_grid\"].loc[:, \"max_q_mvar\"] = 9999.\n",
    "    # define costs\n",
    "    for i in net.ext_grid.index:\n",
    "        pp.create_poly_cost(net, i, 'ext_grid', cp1_eur_per_mw=1) "
   ]
  }
 ],
 "metadata": {
  "kernelspec": {
   "display_name": "Python 3 (ipykernel)",
   "language": "python",
   "name": "python3"
  },
  "language_info": {
   "codemirror_mode": {
    "name": "ipython",
    "version": 3
   },
   "file_extension": ".py",
   "mimetype": "text/x-python",
   "name": "python",
   "nbconvert_exporter": "python",
   "pygments_lexer": "ipython3",
<<<<<<< HEAD
   "version": "3.9.13"
=======
   "version": "3.8.8"
>>>>>>> befb380d
  },
  "pycharm": {
   "stem_cell": {
    "cell_type": "raw",
    "metadata": {
     "collapsed": false
    },
    "source": []
   }
  }
 },
 "nbformat": 4,
 "nbformat_minor": 1
}<|MERGE_RESOLUTION|>--- conflicted
+++ resolved
@@ -194,7 +194,7 @@
   },
   {
    "cell_type": "code",
-   "execution_count": 5,
+   "execution_count": null,
    "metadata": {
     "pycharm": {
      "name": "#%%\n"
@@ -230,11 +230,7 @@
    "name": "python",
    "nbconvert_exporter": "python",
    "pygments_lexer": "ipython3",
-<<<<<<< HEAD
    "version": "3.9.13"
-=======
-   "version": "3.8.8"
->>>>>>> befb380d
   },
   "pycharm": {
    "stem_cell": {
