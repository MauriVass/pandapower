--- conflicted
+++ resolved
@@ -15,11 +15,9 @@
 import pandapower as pp
 import pandapower.networks as nw
 from pandapower.converter.powermodels.from_pm import read_pm_results_to_net
-<<<<<<< HEAD
+
 from pandapower.converter.powermodels.to_pm import init_ne_line
-=======
-# from pandapower import pp_dir
->>>>>>> 6f22fd80
+
 from pandapower.pd2ppc import _pd2ppc
 from pandapower.test.consistency_checks import consistency_checks
 from pandapower.test.toolbox import add_grid_connection, create_test_line
@@ -565,4 +563,4 @@
     # test_storage_opt()  # missing net._options["opf_flow_lim"]
     # test_voltage_angles()
     # test_timeseries_powermodels()
-    pytest.main([__file__])
+    pytest.main([__file__])