<<<<<<< HEAD
# -*- coding: utf-8 -*-

# Copyright (c) 2016-2018 by University of Kassel and Fraunhofer Institute for Energy Economics
# and Energy System Technology (IEE), Kassel. All rights reserved.


import copy
import os

import numpy as np
import pandas as pd
import pytest

import pandapower as pp
from pandapower.auxiliary import _check_connectivity, _add_ppc_options
from pandapower.networks import create_cigre_network_mv, four_loads_with_branches_out, \
    example_simple, simple_four_bus_system, example_multivoltage
from pandapower.pd2ppc import _pd2ppc
from pandapower.pf.create_jacobian import _create_J_without_numba
from pandapower.pf.run_newton_raphson_pf import _get_pf_variables_from_ppci
from pandapower.powerflow import LoadflowNotConverged
from pandapower.test.consistency_checks import runpp_with_consistency_checks
from pandapower.test.loadflow.result_test_network_generator import add_test_xward, add_test_trafo3w,\
    add_test_line, add_test_oos_bus_with_is_element, result_test_network_generator, add_test_trafo
from pandapower.test.toolbox import add_grid_connection, create_test_line, assert_net_equal
from pandapower.toolbox import nets_equal


def test_minimal_net():
    # tests corner-case when the grid only has 1 bus and an ext-grid
    net = pp.create_empty_network()
    b = pp.create_bus(net, 110)
    pp.create_ext_grid(net, b)
    runpp_with_consistency_checks(net)

    pp.create_load(net, b, p_mw=0.1)
    runpp_with_consistency_checks(net)

    b2 = pp.create_bus(net, 110)
    pp.create_switch(net, b, b2, 'b')
    pp.create_sgen(net, b2, p_mw=0.2)
    runpp_with_consistency_checks(net)


def test_set_user_pf_options():
    net = example_simple()
    pp.runpp(net)

    old_options = net._options.copy()
    test_options = {key: i for i, key in enumerate(old_options.keys())}

    pp.set_user_pf_options(net, hello='bye', **test_options)
    test_options.update({'hello': 'bye'})

    assert net.user_pf_options == test_options

    # remove what is in user_pf_options and add hello=world
    pp.set_user_pf_options(net, overwrite=True, hello='world')
    assert net.user_pf_options == {'hello': 'world'}

    # check if 'hello' is added to net._options, but other options are untouched
    pp.runpp(net)
    assert 'hello' in net._options.keys() and net._options['hello'] == 'world'
    net._options.pop('hello')
    assert net._options == old_options

    # check if user_pf_options can be deleted and net._options is as it was before
    pp.set_user_pf_options(net, overwrite=True, hello='world')
    pp.set_user_pf_options(net, overwrite=True)
    assert net.user_pf_options == {}
    pp.runpp(net)
    assert 'hello' not in net._options.keys()

    # see if user arguments overrule user_pf_options, but other user_pf_options still have the
    # priority
    pp.set_user_pf_options(net, tolerance_mva=1e-6, max_iteration=20)
    pp.runpp(net, tolerance_mva=1e-2)
    assert net.user_pf_options['tolerance_mva'] == 1e-6
    assert net._options['tolerance_mva'] == 1e-2
    assert net._options['max_iteration'] == 20


def test_kwargs_with_user_options():
    net = example_simple()
    pp.runpp(net)
    assert net._options["trafo3w_losses"] == "hv"
    pp.set_user_pf_options(net, trafo3w_losses="lv")
    pp.runpp(net)
    assert net._options["trafo3w_losses"] == "lv"


def test_runpp_init():
    net = pp.create_empty_network()
    b1, b2, l1 = add_grid_connection(net)
    b3 = pp.create_bus(net, vn_kv=0.4)
    tidx = pp.create_transformer(net, hv_bus=b2, lv_bus=b3, std_type="0.25 MVA 20/0.4 kV")
    net.trafo.shift_degree.at[tidx] = 70
    pp.runpp(net)
    va = net.res_bus.va_degree.at[4]
    pp.runpp(net, calculate_voltage_angles=True, init_va_degree="dc")
    assert np.allclose(va - net.trafo.shift_degree.at[tidx], net.res_bus.va_degree.at[4])
    pp.runpp(net, calculate_voltage_angles=True, init_va_degree="results")
    assert np.allclose(va - net.trafo.shift_degree.at[tidx], net.res_bus.va_degree.at[4])


def test_runpp_init_auxiliary_buses():
    net = pp.create_empty_network()
    b1, b2, l1 = add_grid_connection(net, vn_kv=110.)
    b3 = pp.create_bus(net, vn_kv=20.)
    b4 = pp.create_bus(net, vn_kv=10.)
    tidx = pp.create_transformer3w(net, b2, b3, b4, std_type='63/25/38 MVA 110/20/10 kV')
    pp.create_load(net, b3, p_mw=5)
    pp.create_load(net, b4, p_mw=5)
    pp.create_xward(net, b4, ps_mw=1, qs_mvar=1, pz_mw=1, qz_mvar=1, r_ohm=0.1, x_ohm=0.1,
                    vm_pu=1.0)
    net.trafo3w.shift_lv_degree.at[tidx] = 120
    net.trafo3w.shift_mv_degree.at[tidx] = 80
    pp.runpp(net)
    va = net.res_bus.va_degree.at[b2]
    pp.runpp(net, calculate_voltage_angles=True, init_va_degree="dc")
    assert np.allclose(va - net.trafo3w.shift_mv_degree.at[tidx], net.res_bus.va_degree.at[b3],
                       atol=2)
    assert np.allclose(va - net.trafo3w.shift_lv_degree.at[tidx], net.res_bus.va_degree.at[b4],
                       atol=2)
    pp.runpp(net, calculate_voltage_angles=True, init_va_degree="results")
    assert np.allclose(va - net.trafo3w.shift_mv_degree.at[tidx], net.res_bus.va_degree.at[b3],
                       atol=2)
    assert np.allclose(va - net.trafo3w.shift_lv_degree.at[tidx], net.res_bus.va_degree.at[b4],
                       atol=2)


def test_result_iter():
    for net in result_test_network_generator():
        try:
            runpp_with_consistency_checks(net, enforce_q_lims=True)
        except (AssertionError):
            raise UserWarning("Consistency Error after adding %s" % net.last_added_case)
        except(LoadflowNotConverged):
            raise UserWarning("Power flow did not converge after adding %s" % net.last_added_case)


@pytest.fixture
def bus_bus_net():
    net = pp.create_empty_network()
    add_grid_connection(net)
    for _u in range(4):
        pp.create_bus(net, vn_kv=.4)
    pp.create_load(net, 5, p_mw=0.01)
    pp.create_switch(net, 3, 6, et="b")
    pp.create_switch(net, 4, 5, et="b")
    pp.create_switch(net, 6, 5, et="b")
    pp.create_switch(net, 0, 7, et="b")
    create_test_line(net, 4, 7)
    pp.create_load(net, 4, p_mw=0.01)
    return net


def test_bus_bus_switches(bus_bus_net):
    net = bus_bus_net
    pp.runpp(net)
    assert net.res_bus.vm_pu.at[3] == net.res_bus.vm_pu.at[4] == net.res_bus.vm_pu.at[5] == \
        net.res_bus.vm_pu.at[6]
    assert net.res_bus.vm_pu.at[0] == net.res_bus.vm_pu.at[7]

    net.bus.in_service.at[5] = False
    pp.runpp(net)
    assert net.res_bus.vm_pu.at[3] == net.res_bus.vm_pu.at[6]
    assert net.res_bus.vm_pu.at[0] == net.res_bus.vm_pu.at[7]
    assert pd.isnull(net.res_bus.vm_pu.at[5])
    assert net.res_bus.vm_pu.at[6] != net.res_bus.vm_pu.at[4]


def test_bus_bus_switches_merges_two_gens(bus_bus_net):
    "buses should not be fused if two gens are connected"
    net = bus_bus_net
    net.bus.in_service.at[5] = False
    pp.create_gen(net, 6, 10)
    pp.create_gen(net, 4, 10)
    net.bus.in_service.at[5] = True
    pp.runpp(net)
    assert net.converged


def test_bus_bus_switches_throws_exception_for_two_gen_with_diff_vm(bus_bus_net):
    "buses should not be fused if two gens are connected"
    net = bus_bus_net
    pp.create_gen(net, 6, 10, 1.)
    pp.create_gen(net, 4, 10, 1.1)
    with pytest.raises(UserWarning):
        pp.runpp(net)


@pytest.fixture
def z_switch_net():
    net = pp.create_empty_network()
    for i in range(3):
        pp.create_bus(net, vn_kv=.4)
        pp.create_load(net, i, p_mw=0.1)
    pp.create_ext_grid(net, 0, vm_pu=1.0)
    pp.create_line_from_parameters(net, 0, 1, 0.1, r_ohm_per_km=0.1, x_ohm_per_km=0.1,
                                   c_nf_per_km=0, max_i_ka=.2)
    pp.create_switch(net, 0, 2, et="b", z_ohm=0.1)
    return net


def test_z_switch(z_switch_net):
    net = z_switch_net
    pp.runpp(net, numba=False, switch_rx_ratio = 0.5)
    assert net.res_bus.vm_pu.at[1] == net.res_bus.vm_pu.at[2]


def test_z_switch_numba(z_switch_net):
    net = z_switch_net
    pp.runpp(net, numba=True, switch_rx_ratio = 0.5)
    assert net.res_bus.vm_pu.at[1] == net.res_bus.vm_pu.at[2]


def test_two_open_switches():
    net = pp.create_empty_network()
    b1, b2, l1 = add_grid_connection(net)
    b3 = pp.create_bus(net, vn_kv=20.)
    l2 = create_test_line(net, b2, b3)
    create_test_line(net, b3, b1)
    pp.create_switch(net, b2, l2, et="l", closed=False)
    pp.create_switch(net, b3, l2, et="l", closed=False)
    pp.runpp(net)
    assert np.isnan(net.res_line.i_ka.at[l2]) or net.res_line.i_ka.at[l2] == 0


def test_oos_bus():
    net = pp.create_empty_network()
    add_test_oos_bus_with_is_element(net)
    assert runpp_with_consistency_checks(net)

    #    test for pq-node result
    pp.create_shunt(net, 6, q_mvar=0.8)
    assert runpp_with_consistency_checks(net)

    #   1test for pv-node result
    pp.create_gen(net, 4, p_mw=0.5)
    assert runpp_with_consistency_checks(net)


def get_isolated(net):
    net._options = {}
    _add_ppc_options(net, calculate_voltage_angles=False,
                     trafo_model="t", check_connectivity=False,
                     mode="pf", r_switch=0.0, init_vm_pu="flat",
                     init_va_degree="flat",
                     enforce_q_lims=False, recycle=None)

    ppc, ppci = _pd2ppc(net)
    return _check_connectivity(ppc)


def test_connectivity_check_island_without_pv_bus():
    # Network with islands without pv bus -> all buses in island should be set out of service
    net = create_cigre_network_mv(with_der=False)
    iso_buses, iso_p, iso_q = get_isolated(net)
    assert len(iso_buses) == 0
    assert np.isclose(iso_p, 0)
    assert np.isclose(iso_q, 0)

    isolated_bus1 = pp.create_bus(net, vn_kv=20., name="isolated Bus1")
    isolated_bus2 = pp.create_bus(net, vn_kv=20., name="isolated Bus2")
    pp.create_line(net, isolated_bus2, isolated_bus1, length_km=1,
                   std_type="N2XS(FL)2Y 1x300 RM/35 64/110 kV",
                   name="IsolatedLine")
    iso_buses, iso_p, iso_q = get_isolated(net)
    assert len(iso_buses) == 2
    assert np.isclose(iso_p, 0)
    assert np.isclose(iso_q, 0)

    pp.create_load(net, isolated_bus1, p_mw=0.2, q_mvar=0.02)
    pp.create_sgen(net, isolated_bus2, p_mw=0.15, q_mvar=0.01)

    # with pytest.warns(UserWarning):
    iso_buses, iso_p, iso_q = get_isolated(net)
    assert len(iso_buses) == 2
    assert np.isclose(iso_p, 350)
    assert np.isclose(iso_q, 30)
    # with pytest.warns(UserWarning):
    runpp_with_consistency_checks(net, check_connectivity=True)


def test_connectivity_check_island_with_one_pv_bus():
    # Network with islands with one PV bus -> PV bus should be converted to the reference bus
    net = create_cigre_network_mv(with_der=False)
    iso_buses, iso_p, iso_q = get_isolated(net)
    assert len(iso_buses) == 0
    assert np.isclose(iso_p, 0)
    assert np.isclose(iso_q, 0)

    isolated_bus1 = pp.create_bus(net, vn_kv=20., name="isolated Bus1")
    isolated_bus2 = pp.create_bus(net, vn_kv=20., name="isolated Bus2")
    isolated_gen = pp.create_bus(net, vn_kv=20., name="isolated Gen")
    isolated_pv_bus = pp.create_gen(net, isolated_gen, p_mw=0.35, vm_pu=1.0, name="isolated PV bus")
    pp.create_line(net, isolated_bus2, isolated_bus1, length_km=1,
                   std_type="N2XS(FL)2Y 1x300 RM/35 64/110 kV", name="IsolatedLine")
    pp.create_line(net, isolated_gen, isolated_bus1, length_km=1,
                   std_type="N2XS(FL)2Y 1x300 RM/35 64/110 kV", name="IsolatedLineToGen")
    # with pytest.warns(UserWarning):
    iso_buses, iso_p, iso_q = get_isolated(net)

    # assert len(iso_buses) == 0
    # assert np.isclose(iso_p, 0)
    # assert np.isclose(iso_q, 0)
    #
    # pp.create_load(net, isolated_bus1, p_mw=0.200., q_mvar=0.020)
    # pp.create_sgen(net, isolated_bus2, p_mw=0.0150., q_mvar=-0.010)
    #
    # iso_buses, iso_p, iso_q = get_isolated(net)
    # assert len(iso_buses) == 0
    # assert np.isclose(iso_p, 0)
    # assert np.isclose(iso_q, 0)

    # with pytest.warns(UserWarning):
    runpp_with_consistency_checks(net, check_connectivity=True)


def test_connectivity_check_island_with_multiple_pv_buses():
    # Network with islands an multiple PV buses in the island -> Error should be thrown since it
    # would be random to choose just some PV bus as the reference bus
    net = create_cigre_network_mv(with_der=False)
    iso_buses, iso_p, iso_q = get_isolated(net)
    assert len(iso_buses) == 0
    assert np.isclose(iso_p, 0)
    assert np.isclose(iso_q, 0)

    isolated_bus1 = pp.create_bus(net, vn_kv=20., name="isolated Bus1")
    isolated_bus2 = pp.create_bus(net, vn_kv=20., name="isolated Bus2")
    isolated_pv_bus1 = pp.create_bus(net, vn_kv=20., name="isolated PV bus1")
    isolated_pv_bus2 = pp.create_bus(net, vn_kv=20., name="isolated PV bus2")
    pp.create_gen(net, isolated_pv_bus1, p_mw=0.3, vm_pu=1.0, name="isolated PV bus1")
    pp.create_gen(net, isolated_pv_bus2, p_mw=0.05, vm_pu=1.0, name="isolated PV bus2")

    pp.create_line(net, isolated_pv_bus1, isolated_bus1, length_km=1,
                   std_type="N2XS(FL)2Y 1x300 RM/35 64/110 kV",
                   name="IsolatedLineToGen1")
    pp.create_line(net, isolated_pv_bus2, isolated_bus2, length_km=1,
                   std_type="N2XS(FL)2Y 1x300 RM/35 64/110 kV",
                   name="IsolatedLineToGen2")
    pp.create_line(net, isolated_bus2, isolated_bus1, length_km=1,
                   std_type="N2XS(FL)2Y 1x300 RM/35 64/110 kV",
                   name="IsolatedLine")
    # ToDo with pytest.warns(UserWarning):
    iso_buses, iso_p, iso_q = get_isolated(net)


def test_isolated_in_service_bus_at_oos_line():
    net = pp.create_empty_network()
    b1, b2, l1 = add_grid_connection(net)
    b = pp.create_bus(net, vn_kv=135)
    l = pp.create_line(net, b2, b, 0.1, std_type="NAYY 4x150 SE")
    net.line.loc[l, "in_service"] = False
    assert runpp_with_consistency_checks(net, init="flat")


def test_isolated_in_service_line():
    # ToDo: Fix this
    net = pp.create_empty_network()
    _, b2, l1 = add_grid_connection(net)
    b = pp.create_bus(net, vn_kv=20.)
    pp.create_line(net, b2, b, 0.1, std_type="NAYY 4x150 SE")
    net.line.loc[l1, "in_service"] = False
    assert runpp_with_consistency_checks(net, init="flat")


def test_makeYbus():
    # tests if makeYbus fails for nets where every bus is connected to each other
    net = pp.create_empty_network()
    b1, b2, l1 = add_grid_connection(net)

    # number of buses to create
    n_bus = 20
    bus_list = []
    # generate buses and connect them
    for _ in range(n_bus):
        bus_list.append(pp.create_bus(net, vn_kv=20.))

    # connect the first bus to slack node
    create_test_line(net, bus_list[0], b2)
    # iterate over every bus and add connection to every other bus
    for bus_1 in bus_list:
        for bus_2 in bus_list:
            # add no connection to itself
            if bus_1 == bus_2:
                continue
            create_test_line(net, bus_1, bus_2)

    assert runpp_with_consistency_checks(net)


def test_test_sn_mva():
    test_net_gen1 = result_test_network_generator(sn_mva=1)
    test_net_gen2 = result_test_network_generator(sn_mva=2)
    for net1, net2 in zip(test_net_gen1, test_net_gen2):
        pp.runpp(net1)
        pp.runpp(net2)
        try:
            assert_net_equal(net1, net2)
        except:
            raise UserWarning("Result difference due to sn_mva after adding %s" %
                              net1.last_added_case)


def test_bsfw_algorithm():
    net = example_simple()

    pp.runpp(net)
    vm_nr = net.res_bus.vm_pu
    va_nr = net.res_bus.va_degree

    pp.runpp(net, algorithm='bfsw')
    vm_alg = net.res_bus.vm_pu
    va_alg = net.res_bus.va_degree

    assert np.allclose(vm_nr, vm_alg)
    assert np.allclose(va_nr, va_alg)


def test_pypower_algorithms_iter():
    alg_to_test = ['fdbx', 'fdxb', 'gs']
    for alg in alg_to_test:
        for net in result_test_network_generator(skip_test_impedance=True):
            try:
                runpp_with_consistency_checks(net, enforce_q_lims=True, algorithm=alg)
                runpp_with_consistency_checks(net, enforce_q_lims=False, algorithm=alg)
            except (AssertionError):
                raise UserWarning("Consistency Error after adding %s" % net.last_added_case)
            except(LoadflowNotConverged):
                raise UserWarning("Power flow did not converge after adding %s" %
                                  net.last_added_case)


def test_recycle():
    # Note: Only calls recycle functions and tests if load and gen are updated.
    # Todo: To fully test the functionality, it must be checked if the recycle methods are being
    # called or alternatively if the "non-recycle" functions are not being called.
    net = pp.create_empty_network()
    b1, b2, ln = add_grid_connection(net)
    pl = 1.2
    ql = 1.1
    ps = 0.5
    u_set = 1.0

    b3 = pp.create_bus(net, vn_kv=.4)
    pp.create_line_from_parameters(net, b2, b3, 12.2, r_ohm_per_km=0.08, x_ohm_per_km=0.12,
                                   c_nf_per_km=300, max_i_ka=.2, df=.8)
    pp.create_load(net, b3, p_mw=pl, q_mvar=ql)
    pp.create_gen(net, b2, p_mw=ps, vm_pu=u_set)

    runpp_with_consistency_checks(net, recycle=dict(_is_elements=True, ppc=True, Ybus=True))

    # copy.deepcopy(net)

    # update values
    pl = 0.6
    ql = 0.55
    ps = 0.25
    u_set = 0.98

    net["load"].p_mw.iloc[0] = pl
    net["load"].q_mvar.iloc[0] = ql
    net["gen"].p_mw.iloc[0] = ps
    net["gen"].vm_pu.iloc[0] = u_set

    runpp_with_consistency_checks(net, recycle=dict(_is_elements=True, ppc=True, Ybus=True))

    assert np.allclose(net.res_load.p_mw.iloc[0], pl)
    assert np.allclose(net.res_load.q_mvar.iloc[0], ql)
    assert np.allclose(net.res_gen.p_mw.iloc[0], ps)
    assert np.allclose(net.res_gen.vm_pu.iloc[0], u_set)


@pytest.mark.xfail
def test_zip_loads_gridcal():
    # Tests newton power flow considering zip loads against GridCal's pf result

    # Results used for benchmarking are obtained using GridCal with the following code:
    # from GridCal.grid.CalculationEngine import *
    #
    # np.set_printoptions(precision=4)
    # grid = MultiCircuit()
    #
    # # Add buses
    # bus1 = Bus('Bus 1', vnom=20)
    #
    # bus1.controlled_generators.append(ControlledGenerator('Slack Generator', voltage_module=1.0))
    # grid.add_bus(bus1)
    #
    # bus2 = Bus('Bus 2', vnom=20)
    # bus2.loads.append(Load('load 2',
    #                        power=0.2 * complex(40, 20),
    #                        impedance=1 / (0.40 * (40. - 20.j)),
    #                        current=np.conj(0.40 * (40. + 20.j)) / (20 * np.sqrt(3)),
    #                        ))
    # grid.add_bus(bus2)
    #
    # bus3 = Bus('Bus 3', vnom=20)
    # bus3.loads.append(Load('load 3', power=complex(25, 15)))
    # grid.add_bus(bus3)
    #
    # bus4 = Bus('Bus 4', vnom=20)
    # bus4.loads.append(Load('load 4', power=complex(40, 20)))
    # grid.add_bus(bus4)
    #
    # bus5 = Bus('Bus 5', vnom=20)
    # bus5.loads.append(Load('load 5', power=complex(50, 20)))
    # grid.add_bus(bus5)
    #
    # # add branches (Lines in this case)
    # grid.add_branch(Branch(bus1, bus2, 'line 1-2', r=0.05, x=0.11, b=0.02))
    #
    # grid.add_branch(Branch(bus1, bus3, 'line 1-3', r=0.05, x=0.11, b=0.02))
    #
    # grid.add_branch(Branch(bus1, bus5, 'line 1-5', r=0.03, x=0.08, b=0.02))
    #
    # grid.add_branch(Branch(bus2, bus3, 'line 2-3', r=0.04, x=0.09, b=0.02))
    #
    # grid.add_branch(Branch(bus2, bus5, 'line 2-5', r=0.04, x=0.09, b=0.02))
    #
    # grid.add_branch(Branch(bus3, bus4, 'line 3-4', r=0.06, x=0.13, b=0.03))
    #
    # grid.add_branch(Branch(bus4, bus5, 'line 4-5', r=0.04, x=0.09, b=0.02))
    #
    # grid.compile()
    #
    # print('Ybus:\n', grid.circuits[0].power_flow_input.Ybus.todense())
    #
    # options = PowerFlowOptions(SolverType.NR, robust=False)
    # power_flow = PowerFlow(grid, options)
    # power_flow.run()
    #
    # print('\n\n', grid.name)
    # print('\t|V|:', abs(grid.power_flow_results.voltage))
    # print('\tVang:', np.rad2deg(np.angle(grid.power_flow_results.voltage)))

    vm_pu_gridcal = np.array([1., 0.9566486349, 0.9555640318, 0.9340468428, 0.9540542172])
    va_degree_gridcal = np.array([0., -2.3717973886, -2.345654238, -3.6303651197, -2.6713716569])

    Ybus_gridcal = np.array(
        [[10.9589041096 - 25.9973972603j, -3.4246575342 + 7.5342465753j,
          -3.4246575342 + 7.5342465753j,
          0.0000000000 + 0.j, -4.1095890411 + 10.9589041096j],
         [-3.4246575342 + 7.5342465753j, 11.8320802147 - 26.1409476063j,
          -4.1237113402 + 9.2783505155j,
          0.0000000000 + 0.j, -4.1237113402 + 9.2783505155j],
         [-3.4246575342 + 7.5342465753j, -4.1237113402 + 9.2783505155j,
          10.4751981427 - 23.1190605054j,
          -2.9268292683 + 6.3414634146j, 0.0000000000 + 0.j],
         [0.0000000000 + 0.j, 0.0000000000 + 0.j, -2.9268292683 + 6.3414634146j,
          7.0505406085 - 15.5948139301j,
          -4.1237113402 + 9.2783505155j],
         [-4.1095890411 + 10.9589041096j, -4.1237113402 + 9.2783505155j, 0.0000000000 + 0.j,
          -4.1237113402 + 9.2783505155j, 12.3570117215 - 29.4856051405j]])

    losses_gridcal = 4.69773448916 - 2.710430515j

    abs_path = os.path.join(pp.pp_dir, 'networks', 'power_system_test_case_jsons', 'case5_demo_gridcal.json')
    net = pp.from_json(abs_path)

    pp.runpp(net, voltage_depend_loads=True,
             recycle=dict(_is_elements=False, ppc=False, Ybus=True, bfsw=False))

    # Test Ybus matrix
    Ybus_pp = net["_ppc"]['internal']['Ybus'].todense()
    bus_ord = net["_pd2ppc_lookups"]["bus"]
    Ybus_pp = Ybus_pp[bus_ord, :][:, bus_ord]

    assert np.allclose(Ybus_pp, Ybus_gridcal)

    # Test Results
    assert np.allclose(net.res_bus.vm_pu, vm_pu_gridcal)
    assert np.allclose(net.res_bus.va_degree, va_degree_gridcal)

    # Test losses
    losses_pp = net.res_bus.p_mw.sum() + 1.j * net.res_bus.q_mvar.sum()
    assert np.isclose(losses_gridcal, - losses_pp / 1.e3)

    # Test bfsw algorithm
    pp.runpp(net, voltage_depend_loads=True, algorithm='bfsw')
    assert np.allclose(net.res_bus.vm_pu, vm_pu_gridcal)
    assert np.allclose(net.res_bus.va_degree, va_degree_gridcal)


def test_zip_loads_consistency():
    net = four_loads_with_branches_out()
    net.load['const_i_percent'] = 40
    net.load['const_z_percent'] = 40
    assert runpp_with_consistency_checks(net)


def test_zip_loads_pf_algorithms():
    net = four_loads_with_branches_out()
    net.load['const_i_percent'] = 40
    net.load['const_z_percent'] = 40

    alg_to_test = ['bfsw']
    for alg in alg_to_test:
        pp.runpp(net, algorithm='nr')
        vm_nr = net.res_bus.vm_pu
        va_nr = net.res_bus.va_degree

        pp.runpp(net, algorithm=alg)
        vm_alg = net.res_bus.vm_pu
        va_alg = net.res_bus.va_degree

        assert np.allclose(vm_nr, vm_alg, rtol=1e-6)
        assert np.allclose(va_nr.values, va_alg.values, rtol=1e-4)


def test_zip_loads_with_voltage_angles():
    net = pp.create_empty_network()
    b1 = pp.create_bus(net, vn_kv=1.)
    b2 = pp.create_bus(net, vn_kv=1.)
    pp.create_ext_grid(net, b1)
    pp.create_line_from_parameters(net, b1, b2, length_km=1, r_ohm_per_km=0.3,
                                   x_ohm_per_km=0.3, c_nf_per_km=10, max_i_ka=1)
    pp.create_load(net, b2, p_mw=0.002, const_z_percent=0, const_i_percent=100)

    pp.set_user_pf_options(net, calculate_voltage_angles=True, init='dc')

    pp.runpp(net)

    res_load = net.res_load.copy()
    net.ext_grid.va_degree = 100

    pp.runpp(net)

    assert np.allclose(net.res_load.values, res_load.values)


def test_xward_buses():
    """
    Issue: xward elements create dummy buses for the load flow, that are cleaned up afterwards.
    However, if the load flow does not converge, those buses end up staying in the net and don't get
    removed. This can potentially lead to thousands of dummy buses in net.
    """
    net = pp.create_empty_network()
    bus_sl = pp.create_bus(net, 110, name='ExtGrid')
    pp.create_ext_grid(net, bus_sl, vm_pu=1)
    bus_x = pp.create_bus(net, 110, name='XWARD')
    pp.create_xward(net, bus_x, 0, 0, 0, 0, 0, 10, 1.1)
    iid = pp.create_impedance(net, bus_sl, bus_x, 0.2, 0.2, 1e3)

    bus_num1 = len(net.bus)

    pp.runpp(net)

    bus_num2 = len(net.bus)

    assert bus_num1 == bus_num2

    # now - make sure that the loadflow doesn't converge:
    net.impedance.at[iid, 'rft_pu'] = 1
    pp.create_load(net, bus_x, 1e6, 0)
    with pytest.raises(LoadflowNotConverged):
        # here the load flow doesn't converge and there is an extra bus in net
        pp.runpp(net)

    bus_num3 = len(net.bus)
    assert bus_num3 == bus_num1


def test_pvpq_lookup():
    net = pp.create_empty_network()

    b1 = pp.create_bus(net, vn_kv=0.4, index=4)
    b2 = pp.create_bus(net, vn_kv=0.4, index=2)
    b3 = pp.create_bus(net, vn_kv=0.4, index=3)

    pp.create_gen(net, b1, p_mw=0.01, vm_pu=0.4)
    pp.create_load(net, b2, p_mw=0.01)
    pp.create_ext_grid(net, b3)

    pp.create_line(net, from_bus=b1, to_bus=b2, length_km=0.5, std_type="NAYY 4x120 SE")
    pp.create_line(net, from_bus=b1, to_bus=b3, length_km=0.5, std_type="NAYY 4x120 SE")
    net_numba = copy.deepcopy(net)
    pp.runpp(net_numba, numba=True)
    pp.runpp(net, numba=False)

    assert nets_equal(net, net_numba)


def test_result_index_unsorted():
    net = pp.create_empty_network()

    b1 = pp.create_bus(net, vn_kv=0.4, index=4)
    b2 = pp.create_bus(net, vn_kv=0.4, index=2)
    b3 = pp.create_bus(net, vn_kv=0.4, index=3)

    pp.create_gen(net, b1, p_mw=0.01, vm_pu=0.4)
    pp.create_load(net, b2, p_mw=0.01)
    pp.create_ext_grid(net, b3)

    pp.create_line(net, from_bus=b1, to_bus=b2, length_km=0.5, std_type="NAYY 4x120 SE")
    pp.create_line(net, from_bus=b1, to_bus=b3, length_km=0.5, std_type="NAYY 4x120 SE")
    net_recycle = copy.deepcopy(net)
    pp.runpp(net_recycle)
    pp.runpp(net_recycle, recycle=dict(_is_elements=True, ppc=True, Ybus=True))
    pp.runpp(net)

    assert nets_equal(net, net_recycle, tol=1e-12)


def test_get_internal():
    net = example_simple()
    # for Newton raphson
    pp.runpp(net)
    J_intern = net._ppc["internal"]["J"]

    ppc = net._ppc
    V_mag = ppc["bus"][:, 7][:-2]
    V_ang = ppc["bus"][:, 8][:-2]
    V = V_mag * np.exp(1j * V_ang / 180 * np.pi)

    # Get stored Ybus in ppc
    Ybus = ppc["internal"]["Ybus"]

    _, ppci = _pd2ppc(net)
    baseMVA, bus, gen, branch, ref, pv, pq, _, _, V0, _ = _get_pf_variables_from_ppci(ppci)

    pvpq = np.r_[pv, pq]

    J = _create_J_without_numba(Ybus, V, pvpq, pq)

    assert sum(sum(abs(abs(J.toarray()) - abs(J_intern.toarray())))) < 0.05
    # get J for all other algorithms


def test_storage_pf():
    net = pp.create_empty_network()

    b1 = pp.create_bus(net, vn_kv=0.4)
    b2 = pp.create_bus(net, vn_kv=0.4)

    pp.create_line(net, b1, b2, length_km=5, std_type="NAYY 4x50 SE")

    pp.create_ext_grid(net, b2)
    pp.create_load(net, b1, p_mw=0.010)
    pp.create_sgen(net, b1, p_mw=0.010)

    # test generator behaviour
    pp.create_storage(net, b1, p_mw=-0.010, max_e_mwh=0.010)
    pp.create_sgen(net, b1, p_mw=0.010, in_service=False)

    res_gen_beh = runpp_with_consistency_checks(net)
    res_ll_stor = net["res_line"].loading_percent.iloc[0]

    net["storage"].in_service.iloc[0] = False
    net["sgen"].in_service.iloc[1] = True

    runpp_with_consistency_checks(net)
    res_ll_sgen = net["res_line"].loading_percent.iloc[0]

    assert np.isclose(res_ll_stor, res_ll_sgen)

    # test load behaviour
    pp.create_load(net, b1, p_mw=0.01, in_service=False)
    net["storage"].in_service.iloc[0] = True
    net["storage"].p_mw.iloc[0] = 0.01
    net["sgen"].in_service.iloc[1] = False

    res_load_beh = runpp_with_consistency_checks(net)
    res_ll_stor = net["res_line"].loading_percent.iloc[0]

    net["storage"].in_service.iloc[0] = False
    net["load"].in_service.iloc[1] = True

    runpp_with_consistency_checks(net)
    res_ll_load = net["res_line"].loading_percent.iloc[0]

    assert np.isclose(res_ll_stor, res_ll_load)

    assert res_gen_beh and res_load_beh


def test_add_element_and_init_results():
    net = simple_four_bus_system()
    pp.runpp(net, init="flat")
    pp.create_bus(net, vn_kv=20.)
    pp.create_line(net, from_bus=2, to_bus=3, length_km=1, name="new line" + str(1),
                   std_type="NAYY 4x150 SE")
    pp.runpp(net, init="results")


def test_pp_initialization():
    net = pp.create_empty_network()

    b1 = pp.create_bus(net, vn_kv=0.4)
    b2 = pp.create_bus(net, vn_kv=0.4)

    pp.create_ext_grid(net, b1, vm_pu=0.7)
    pp.create_line(net, b1, b2, 0.5, std_type="NAYY 4x50 SE", index=4)
    pp.create_load(net, b2, p_mw=0.01)

    pp.runpp(net, init_va_degree="flat", init_vm_pu=1.02)
    assert net._ppc["iterations"] == 5

    pp.runpp(net, init_va_degree="dc", init_vm_pu=0.8)
    assert net._ppc["iterations"] == 4

    pp.runpp(net, init_va_degree="flat", init_vm_pu=np.array([0.75, 0.7]))
    assert net._ppc["iterations"] == 3

    pp.runpp(net, init_va_degree="dc", init_vm_pu=[0.75, 0.7])
    assert net._ppc["iterations"] == 3

    pp.runpp(net, init_va_degree="flat", init_vm_pu="auto")
    assert net._ppc["iterations"] == 3

    pp.runpp(net, init_va_degree="dc")
    assert net._ppc["iterations"] == 3


def test_equal_indices_res():
    # tests if res_bus indices of are the same as the ones in bus.
    # If this is not the case and you init from results, the PF will fail
    net = pp.create_empty_network()

    b1 = pp.create_bus(net, vn_kv=10., index=3)
    b2 = pp.create_bus(net, vn_kv=0.4, index=1)
    b3 = pp.create_bus(net, vn_kv=0.4, index=2)

    pp.create_ext_grid(net, b1)
    pp.create_transformer(net, b1, b2, std_type="0.63 MVA 20/0.4 kV")
    pp.create_line(net, b2, b3, 0.5, std_type="NAYY 4x50 SE", index=4)
    pp.create_load(net, b3, p_mw=0.010)
    pp.runpp(net)
    net["bus"] = net["bus"].sort_index()
    try:
        pp.runpp(net, init_vm_pu="results", init_va_degree="results")
        assert True
    except LoadflowNotConverged:
        assert False


def test_ext_grid_and_gen_at_one_bus():
    net = pp.create_empty_network()
    b1 = pp.create_bus(net, vn_kv=110)
    b2 = pp.create_bus(net, vn_kv=110)
    pp.create_ext_grid(net, b1, vm_pu=1.01)
    pp.create_line(net, b1, b2, 1., std_type="305-AL1/39-ST1A 110.0")
    pp.create_load(net, bus=b2, p_mw=3.5, q_mvar=1)

    runpp_with_consistency_checks(net)
    q = net.res_ext_grid.q_mvar.sum()

    ##create two gens at the slack bus
    g1 = pp.create_gen(net, b1, vm_pu=1.01, p_mw=1)
    g2 = pp.create_gen(net, b1, vm_pu=1.01, p_mw=1)
    runpp_with_consistency_checks(net)

    #all the reactive power previously provided by the ext_grid is now provided by the generators
    assert np.isclose(net.res_ext_grid.q_mvar.values, 0)
    assert np.isclose(net.res_gen.q_mvar.sum(), q)
    #since no Q-limits were set, reactive power is distributed equally to both generators
    assert np.isclose(net.res_gen.q_mvar.at[g1], net.res_gen.q_mvar.at[g2])

    #set reactive power limits at the generators
    net.gen["max_q_mvar"] = [0.1, 0.01]
    net.gen["min_q_mvar"] = [-0.1, -0.01]
    runpp_with_consistency_checks(net)
    #g1 now has 10 times the reactive power of g2 in accordance with the different Q ranges
    assert np.isclose(net.res_gen.q_mvar.at[g1], net.res_gen.q_mvar.at[g2]*10)
    #all the reactive power is still provided by the generators, because Q-lims are not enforced
    assert np.allclose(net.res_ext_grid.q_mvar.values, [0])
    assert np.isclose(net.res_gen.q_mvar.sum(), q)

    # now enforce Q-lims
    runpp_with_consistency_checks(net, enforce_q_lims=True)
    # both generators are at there lower limit with regard to the reactive power
    assert np.allclose(net.res_gen.q_mvar.values, net.gen.max_q_mvar.values)
    # the total reactive power remains unchanged, but the rest of the power is now provided by the ext_grid
    assert np.isclose(net.res_gen.q_mvar.sum() + net.res_ext_grid.q_mvar.sum(), q)

    # second ext_grid at the slack bus
    pp.create_ext_grid(net, b1, vm_pu=1.01)
    runpp_with_consistency_checks(net, enforce_q_lims=False)
    # gens still have the correct active power
    assert np.allclose(net.gen.p_mw.values, net.res_gen.p_mw.values)
    # slack active power is evenly distributed to both ext_grids
    assert np.isclose(net.res_ext_grid.p_mw.values[0], net.res_ext_grid.p_mw.values[1])

    # q limits at the ext_grids are not enforced
    net.ext_grid["max_q_mvar"] = [0.1, 0.01]
    net.ext_grid["min_q_mvar"] = [-0.1, -0.01]
    runpp_with_consistency_checks(net, enforce_q_lims=True)
    assert net.res_ext_grid.q_mvar.values[0] > net.ext_grid.max_q_mvar.values[0]
    assert np.allclose(net.res_gen.q_mvar.values, net.gen.max_q_mvar.values)


def two_ext_grids_at_one_bus():
    net = pp.create_empty_network()
    b1 = pp.create_bus(net, vn_kv=110, index=3)
    b2 = pp.create_bus(net, vn_kv=110, index=5)
    pp.create_ext_grid(net, b1, vm_pu=1.01, index=2)
    pp.create_line(net, b1, b2, 1., std_type="305-AL1/39-ST1A 110.0")
    pp.create_load(net, bus=b2, p_mw=3.5, q_mvar=1)
    pp.create_gen(net, b1, vm_pu=1.01, p_mw=1)
    runpp_with_consistency_checks(net)
    assert net.converged

    # connect second ext_grid to b1 with different angle but out of service
    eg2 = pp.create_ext_grid(net, b1, vm_pu=1.01, va_degree=20, index=5, in_service=False)
    runpp_with_consistency_checks(net)  # power flow still converges since eg2 is out of service
    assert net.converged

    # error is raised after eg2 is set in service
    net.ext_grid.in_service.at[eg2] = True
    with pytest.raises(UserWarning):
        pp.runpp(net)

    #  error is also raised when eg2 is connected to first ext_grid through bus-bus switch
    b3 = pp.create_bus(net, vn_kv=110)
    pp.create_switch(net, b1, b3, et="b")
    net.ext_grid.bus.at[eg2] = b3
    with pytest.raises(UserWarning):
        pp.runpp(net)

    # no error is raised when voltage angles are not calculated
    runpp_with_consistency_checks(net, calculate_voltage_angles=False)
    assert net.converged

    # same angle but different voltage magnitude also raises an error
    net.ext_grid.vm_pu.at[eg2] = 1.02
    net.ext_grid.va_degree.at[eg2] = 0
    with pytest.raises(UserWarning):
        pp.runpp(net)


def test_dc_with_ext_grid_at_one_bus():
    net = pp.create_empty_network()
    b1 = pp.create_bus(net, vn_kv=110)
    b2 = pp.create_bus(net, vn_kv=110)

    pp.create_ext_grid(net, b1, vm_pu=1.01)
    pp.create_ext_grid(net, b2, vm_pu=1.01)

    pp.create_dcline(net, from_bus=b1, to_bus=b2, p_mw=10,
                     loss_percent=0, loss_mw=0, vm_from_pu=1.01, vm_to_pu=1.01)

    pp.create_sgen(net,b1,p_mw=10)
    pp.create_load(net,b2,p_mw=10)

    runpp_with_consistency_checks(net)
    assert np.allclose(net.res_ext_grid.p_mw.values, [0,0])


def test_init_results_without_results():
    # should switch to "auto" mode and not fail
    net = example_multivoltage()
    pp.reset_results(net)
    pp.runpp(net, init="results")
    assert net.converged
    pp.reset_results(net)
    pp.runpp(net, init_vm_pu="results")
    assert net.converged
    pp.reset_results(net)
    pp.runpp(net, init_va_degree="results")
    assert net.converged
    pp.reset_results(net)
    pp.runpp(net, init_va_degree="results", init_vm_pu="results")
    assert net.converged

def test_init_results():
    net = pp.create_empty_network()
    add_test_line(net) #line network with switch at to bus
    assert_init_results(net)
    net.switch.at[0, "bus"] = 0 #switch at from bus
    assert_init_results(net)

    add_test_trafo(net) #trafo network with switch at lv bus
    assert_init_results(net)
    net.switch.at[0, "bus"] = 7 #switch at hv bus
    assert_init_results(net)

    add_test_xward(net) #xward with internal node
    assert_init_results(net)
    add_test_trafo3w(net) #trafo3w with internal node
    assert_init_results(net)
    t3idx = net.trafo3w.index[0]
    t3_switch = pp.create_switch(net, bus=net.trafo3w.hv_bus.at[t3idx],
                                 element=t3idx, et="t3", closed=False) #trafo3w switch at hv side
    assert_init_results(net)
    net.switch.bus.at[t3_switch] = net.trafo3w.mv_bus.at[t3idx] #trafo3w switch at mv side
    assert_init_results(net)
    net.switch.bus.at[t3_switch] = net.trafo3w.lv_bus.at[t3idx] #trafo3w switch at lv side
    assert_init_results(net)

def assert_init_results(net):
    pp.runpp(net, init="auto")
    assert net._ppc["iterations"] > 0
    pp.runpp(net, init="results")
    assert net._ppc["iterations"] == 0

if __name__ == "__main__":
=======
# -*- coding: utf-8 -*-

# Copyright (c) 2016-2019 by University of Kassel and Fraunhofer Institute for Energy Economics
# and Energy System Technology (IEE), Kassel. All rights reserved.


import copy
import os

import numpy as np
import pandas as pd
import pytest

import pandapower as pp
from pandapower.auxiliary import _check_connectivity, _add_ppc_options
from pandapower.networks import create_cigre_network_mv, four_loads_with_branches_out, \
    example_simple, simple_four_bus_system, example_multivoltage
from pandapower.pd2ppc import _pd2ppc
from pandapower.pf.create_jacobian import _create_J_without_numba
from pandapower.pf.run_newton_raphson_pf import _get_pf_variables_from_ppci
from pandapower.powerflow import LoadflowNotConverged
from pandapower.test.consistency_checks import runpp_with_consistency_checks
from pandapower.test.loadflow.result_test_network_generator import add_test_xward, add_test_trafo3w,\
    add_test_line, add_test_oos_bus_with_is_element, result_test_network_generator, add_test_trafo
from pandapower.test.toolbox import add_grid_connection, create_test_line, assert_net_equal
from pandapower.toolbox import nets_equal


def test_minimal_net():
    # tests corner-case when the grid only has 1 bus and an ext-grid
    net = pp.create_empty_network()
    b = pp.create_bus(net, 110)
    pp.create_ext_grid(net, b)
    runpp_with_consistency_checks(net)

    pp.create_load(net, b, p_mw=0.1)
    runpp_with_consistency_checks(net)

    b2 = pp.create_bus(net, 110)
    pp.create_switch(net, b, b2, 'b')
    pp.create_sgen(net, b2, p_mw=0.2)
    runpp_with_consistency_checks(net)


def test_set_user_pf_options():
    net = example_simple()
    pp.runpp(net)

    old_options = net._options.copy()
    test_options = {key: i for i, key in enumerate(old_options.keys())}

    pp.set_user_pf_options(net, hello='bye', **test_options)
    test_options.update({'hello': 'bye'})

    assert net.user_pf_options == test_options

    # remove what is in user_pf_options and add hello=world
    pp.set_user_pf_options(net, overwrite=True, hello='world')
    assert net.user_pf_options == {'hello': 'world'}

    # check if 'hello' is added to net._options, but other options are untouched
    pp.runpp(net)
    assert 'hello' in net._options.keys() and net._options['hello'] == 'world'
    net._options.pop('hello')
    assert net._options == old_options

    # check if user_pf_options can be deleted and net._options is as it was before
    pp.set_user_pf_options(net, overwrite=True, hello='world')
    pp.set_user_pf_options(net, overwrite=True)
    assert net.user_pf_options == {}
    pp.runpp(net)
    assert 'hello' not in net._options.keys()

    # see if user arguments overrule user_pf_options, but other user_pf_options still have the
    # priority
    pp.set_user_pf_options(net, tolerance_mva=1e-6, max_iteration=20)
    pp.runpp(net, tolerance_mva=1e-2)
    assert net.user_pf_options['tolerance_mva'] == 1e-6
    assert net._options['tolerance_mva'] == 1e-2
    assert net._options['max_iteration'] == 20


def test_kwargs_with_user_options():
    net = example_simple()
    pp.runpp(net)
    assert net._options["trafo3w_losses"] == "hv"
    pp.set_user_pf_options(net, trafo3w_losses="lv")
    pp.runpp(net)
    assert net._options["trafo3w_losses"] == "lv"


def test_runpp_init():
    net = pp.create_empty_network()
    b1, b2, l1 = add_grid_connection(net)
    b3 = pp.create_bus(net, vn_kv=0.4)
    tidx = pp.create_transformer(net, hv_bus=b2, lv_bus=b3, std_type="0.25 MVA 20/0.4 kV")
    net.trafo.shift_degree.at[tidx] = 70
    pp.runpp(net)
    va = net.res_bus.va_degree.at[4]
    pp.runpp(net, calculate_voltage_angles=True, init_va_degree="dc")
    assert np.allclose(va - net.trafo.shift_degree.at[tidx], net.res_bus.va_degree.at[4])
    pp.runpp(net, calculate_voltage_angles=True, init_va_degree="results")
    assert np.allclose(va - net.trafo.shift_degree.at[tidx], net.res_bus.va_degree.at[4])


def test_runpp_init_auxiliary_buses():
    net = pp.create_empty_network()
    b1, b2, l1 = add_grid_connection(net, vn_kv=110.)
    b3 = pp.create_bus(net, vn_kv=20.)
    b4 = pp.create_bus(net, vn_kv=10.)
    tidx = pp.create_transformer3w(net, b2, b3, b4, std_type='63/25/38 MVA 110/20/10 kV')
    pp.create_load(net, b3, p_mw=5)
    pp.create_load(net, b4, p_mw=5)
    pp.create_xward(net, b4, ps_mw=1, qs_mvar=1, pz_mw=1, qz_mvar=1, r_ohm=0.1, x_ohm=0.1,
                    vm_pu=1.0)
    net.trafo3w.shift_lv_degree.at[tidx] = 120
    net.trafo3w.shift_mv_degree.at[tidx] = 80
    pp.runpp(net)
    va = net.res_bus.va_degree.at[b2]
    pp.runpp(net, calculate_voltage_angles=True, init_va_degree="dc")
    assert np.allclose(va - net.trafo3w.shift_mv_degree.at[tidx], net.res_bus.va_degree.at[b3],
                       atol=2)
    assert np.allclose(va - net.trafo3w.shift_lv_degree.at[tidx], net.res_bus.va_degree.at[b4],
                       atol=2)
    pp.runpp(net, calculate_voltage_angles=True, init_va_degree="results")
    assert np.allclose(va - net.trafo3w.shift_mv_degree.at[tidx], net.res_bus.va_degree.at[b3],
                       atol=2)
    assert np.allclose(va - net.trafo3w.shift_lv_degree.at[tidx], net.res_bus.va_degree.at[b4],
                       atol=2)


def test_result_iter():
    for net in result_test_network_generator():
        try:
            runpp_with_consistency_checks(net, enforce_q_lims=True)
        except (AssertionError):
            raise UserWarning("Consistency Error after adding %s" % net.last_added_case)
        except(LoadflowNotConverged):
            raise UserWarning("Power flow did not converge after adding %s" % net.last_added_case)


@pytest.fixture
def bus_bus_net():
    net = pp.create_empty_network()
    add_grid_connection(net)
    for _u in range(4):
        pp.create_bus(net, vn_kv=.4)
    pp.create_load(net, 5, p_mw=0.01)
    pp.create_switch(net, 3, 6, et="b")
    pp.create_switch(net, 4, 5, et="b")
    pp.create_switch(net, 6, 5, et="b")
    pp.create_switch(net, 0, 7, et="b")
    create_test_line(net, 4, 7)
    pp.create_load(net, 4, p_mw=0.01)
    return net


def test_bus_bus_switches(bus_bus_net):
    net = bus_bus_net
    pp.runpp(net)
    assert net.res_bus.vm_pu.at[3] == net.res_bus.vm_pu.at[4] == net.res_bus.vm_pu.at[5] == \
           net.res_bus.vm_pu.at[6]
    assert net.res_bus.vm_pu.at[0] == net.res_bus.vm_pu.at[7]

    net.bus.in_service.at[5] = False
    pp.runpp(net)
    assert net.res_bus.vm_pu.at[3] == net.res_bus.vm_pu.at[6]
    assert net.res_bus.vm_pu.at[0] == net.res_bus.vm_pu.at[7]
    assert pd.isnull(net.res_bus.vm_pu.at[5])
    assert net.res_bus.vm_pu.at[6] != net.res_bus.vm_pu.at[4]


def test_bus_bus_switches_merges_two_gens(bus_bus_net):
    "buses should not be fused if two gens are connected"
    net = bus_bus_net
    net.bus.in_service.at[5] = False
    pp.create_gen(net, 6, 10)
    pp.create_gen(net, 4, 10)
    net.bus.in_service.at[5] = True
    pp.runpp(net)
    assert net.converged


def test_bus_bus_switches_throws_exception_for_two_gen_with_diff_vm(bus_bus_net):
    "buses should not be fused if two gens are connected"
    net = bus_bus_net
    pp.create_gen(net, 6, 10, 1.)
    pp.create_gen(net, 4, 10, 1.1)
    with pytest.raises(UserWarning):
        pp.runpp(net)


@pytest.fixture
def r_switch_net():
    net = pp.create_empty_network()
    for i in range(3):
        pp.create_bus(net, vn_kv=.4)
        pp.create_load(net, i, p_mw=0.1)
    pp.create_ext_grid(net, 0, vm_pu=1.0)
    pp.create_line_from_parameters(net, 0, 1, 0.1, r_ohm_per_km=0.1, x_ohm_per_km=0,
                                   c_nf_per_km=0, max_i_ka=.2)
    pp.create_switch(net, 0, 2, et="b")
    return net


def test_r_switch(r_switch_net):
    net = r_switch_net
    pp.runpp(net, r_switch=0.01, numba=False)
    assert net.res_bus.vm_pu.at[1] == net.res_bus.vm_pu.at[2]


def test_r_switch_numba(r_switch_net):
    net = r_switch_net
    pp.runpp(net, r_switch=0.01, numba=True)
    assert net.res_bus.vm_pu.at[1] == net.res_bus.vm_pu.at[2]


def test_two_open_switches():
    net = pp.create_empty_network()
    b1, b2, l1 = add_grid_connection(net)
    b3 = pp.create_bus(net, vn_kv=20.)
    l2 = create_test_line(net, b2, b3)
    create_test_line(net, b3, b1)
    pp.create_switch(net, b2, l2, et="l", closed=False)
    pp.create_switch(net, b3, l2, et="l", closed=False)
    pp.runpp(net)
    assert np.isnan(net.res_line.i_ka.at[l2]) or net.res_line.i_ka.at[l2] == 0


def test_oos_bus():
    net = pp.create_empty_network()
    add_test_oos_bus_with_is_element(net)
    assert runpp_with_consistency_checks(net)

    #    test for pq-node result
    pp.create_shunt(net, 6, q_mvar=0.8)
    assert runpp_with_consistency_checks(net)

    #   1test for pv-node result
    pp.create_gen(net, 4, p_mw=0.5)
    assert runpp_with_consistency_checks(net)


def get_isolated(net):
    net._options = {}
    _add_ppc_options(net, calculate_voltage_angles=False,
                     trafo_model="t", check_connectivity=False,
                     mode="pf", r_switch=0.0, init_vm_pu="flat",
                     init_va_degree="flat",
                     enforce_q_lims=False, recycle=None)

    ppc, ppci = _pd2ppc(net)
    return _check_connectivity(ppc)


def test_connectivity_check_island_without_pv_bus():
    # Network with islands without pv bus -> all buses in island should be set out of service
    net = create_cigre_network_mv(with_der=False)
    iso_buses, iso_p, iso_q = get_isolated(net)
    assert len(iso_buses) == 0
    assert np.isclose(iso_p, 0)
    assert np.isclose(iso_q, 0)

    isolated_bus1 = pp.create_bus(net, vn_kv=20., name="isolated Bus1")
    isolated_bus2 = pp.create_bus(net, vn_kv=20., name="isolated Bus2")
    pp.create_line(net, isolated_bus2, isolated_bus1, length_km=1,
                   std_type="N2XS(FL)2Y 1x300 RM/35 64/110 kV",
                   name="IsolatedLine")
    iso_buses, iso_p, iso_q = get_isolated(net)
    assert len(iso_buses) == 2
    assert np.isclose(iso_p, 0)
    assert np.isclose(iso_q, 0)

    pp.create_load(net, isolated_bus1, p_mw=0.2, q_mvar=0.02)
    pp.create_sgen(net, isolated_bus2, p_mw=0.15, q_mvar=0.01)

    # with pytest.warns(UserWarning):
    iso_buses, iso_p, iso_q = get_isolated(net)
    assert len(iso_buses) == 2
    assert np.isclose(iso_p, 350)
    assert np.isclose(iso_q, 30)
    # with pytest.warns(UserWarning):
    runpp_with_consistency_checks(net, check_connectivity=True)


def test_connectivity_check_island_with_one_pv_bus():
    # Network with islands with one PV bus -> PV bus should be converted to the reference bus
    net = create_cigre_network_mv(with_der=False)
    iso_buses, iso_p, iso_q = get_isolated(net)
    assert len(iso_buses) == 0
    assert np.isclose(iso_p, 0)
    assert np.isclose(iso_q, 0)

    isolated_bus1 = pp.create_bus(net, vn_kv=20., name="isolated Bus1")
    isolated_bus2 = pp.create_bus(net, vn_kv=20., name="isolated Bus2")
    isolated_gen = pp.create_bus(net, vn_kv=20., name="isolated Gen")
    isolated_pv_bus = pp.create_gen(net, isolated_gen, p_mw=0.35, vm_pu=1.0, name="isolated PV bus")
    pp.create_line(net, isolated_bus2, isolated_bus1, length_km=1,
                   std_type="N2XS(FL)2Y 1x300 RM/35 64/110 kV", name="IsolatedLine")
    pp.create_line(net, isolated_gen, isolated_bus1, length_km=1,
                   std_type="N2XS(FL)2Y 1x300 RM/35 64/110 kV", name="IsolatedLineToGen")
    # with pytest.warns(UserWarning):
    iso_buses, iso_p, iso_q = get_isolated(net)

    # assert len(iso_buses) == 0
    # assert np.isclose(iso_p, 0)
    # assert np.isclose(iso_q, 0)
    #
    # pp.create_load(net, isolated_bus1, p_mw=0.200., q_mvar=0.020)
    # pp.create_sgen(net, isolated_bus2, p_mw=0.0150., q_mvar=-0.010)
    #
    # iso_buses, iso_p, iso_q = get_isolated(net)
    # assert len(iso_buses) == 0
    # assert np.isclose(iso_p, 0)
    # assert np.isclose(iso_q, 0)

    # with pytest.warns(UserWarning):
    runpp_with_consistency_checks(net, check_connectivity=True)


def test_connectivity_check_island_with_multiple_pv_buses():
    # Network with islands an multiple PV buses in the island -> Error should be thrown since it
    # would be random to choose just some PV bus as the reference bus
    net = create_cigre_network_mv(with_der=False)
    iso_buses, iso_p, iso_q = get_isolated(net)
    assert len(iso_buses) == 0
    assert np.isclose(iso_p, 0)
    assert np.isclose(iso_q, 0)

    isolated_bus1 = pp.create_bus(net, vn_kv=20., name="isolated Bus1")
    isolated_bus2 = pp.create_bus(net, vn_kv=20., name="isolated Bus2")
    isolated_pv_bus1 = pp.create_bus(net, vn_kv=20., name="isolated PV bus1")
    isolated_pv_bus2 = pp.create_bus(net, vn_kv=20., name="isolated PV bus2")
    pp.create_gen(net, isolated_pv_bus1, p_mw=0.3, vm_pu=1.0, name="isolated PV bus1")
    pp.create_gen(net, isolated_pv_bus2, p_mw=0.05, vm_pu=1.0, name="isolated PV bus2")

    pp.create_line(net, isolated_pv_bus1, isolated_bus1, length_km=1,
                   std_type="N2XS(FL)2Y 1x300 RM/35 64/110 kV",
                   name="IsolatedLineToGen1")
    pp.create_line(net, isolated_pv_bus2, isolated_bus2, length_km=1,
                   std_type="N2XS(FL)2Y 1x300 RM/35 64/110 kV",
                   name="IsolatedLineToGen2")
    pp.create_line(net, isolated_bus2, isolated_bus1, length_km=1,
                   std_type="N2XS(FL)2Y 1x300 RM/35 64/110 kV",
                   name="IsolatedLine")
    # ToDo with pytest.warns(UserWarning):
    iso_buses, iso_p, iso_q = get_isolated(net)


def test_isolated_in_service_bus_at_oos_line():
    net = pp.create_empty_network()
    b1, b2, l1 = add_grid_connection(net)
    b = pp.create_bus(net, vn_kv=135)
    l = pp.create_line(net, b2, b, 0.1, std_type="NAYY 4x150 SE")
    net.line.loc[l, "in_service"] = False
    assert runpp_with_consistency_checks(net, init="flat")


def test_isolated_in_service_line():
    # ToDo: Fix this
    net = pp.create_empty_network()
    _, b2, l1 = add_grid_connection(net)
    b = pp.create_bus(net, vn_kv=20.)
    pp.create_line(net, b2, b, 0.1, std_type="NAYY 4x150 SE")
    net.line.loc[l1, "in_service"] = False
    assert runpp_with_consistency_checks(net, init="flat")


def test_makeYbus():
    # tests if makeYbus fails for nets where every bus is connected to each other
    net = pp.create_empty_network()
    b1, b2, l1 = add_grid_connection(net)

    # number of buses to create
    n_bus = 20
    bus_list = []
    # generate buses and connect them
    for _ in range(n_bus):
        bus_list.append(pp.create_bus(net, vn_kv=20.))

    # connect the first bus to slack node
    create_test_line(net, bus_list[0], b2)
    # iterate over every bus and add connection to every other bus
    for bus_1 in bus_list:
        for bus_2 in bus_list:
            # add no connection to itself
            if bus_1 == bus_2:
                continue
            create_test_line(net, bus_1, bus_2)

    assert runpp_with_consistency_checks(net)


def test_test_sn_mva():
    test_net_gen1 = result_test_network_generator(sn_mva=1)
    test_net_gen2 = result_test_network_generator(sn_mva=2)
    for net1, net2 in zip(test_net_gen1, test_net_gen2):
        pp.runpp(net1)
        pp.runpp(net2)
        try:
            assert_net_equal(net1, net2)
        except:
            raise UserWarning("Result difference due to sn_mva after adding %s" %
                              net1.last_added_case)


def test_bsfw_algorithm():
    net = example_simple()

    pp.runpp(net)
    vm_nr = net.res_bus.vm_pu
    va_nr = net.res_bus.va_degree

    pp.runpp(net, algorithm='bfsw')
    vm_alg = net.res_bus.vm_pu
    va_alg = net.res_bus.va_degree

    assert np.allclose(vm_nr, vm_alg)
    assert np.allclose(va_nr, va_alg)


def test_pypower_algorithms_iter():
    alg_to_test = ['fdbx', 'fdxb', 'gs']
    for alg in alg_to_test:
        for net in result_test_network_generator(skip_test_impedance=True):
            try:
                runpp_with_consistency_checks(net, enforce_q_lims=True, algorithm=alg)
                runpp_with_consistency_checks(net, enforce_q_lims=False, algorithm=alg)
            except (AssertionError):
                raise UserWarning("Consistency Error after adding %s" % net.last_added_case)
            except(LoadflowNotConverged):
                raise UserWarning("Power flow did not converge after adding %s" %
                                  net.last_added_case)


def test_recycle():
    # Note: Only calls recycle functions and tests if load and gen are updated.
    # Todo: To fully test the functionality, it must be checked if the recycle methods are being
    # called or alternatively if the "non-recycle" functions are not being called.
    net = pp.create_empty_network()
    b1, b2, ln = add_grid_connection(net)
    pl = 1.2
    ql = 1.1
    ps = 0.5
    u_set = 1.0

    b3 = pp.create_bus(net, vn_kv=.4)
    pp.create_line_from_parameters(net, b2, b3, 12.2, r_ohm_per_km=0.08, x_ohm_per_km=0.12,
                                   c_nf_per_km=300, max_i_ka=.2, df=.8)
    pp.create_load(net, b3, p_mw=pl, q_mvar=ql)
    pp.create_gen(net, b2, p_mw=ps, vm_pu=u_set)

    runpp_with_consistency_checks(net, recycle=dict(_is_elements=True, ppc=True, Ybus=True))

    # copy.deepcopy(net)

    # update values
    pl = 0.6
    ql = 0.55
    ps = 0.25
    u_set = 0.98

    net["load"].p_mw.iloc[0] = pl
    net["load"].q_mvar.iloc[0] = ql
    net["gen"].p_mw.iloc[0] = ps
    net["gen"].vm_pu.iloc[0] = u_set

    runpp_with_consistency_checks(net, recycle=dict(_is_elements=True, ppc=True, Ybus=True))

    assert np.allclose(net.res_load.p_mw.iloc[0], pl)
    assert np.allclose(net.res_load.q_mvar.iloc[0], ql)
    assert np.allclose(net.res_gen.p_mw.iloc[0], ps)
    assert np.allclose(net.res_gen.vm_pu.iloc[0], u_set)


@pytest.mark.xfail
def test_zip_loads_gridcal():
    # Tests newton power flow considering zip loads against GridCal's pf result

    # Results used for benchmarking are obtained using GridCal with the following code:
    # from GridCal.grid.CalculationEngine import *
    #
    # np.set_printoptions(precision=4)
    # grid = MultiCircuit()
    #
    # # Add buses
    # bus1 = Bus('Bus 1', vnom=20)
    #
    # bus1.controlled_generators.append(ControlledGenerator('Slack Generator', voltage_module=1.0))
    # grid.add_bus(bus1)
    #
    # bus2 = Bus('Bus 2', vnom=20)
    # bus2.loads.append(Load('load 2',
    #                        power=0.2 * complex(40, 20),
    #                        impedance=1 / (0.40 * (40. - 20.j)),
    #                        current=np.conj(0.40 * (40. + 20.j)) / (20 * np.sqrt(3)),
    #                        ))
    # grid.add_bus(bus2)
    #
    # bus3 = Bus('Bus 3', vnom=20)
    # bus3.loads.append(Load('load 3', power=complex(25, 15)))
    # grid.add_bus(bus3)
    #
    # bus4 = Bus('Bus 4', vnom=20)
    # bus4.loads.append(Load('load 4', power=complex(40, 20)))
    # grid.add_bus(bus4)
    #
    # bus5 = Bus('Bus 5', vnom=20)
    # bus5.loads.append(Load('load 5', power=complex(50, 20)))
    # grid.add_bus(bus5)
    #
    # # add branches (Lines in this case)
    # grid.add_branch(Branch(bus1, bus2, 'line 1-2', r=0.05, x=0.11, b=0.02))
    #
    # grid.add_branch(Branch(bus1, bus3, 'line 1-3', r=0.05, x=0.11, b=0.02))
    #
    # grid.add_branch(Branch(bus1, bus5, 'line 1-5', r=0.03, x=0.08, b=0.02))
    #
    # grid.add_branch(Branch(bus2, bus3, 'line 2-3', r=0.04, x=0.09, b=0.02))
    #
    # grid.add_branch(Branch(bus2, bus5, 'line 2-5', r=0.04, x=0.09, b=0.02))
    #
    # grid.add_branch(Branch(bus3, bus4, 'line 3-4', r=0.06, x=0.13, b=0.03))
    #
    # grid.add_branch(Branch(bus4, bus5, 'line 4-5', r=0.04, x=0.09, b=0.02))
    #
    # grid.compile()
    #
    # print('Ybus:\n', grid.circuits[0].power_flow_input.Ybus.todense())
    #
    # options = PowerFlowOptions(SolverType.NR, robust=False)
    # power_flow = PowerFlow(grid, options)
    # power_flow.run()
    #
    # print('\n\n', grid.name)
    # print('\t|V|:', abs(grid.power_flow_results.voltage))
    # print('\tVang:', np.rad2deg(np.angle(grid.power_flow_results.voltage)))

    vm_pu_gridcal = np.array([1., 0.9566486349, 0.9555640318, 0.9340468428, 0.9540542172])
    va_degree_gridcal = np.array([0., -2.3717973886, -2.345654238, -3.6303651197, -2.6713716569])

    Ybus_gridcal = np.array(
        [[10.9589041096 - 25.9973972603j, -3.4246575342 + 7.5342465753j,
          -3.4246575342 + 7.5342465753j,
          0.0000000000 + 0.j, -4.1095890411 + 10.9589041096j],
         [-3.4246575342 + 7.5342465753j, 11.8320802147 - 26.1409476063j,
          -4.1237113402 + 9.2783505155j,
          0.0000000000 + 0.j, -4.1237113402 + 9.2783505155j],
         [-3.4246575342 + 7.5342465753j, -4.1237113402 + 9.2783505155j,
          10.4751981427 - 23.1190605054j,
          -2.9268292683 + 6.3414634146j, 0.0000000000 + 0.j],
         [0.0000000000 + 0.j, 0.0000000000 + 0.j, -2.9268292683 + 6.3414634146j,
          7.0505406085 - 15.5948139301j,
          -4.1237113402 + 9.2783505155j],
         [-4.1095890411 + 10.9589041096j, -4.1237113402 + 9.2783505155j, 0.0000000000 + 0.j,
          -4.1237113402 + 9.2783505155j, 12.3570117215 - 29.4856051405j]])

    losses_gridcal = 4.69773448916 - 2.710430515j

    abs_path = os.path.join(pp.pp_dir, 'networks', 'power_system_test_case_jsons',
                            'case5_demo_gridcal.json')
    net = pp.from_json(abs_path)

    pp.runpp(net, voltage_depend_loads=True,
             recycle=dict(_is_elements=False, ppc=False, Ybus=True, bfsw=False))

    # Test Ybus matrix
    Ybus_pp = net["_ppc"]['internal']['Ybus'].todense()
    bus_ord = net["_pd2ppc_lookups"]["bus"]
    Ybus_pp = Ybus_pp[bus_ord, :][:, bus_ord]

    assert np.allclose(Ybus_pp, Ybus_gridcal)

    # Test Results
    assert np.allclose(net.res_bus.vm_pu, vm_pu_gridcal)
    assert np.allclose(net.res_bus.va_degree, va_degree_gridcal)

    # Test losses
    losses_pp = net.res_bus.p_mw.sum() + 1.j * net.res_bus.q_mvar.sum()
    assert np.isclose(losses_gridcal, - losses_pp / 1.e3)

    # Test bfsw algorithm
    pp.runpp(net, voltage_depend_loads=True, algorithm='bfsw')
    assert np.allclose(net.res_bus.vm_pu, vm_pu_gridcal)
    assert np.allclose(net.res_bus.va_degree, va_degree_gridcal)


def test_zip_loads_consistency():
    net = four_loads_with_branches_out()
    net.load['const_i_percent'] = 40
    net.load['const_z_percent'] = 40
    assert runpp_with_consistency_checks(net)


def test_zip_loads_pf_algorithms():
    net = four_loads_with_branches_out()
    net.load['const_i_percent'] = 40
    net.load['const_z_percent'] = 40

    alg_to_test = ['bfsw']
    for alg in alg_to_test:
        pp.runpp(net, algorithm='nr')
        vm_nr = net.res_bus.vm_pu
        va_nr = net.res_bus.va_degree

        pp.runpp(net, algorithm=alg)
        vm_alg = net.res_bus.vm_pu
        va_alg = net.res_bus.va_degree

        assert np.allclose(vm_nr, vm_alg, rtol=1e-6)
        assert np.allclose(va_nr.values, va_alg.values, rtol=1e-4)


def test_zip_loads_with_voltage_angles():
    net = pp.create_empty_network()
    b1 = pp.create_bus(net, vn_kv=1.)
    b2 = pp.create_bus(net, vn_kv=1.)
    pp.create_ext_grid(net, b1)
    pp.create_line_from_parameters(net, b1, b2, length_km=1, r_ohm_per_km=0.3,
                                   x_ohm_per_km=0.3, c_nf_per_km=10, max_i_ka=1)
    pp.create_load(net, b2, p_mw=0.002, const_z_percent=0, const_i_percent=100)

    pp.set_user_pf_options(net, calculate_voltage_angles=True, init='dc')

    pp.runpp(net)

    res_load = net.res_load.copy()
    net.ext_grid.va_degree = 100

    pp.runpp(net)

    assert np.allclose(net.res_load.values, res_load.values)


def test_xward_buses():
    """
    Issue: xward elements create dummy buses for the load flow, that are cleaned up afterwards.
    However, if the load flow does not converge, those buses end up staying in the net and don't get
    removed. This can potentially lead to thousands of dummy buses in net.
    """
    net = pp.create_empty_network()
    bus_sl = pp.create_bus(net, 110, name='ExtGrid')
    pp.create_ext_grid(net, bus_sl, vm_pu=1)
    bus_x = pp.create_bus(net, 110, name='XWARD')
    pp.create_xward(net, bus_x, 0, 0, 0, 0, 0, 10, 1.1)
    iid = pp.create_impedance(net, bus_sl, bus_x, 0.2, 0.2, 1e3)

    bus_num1 = len(net.bus)

    pp.runpp(net)

    bus_num2 = len(net.bus)

    assert bus_num1 == bus_num2

    # now - make sure that the loadflow doesn't converge:
    net.impedance.at[iid, 'rft_pu'] = 1
    pp.create_load(net, bus_x, 1e6, 0)
    with pytest.raises(LoadflowNotConverged):
        # here the load flow doesn't converge and there is an extra bus in net
        pp.runpp(net)

    bus_num3 = len(net.bus)
    assert bus_num3 == bus_num1


def test_pvpq_lookup():
    net = pp.create_empty_network()

    b1 = pp.create_bus(net, vn_kv=0.4, index=4)
    b2 = pp.create_bus(net, vn_kv=0.4, index=2)
    b3 = pp.create_bus(net, vn_kv=0.4, index=3)

    pp.create_gen(net, b1, p_mw=0.01, vm_pu=0.4)
    pp.create_load(net, b2, p_mw=0.01)
    pp.create_ext_grid(net, b3)

    pp.create_line(net, from_bus=b1, to_bus=b2, length_km=0.5, std_type="NAYY 4x120 SE")
    pp.create_line(net, from_bus=b1, to_bus=b3, length_km=0.5, std_type="NAYY 4x120 SE")
    net_numba = copy.deepcopy(net)
    pp.runpp(net_numba, numba=True)
    pp.runpp(net, numba=False)

    assert nets_equal(net, net_numba)


def test_result_index_unsorted():
    net = pp.create_empty_network()

    b1 = pp.create_bus(net, vn_kv=0.4, index=4)
    b2 = pp.create_bus(net, vn_kv=0.4, index=2)
    b3 = pp.create_bus(net, vn_kv=0.4, index=3)

    pp.create_gen(net, b1, p_mw=0.01, vm_pu=0.4)
    pp.create_load(net, b2, p_mw=0.01)
    pp.create_ext_grid(net, b3)

    pp.create_line(net, from_bus=b1, to_bus=b2, length_km=0.5, std_type="NAYY 4x120 SE")
    pp.create_line(net, from_bus=b1, to_bus=b3, length_km=0.5, std_type="NAYY 4x120 SE")
    net_recycle = copy.deepcopy(net)
    pp.runpp(net_recycle)
    pp.runpp(net_recycle, recycle=dict(_is_elements=True, ppc=True, Ybus=True))
    pp.runpp(net)

    assert nets_equal(net, net_recycle, tol=1e-12)


def test_get_internal():
    net = example_simple()
    # for Newton raphson
    pp.runpp(net)
    J_intern = net._ppc["internal"]["J"]

    ppc = net._ppc
    V_mag = ppc["bus"][:, 7][:-2]
    V_ang = ppc["bus"][:, 8][:-2]
    V = V_mag * np.exp(1j * V_ang / 180 * np.pi)

    # Get stored Ybus in ppc
    Ybus = ppc["internal"]["Ybus"]

    _, ppci = _pd2ppc(net)
    baseMVA, bus, gen, branch, ref, pv, pq, _, _, V0, _ = _get_pf_variables_from_ppci(ppci)

    pvpq = np.r_[pv, pq]

    J = _create_J_without_numba(Ybus, V, pvpq, pq)

    assert sum(sum(abs(abs(J.toarray()) - abs(J_intern.toarray())))) < 0.05
    # get J for all other algorithms


def test_storage_pf():
    net = pp.create_empty_network()

    b1 = pp.create_bus(net, vn_kv=0.4)
    b2 = pp.create_bus(net, vn_kv=0.4)

    pp.create_line(net, b1, b2, length_km=5, std_type="NAYY 4x50 SE")

    pp.create_ext_grid(net, b2)
    pp.create_load(net, b1, p_mw=0.010)
    pp.create_sgen(net, b1, p_mw=0.010)

    # test generator behaviour
    pp.create_storage(net, b1, p_mw=-0.010, max_e_mwh=0.010)
    pp.create_sgen(net, b1, p_mw=0.010, in_service=False)

    res_gen_beh = runpp_with_consistency_checks(net)
    res_ll_stor = net["res_line"].loading_percent.iloc[0]

    net["storage"].in_service.iloc[0] = False
    net["sgen"].in_service.iloc[1] = True

    runpp_with_consistency_checks(net)
    res_ll_sgen = net["res_line"].loading_percent.iloc[0]

    assert np.isclose(res_ll_stor, res_ll_sgen)

    # test load behaviour
    pp.create_load(net, b1, p_mw=0.01, in_service=False)
    net["storage"].in_service.iloc[0] = True
    net["storage"].p_mw.iloc[0] = 0.01
    net["sgen"].in_service.iloc[1] = False

    res_load_beh = runpp_with_consistency_checks(net)
    res_ll_stor = net["res_line"].loading_percent.iloc[0]

    net["storage"].in_service.iloc[0] = False
    net["load"].in_service.iloc[1] = True

    runpp_with_consistency_checks(net)
    res_ll_load = net["res_line"].loading_percent.iloc[0]

    assert np.isclose(res_ll_stor, res_ll_load)

    assert res_gen_beh and res_load_beh


def test_add_element_and_init_results():
    net = simple_four_bus_system()
    pp.runpp(net, init="flat")
    pp.create_bus(net, vn_kv=20.)
    pp.create_line(net, from_bus=2, to_bus=3, length_km=1, name="new line" + str(1),
                   std_type="NAYY 4x150 SE")
    pp.runpp(net, init="results")


def test_pp_initialization():
    net = pp.create_empty_network()

    b1 = pp.create_bus(net, vn_kv=0.4)
    b2 = pp.create_bus(net, vn_kv=0.4)

    pp.create_ext_grid(net, b1, vm_pu=0.7)
    pp.create_line(net, b1, b2, 0.5, std_type="NAYY 4x50 SE", index=4)
    pp.create_load(net, b2, p_mw=0.01)

    pp.runpp(net, init_va_degree="flat", init_vm_pu=1.02)
    assert net._ppc["iterations"] == 5

    pp.runpp(net, init_va_degree="dc", init_vm_pu=0.8)
    assert net._ppc["iterations"] == 4

    pp.runpp(net, init_va_degree="flat", init_vm_pu=np.array([0.75, 0.7]))
    assert net._ppc["iterations"] == 3

    pp.runpp(net, init_va_degree="dc", init_vm_pu=[0.75, 0.7])
    assert net._ppc["iterations"] == 3

    pp.runpp(net, init_va_degree="flat", init_vm_pu="auto")
    assert net._ppc["iterations"] == 3

    pp.runpp(net, init_va_degree="dc")
    assert net._ppc["iterations"] == 3


def test_equal_indices_res():
    # tests if res_bus indices of are the same as the ones in bus.
    # If this is not the case and you init from results, the PF will fail
    net = pp.create_empty_network()

    b1 = pp.create_bus(net, vn_kv=10., index=3)
    b2 = pp.create_bus(net, vn_kv=0.4, index=1)
    b3 = pp.create_bus(net, vn_kv=0.4, index=2)

    pp.create_ext_grid(net, b1)
    pp.create_transformer(net, b1, b2, std_type="0.63 MVA 20/0.4 kV")
    pp.create_line(net, b2, b3, 0.5, std_type="NAYY 4x50 SE", index=4)
    pp.create_load(net, b3, p_mw=0.010)
    pp.runpp(net)
    net["bus"] = net["bus"].sort_index()
    try:
        pp.runpp(net, init_vm_pu="results", init_va_degree="results")
        assert True
    except LoadflowNotConverged:
        assert False


def test_ext_grid_and_gen_at_one_bus():
    net = pp.create_empty_network()
    b1 = pp.create_bus(net, vn_kv=110)
    b2 = pp.create_bus(net, vn_kv=110)
    pp.create_ext_grid(net, b1, vm_pu=1.01)
    pp.create_line(net, b1, b2, 1., std_type="305-AL1/39-ST1A 110.0")
    pp.create_load(net, bus=b2, p_mw=3.5, q_mvar=1)

    runpp_with_consistency_checks(net)
    q = net.res_ext_grid.q_mvar.sum()

    ##create two gens at the slack bus
    g1 = pp.create_gen(net, b1, vm_pu=1.01, p_mw=1)
    g2 = pp.create_gen(net, b1, vm_pu=1.01, p_mw=1)
    runpp_with_consistency_checks(net)

    #all the reactive power previously provided by the ext_grid is now provided by the generators
    assert np.isclose(net.res_ext_grid.q_mvar.values, 0)
    assert np.isclose(net.res_gen.q_mvar.sum(), q)
    #since no Q-limits were set, reactive power is distributed equally to both generators
    assert np.isclose(net.res_gen.q_mvar.at[g1], net.res_gen.q_mvar.at[g2])

    #set reactive power limits at the generators
    net.gen["max_q_mvar"] = [0.1, 0.01]
    net.gen["min_q_mvar"] = [-0.1, -0.01]
    runpp_with_consistency_checks(net)
    #g1 now has 10 times the reactive power of g2 in accordance with the different Q ranges
    assert np.isclose(net.res_gen.q_mvar.at[g1], net.res_gen.q_mvar.at[g2]*10)
    #all the reactive power is still provided by the generators, because Q-lims are not enforced
    assert np.allclose(net.res_ext_grid.q_mvar.values, [0])
    assert np.isclose(net.res_gen.q_mvar.sum(), q)

    # now enforce Q-lims
    runpp_with_consistency_checks(net, enforce_q_lims=True)
    # both generators are at there lower limit with regard to the reactive power
    assert np.allclose(net.res_gen.q_mvar.values, net.gen.max_q_mvar.values)
    # the total reactive power remains unchanged, but the rest of the power is now provided by the ext_grid
    assert np.isclose(net.res_gen.q_mvar.sum() + net.res_ext_grid.q_mvar.sum(), q)

    # second ext_grid at the slack bus
    pp.create_ext_grid(net, b1, vm_pu=1.01)
    runpp_with_consistency_checks(net, enforce_q_lims=False)
    # gens still have the correct active power
    assert np.allclose(net.gen.p_mw.values, net.res_gen.p_mw.values)
    # slack active power is evenly distributed to both ext_grids
    assert np.isclose(net.res_ext_grid.p_mw.values[0], net.res_ext_grid.p_mw.values[1])

    # q limits at the ext_grids are not enforced
    net.ext_grid["max_q_mvar"] = [0.1, 0.01]
    net.ext_grid["min_q_mvar"] = [-0.1, -0.01]
    runpp_with_consistency_checks(net, enforce_q_lims=True)
    assert net.res_ext_grid.q_mvar.values[0] > net.ext_grid.max_q_mvar.values[0]
    assert np.allclose(net.res_gen.q_mvar.values, net.gen.max_q_mvar.values)


def two_ext_grids_at_one_bus():
    net = pp.create_empty_network()
    b1 = pp.create_bus(net, vn_kv=110, index=3)
    b2 = pp.create_bus(net, vn_kv=110, index=5)
    pp.create_ext_grid(net, b1, vm_pu=1.01, index=2)
    pp.create_line(net, b1, b2, 1., std_type="305-AL1/39-ST1A 110.0")
    pp.create_load(net, bus=b2, p_mw=3.5, q_mvar=1)
    pp.create_gen(net, b1, vm_pu=1.01, p_mw=1)
    runpp_with_consistency_checks(net)
    assert net.converged

    # connect second ext_grid to b1 with different angle but out of service
    eg2 = pp.create_ext_grid(net, b1, vm_pu=1.01, va_degree=20, index=5, in_service=False)
    runpp_with_consistency_checks(net)  # power flow still converges since eg2 is out of service
    assert net.converged

    # error is raised after eg2 is set in service
    net.ext_grid.in_service.at[eg2] = True
    with pytest.raises(UserWarning):
        pp.runpp(net)

    #  error is also raised when eg2 is connected to first ext_grid through bus-bus switch
    b3 = pp.create_bus(net, vn_kv=110)
    pp.create_switch(net, b1, b3, et="b")
    net.ext_grid.bus.at[eg2] = b3
    with pytest.raises(UserWarning):
        pp.runpp(net)

    # no error is raised when voltage angles are not calculated
    runpp_with_consistency_checks(net, calculate_voltage_angles=False)
    assert net.converged

    # same angle but different voltage magnitude also raises an error
    net.ext_grid.vm_pu.at[eg2] = 1.02
    net.ext_grid.va_degree.at[eg2] = 0
    with pytest.raises(UserWarning):
        pp.runpp(net)


def test_dc_with_ext_grid_at_one_bus():
    net = pp.create_empty_network()
    b1 = pp.create_bus(net, vn_kv=110)
    b2 = pp.create_bus(net, vn_kv=110)

    pp.create_ext_grid(net, b1, vm_pu=1.01)
    pp.create_ext_grid(net, b2, vm_pu=1.01)

    pp.create_dcline(net, from_bus=b1, to_bus=b2, p_mw=10,
                     loss_percent=0, loss_mw=0, vm_from_pu=1.01, vm_to_pu=1.01)

    pp.create_sgen(net,b1,p_mw=10)
    pp.create_load(net,b2,p_mw=10)

    runpp_with_consistency_checks(net)
    assert np.allclose(net.res_ext_grid.p_mw.values, [0,0])


def test_init_results_without_results():
    # should switch to "auto" mode and not fail
    net = example_multivoltage()
    pp.reset_results(net)
    pp.runpp(net, init="results")
    assert net.converged
    pp.reset_results(net)
    pp.runpp(net, init_vm_pu="results")
    assert net.converged
    pp.reset_results(net)
    pp.runpp(net, init_va_degree="results")
    assert net.converged
    pp.reset_results(net)
    pp.runpp(net, init_va_degree="results", init_vm_pu="results")
    assert net.converged

def test_init_results():
    net = pp.create_empty_network()
    add_test_line(net) #line network with switch at to bus
    assert_init_results(net)
    net.switch.at[0, "bus"] = 0 #switch at from bus
    assert_init_results(net)

    add_test_trafo(net) #trafo network with switch at lv bus
    assert_init_results(net)
    net.switch.at[0, "bus"] = 7 #switch at hv bus
    assert_init_results(net)

    add_test_xward(net) #xward with internal node
    assert_init_results(net)
    add_test_trafo3w(net) #trafo3w with internal node
    assert_init_results(net)
    t3idx = net.trafo3w.index[0]
    t3_switch = pp.create_switch(net, bus=net.trafo3w.hv_bus.at[t3idx],
                                 element=t3idx, et="t3", closed=False) #trafo3w switch at hv side
    assert_init_results(net)
    net.switch.bus.at[t3_switch] = net.trafo3w.mv_bus.at[t3idx] #trafo3w switch at mv side
    assert_init_results(net)
    net.switch.bus.at[t3_switch] = net.trafo3w.lv_bus.at[t3idx] #trafo3w switch at lv side
    assert_init_results(net)

def assert_init_results(net):
    pp.runpp(net, init="auto")
    assert net._ppc["iterations"] > 0
    pp.runpp(net, init="results")
    assert net._ppc["iterations"] == 0

def test_wye_delta():
    from pandapower.pypower.idx_brch import BR_R, BR_X, BR_B
    net = pp.create_empty_network()
    pp.create_bus(net, vn_kv=110)
    pp.create_buses(net, nr_buses=4, vn_kv=20)
    trafo = pp.create_transformer(net, hv_bus=0, lv_bus=1, std_type='25 MVA 110/20 kV')
    pp.create_line(net, 1, 2, length_km=2.0, std_type="NAYY 4x50 SE")
    pp.create_line(net, 2, 3, length_km=6.0, std_type="NAYY 4x50 SE")
    pp.create_line(net, 3, 4, length_km=10.0, std_type="NAYY 4x50 SE")
    pp.create_ext_grid(net, 0)
    pp.create_load(net, 4, p_mw=0.1)
    pp.create_sgen(net, 2, p_mw=4.)
    pp.create_sgen(net, 3, p_mw=4.)

    pp.runpp(net, trafo_model="pi")
    f, t = net._pd2ppc_lookups["branch"]["trafo"]
    assert np.isclose(net.res_trafo.p_hv_mw.at[trafo], -7.560996, rtol=1e-7)
    assert np.allclose(net._ppc["branch"][f:t, [BR_R, BR_X, BR_B]].flatten(),
               np.array([ 0.0001640+0.j,  0.0047972+0.j, -0.0105000-0.014j]),
                        rtol=1e-7)

    pp.runpp(net, trafo_model="t")
    assert np.allclose(net._ppc["branch"][f:t, [BR_R, BR_X, BR_B]].flatten(),
               np.array([ 0.00016392+0.j, 0.00479726+0.j,-0.01050009-0.01399964j]))
    assert np.isclose(net.res_trafo.p_hv_mw.at[trafo], -7.561001, rtol=1e-7)


def test_line_temperature():
    net = four_loads_with_branches_out()
    r_init = net.line.r_ohm_per_km.values.copy()

    # r_ohm_per_km is not in line results by default
    pp.runpp(net)
    v_init = net.res_bus.vm_pu.values.copy()
    va_init = net.res_bus.va_degree.values.copy()
    assert "r_ohm_per_km" not in net.res_line.columns

    # no temperature adjustment performed if not explicitly set in options/arguments to runpp
    net.line["temperature_degree_celsius"] = 20
    pp.runpp(net)
    assert "r_ohm_per_km" not in net.res_line.columns
    assert np.allclose(net.res_bus.vm_pu, v_init, rtol=0, atol=1e-16)
    assert np.allclose(net.res_bus.va_degree, va_init, rtol=0, atol=1e-16)

    # argument in runpp is considered
    pp.runpp(net, consider_line_temperature=True)
    assert "r_ohm_per_km" in net.res_line.columns
    assert np.allclose(net.res_line.r_ohm_per_km, r_init, rtol=0, atol=1e-16)
    assert np.allclose(net.res_bus.vm_pu, v_init, rtol=0, atol=1e-16)
    assert np.allclose(net.res_bus.va_degree, va_init, rtol=0, atol=1e-16)

    # check results of r adjustment, check that user_pf_options works, alpha is 4e-3 by default
    t = np.arange(0, 80, 10)
    net.line.temperature_degree_celsius = t
    pp.set_user_pf_options(net, consider_line_temperature=True)
    pp.runpp(net)
    alpha = 4e-3
    r_temp = r_init * (1 + alpha * (t - 20))
    assert np.allclose(net.res_line.r_ohm_per_km, r_temp, rtol=0, atol=1e-16)
    assert not np.allclose(net.res_bus.vm_pu, v_init, rtol=0, atol=1e-4)
    assert not np.allclose(net.res_bus.va_degree, va_init, rtol=0, atol=1e-2)

    # check reults with user-defined alpha
    alpha = np.arange(3e-3, 5e-3, 2.5e-4)
    net.line['alpha'] = alpha
    pp.runpp(net)
    r_temp = r_init * (1 + alpha * (t - 20))
    assert np.allclose(net.res_line.r_ohm_per_km, r_temp, rtol=0, atol=1e-16)
    assert not np.allclose(net.res_bus.vm_pu, v_init, rtol=0, atol=1e-4)
    assert not np.allclose(net.res_bus.va_degree, va_init, rtol=0, atol=1e-2)

    # not anymore in net if not considered
    pp.set_user_pf_options(net, overwrite=True)
    pp.runpp(net)
    assert np.allclose(net.res_bus.vm_pu, v_init, rtol=0, atol=1e-16)
    assert np.allclose(net.res_bus.va_degree, va_init, rtol=0, atol=1e-16)
    assert "r_ohm_per_km" not in net.res_line.columns


def test_results_for_line_temperature():
    net = pp.create_empty_network()
    pp.create_bus(net, 0.4)
    pp.create_buses(net, 2, 0.4)

    pp.create_ext_grid(net, 0)
    pp.create_load(net, 1, 5e-3, 10e-3)
    pp.create_load(net, 2, 5e-3, 10e-3)

    pp.create_line_from_parameters(net, 0, 1, 0.5, 0.642, 0.083, 210, 1, alpha=0.00403)
    pp.create_line_from_parameters(net, 1, 2, 0.5, 0.642, 0.083, 210, 1, alpha=0.00403)

    vm_res_20 = [1, 0.9727288676, 0.95937328755]
    va_res_20 = [0, 2.2103403814, 3.3622612327]
    vm_res_80 = [1, 0.96677572771, 0.95062498477]
    va_res_80 = [0, 2.7993156134, 4.2714451629]

    pp.runpp(net)

    assert np.allclose(net.res_bus.vm_pu, vm_res_20, rtol=0, atol=1e-6)
    assert np.allclose(net.res_bus.va_degree, va_res_20, rtol=0, atol=1e-6)

    net.line["temperature_degree_celsius"] = 80
    pp.set_user_pf_options(net, consider_line_temperature=True)
    pp.runpp(net)

    assert np.allclose(net.res_bus.vm_pu, vm_res_80, rtol=0, atol=1e-6)
    assert np.allclose(net.res_bus.va_degree, va_res_80, rtol=0, atol=1e-6)


if __name__ == "__main__":
>>>>>>> 8dacfad6
    pytest.main([__file__, "-xs"])<|MERGE_RESOLUTION|>--- conflicted
+++ resolved
@@ -1,7 +1,6 @@
-<<<<<<< HEAD
 # -*- coding: utf-8 -*-
 
-# Copyright (c) 2016-2018 by University of Kassel and Fraunhofer Institute for Energy Economics
+# Copyright (c) 2016-2019 by University of Kassel and Fraunhofer Institute for Energy Economics
 # and Energy System Technology (IEE), Kassel. All rights reserved.
 
 
@@ -160,7 +159,7 @@
     net = bus_bus_net
     pp.runpp(net)
     assert net.res_bus.vm_pu.at[3] == net.res_bus.vm_pu.at[4] == net.res_bus.vm_pu.at[5] == \
-        net.res_bus.vm_pu.at[6]
+           net.res_bus.vm_pu.at[6]
     assert net.res_bus.vm_pu.at[0] == net.res_bus.vm_pu.at[7]
 
     net.bus.in_service.at[5] = False
@@ -558,7 +557,8 @@
 
     losses_gridcal = 4.69773448916 - 2.710430515j
 
-    abs_path = os.path.join(pp.pp_dir, 'networks', 'power_system_test_case_jsons', 'case5_demo_gridcal.json')
+    abs_path = os.path.join(pp.pp_dir, 'networks', 'power_system_test_case_jsons',
+                            'case5_demo_gridcal.json')
     net = pp.from_json(abs_path)
 
     pp.runpp(net, voltage_depend_loads=True,
@@ -996,1006 +996,6 @@
     pp.runpp(net, init="results")
     assert net._ppc["iterations"] == 0
 
-if __name__ == "__main__":
-=======
-# -*- coding: utf-8 -*-
-
-# Copyright (c) 2016-2019 by University of Kassel and Fraunhofer Institute for Energy Economics
-# and Energy System Technology (IEE), Kassel. All rights reserved.
-
-
-import copy
-import os
-
-import numpy as np
-import pandas as pd
-import pytest
-
-import pandapower as pp
-from pandapower.auxiliary import _check_connectivity, _add_ppc_options
-from pandapower.networks import create_cigre_network_mv, four_loads_with_branches_out, \
-    example_simple, simple_four_bus_system, example_multivoltage
-from pandapower.pd2ppc import _pd2ppc
-from pandapower.pf.create_jacobian import _create_J_without_numba
-from pandapower.pf.run_newton_raphson_pf import _get_pf_variables_from_ppci
-from pandapower.powerflow import LoadflowNotConverged
-from pandapower.test.consistency_checks import runpp_with_consistency_checks
-from pandapower.test.loadflow.result_test_network_generator import add_test_xward, add_test_trafo3w,\
-    add_test_line, add_test_oos_bus_with_is_element, result_test_network_generator, add_test_trafo
-from pandapower.test.toolbox import add_grid_connection, create_test_line, assert_net_equal
-from pandapower.toolbox import nets_equal
-
-
-def test_minimal_net():
-    # tests corner-case when the grid only has 1 bus and an ext-grid
-    net = pp.create_empty_network()
-    b = pp.create_bus(net, 110)
-    pp.create_ext_grid(net, b)
-    runpp_with_consistency_checks(net)
-
-    pp.create_load(net, b, p_mw=0.1)
-    runpp_with_consistency_checks(net)
-
-    b2 = pp.create_bus(net, 110)
-    pp.create_switch(net, b, b2, 'b')
-    pp.create_sgen(net, b2, p_mw=0.2)
-    runpp_with_consistency_checks(net)
-
-
-def test_set_user_pf_options():
-    net = example_simple()
-    pp.runpp(net)
-
-    old_options = net._options.copy()
-    test_options = {key: i for i, key in enumerate(old_options.keys())}
-
-    pp.set_user_pf_options(net, hello='bye', **test_options)
-    test_options.update({'hello': 'bye'})
-
-    assert net.user_pf_options == test_options
-
-    # remove what is in user_pf_options and add hello=world
-    pp.set_user_pf_options(net, overwrite=True, hello='world')
-    assert net.user_pf_options == {'hello': 'world'}
-
-    # check if 'hello' is added to net._options, but other options are untouched
-    pp.runpp(net)
-    assert 'hello' in net._options.keys() and net._options['hello'] == 'world'
-    net._options.pop('hello')
-    assert net._options == old_options
-
-    # check if user_pf_options can be deleted and net._options is as it was before
-    pp.set_user_pf_options(net, overwrite=True, hello='world')
-    pp.set_user_pf_options(net, overwrite=True)
-    assert net.user_pf_options == {}
-    pp.runpp(net)
-    assert 'hello' not in net._options.keys()
-
-    # see if user arguments overrule user_pf_options, but other user_pf_options still have the
-    # priority
-    pp.set_user_pf_options(net, tolerance_mva=1e-6, max_iteration=20)
-    pp.runpp(net, tolerance_mva=1e-2)
-    assert net.user_pf_options['tolerance_mva'] == 1e-6
-    assert net._options['tolerance_mva'] == 1e-2
-    assert net._options['max_iteration'] == 20
-
-
-def test_kwargs_with_user_options():
-    net = example_simple()
-    pp.runpp(net)
-    assert net._options["trafo3w_losses"] == "hv"
-    pp.set_user_pf_options(net, trafo3w_losses="lv")
-    pp.runpp(net)
-    assert net._options["trafo3w_losses"] == "lv"
-
-
-def test_runpp_init():
-    net = pp.create_empty_network()
-    b1, b2, l1 = add_grid_connection(net)
-    b3 = pp.create_bus(net, vn_kv=0.4)
-    tidx = pp.create_transformer(net, hv_bus=b2, lv_bus=b3, std_type="0.25 MVA 20/0.4 kV")
-    net.trafo.shift_degree.at[tidx] = 70
-    pp.runpp(net)
-    va = net.res_bus.va_degree.at[4]
-    pp.runpp(net, calculate_voltage_angles=True, init_va_degree="dc")
-    assert np.allclose(va - net.trafo.shift_degree.at[tidx], net.res_bus.va_degree.at[4])
-    pp.runpp(net, calculate_voltage_angles=True, init_va_degree="results")
-    assert np.allclose(va - net.trafo.shift_degree.at[tidx], net.res_bus.va_degree.at[4])
-
-
-def test_runpp_init_auxiliary_buses():
-    net = pp.create_empty_network()
-    b1, b2, l1 = add_grid_connection(net, vn_kv=110.)
-    b3 = pp.create_bus(net, vn_kv=20.)
-    b4 = pp.create_bus(net, vn_kv=10.)
-    tidx = pp.create_transformer3w(net, b2, b3, b4, std_type='63/25/38 MVA 110/20/10 kV')
-    pp.create_load(net, b3, p_mw=5)
-    pp.create_load(net, b4, p_mw=5)
-    pp.create_xward(net, b4, ps_mw=1, qs_mvar=1, pz_mw=1, qz_mvar=1, r_ohm=0.1, x_ohm=0.1,
-                    vm_pu=1.0)
-    net.trafo3w.shift_lv_degree.at[tidx] = 120
-    net.trafo3w.shift_mv_degree.at[tidx] = 80
-    pp.runpp(net)
-    va = net.res_bus.va_degree.at[b2]
-    pp.runpp(net, calculate_voltage_angles=True, init_va_degree="dc")
-    assert np.allclose(va - net.trafo3w.shift_mv_degree.at[tidx], net.res_bus.va_degree.at[b3],
-                       atol=2)
-    assert np.allclose(va - net.trafo3w.shift_lv_degree.at[tidx], net.res_bus.va_degree.at[b4],
-                       atol=2)
-    pp.runpp(net, calculate_voltage_angles=True, init_va_degree="results")
-    assert np.allclose(va - net.trafo3w.shift_mv_degree.at[tidx], net.res_bus.va_degree.at[b3],
-                       atol=2)
-    assert np.allclose(va - net.trafo3w.shift_lv_degree.at[tidx], net.res_bus.va_degree.at[b4],
-                       atol=2)
-
-
-def test_result_iter():
-    for net in result_test_network_generator():
-        try:
-            runpp_with_consistency_checks(net, enforce_q_lims=True)
-        except (AssertionError):
-            raise UserWarning("Consistency Error after adding %s" % net.last_added_case)
-        except(LoadflowNotConverged):
-            raise UserWarning("Power flow did not converge after adding %s" % net.last_added_case)
-
-
-@pytest.fixture
-def bus_bus_net():
-    net = pp.create_empty_network()
-    add_grid_connection(net)
-    for _u in range(4):
-        pp.create_bus(net, vn_kv=.4)
-    pp.create_load(net, 5, p_mw=0.01)
-    pp.create_switch(net, 3, 6, et="b")
-    pp.create_switch(net, 4, 5, et="b")
-    pp.create_switch(net, 6, 5, et="b")
-    pp.create_switch(net, 0, 7, et="b")
-    create_test_line(net, 4, 7)
-    pp.create_load(net, 4, p_mw=0.01)
-    return net
-
-
-def test_bus_bus_switches(bus_bus_net):
-    net = bus_bus_net
-    pp.runpp(net)
-    assert net.res_bus.vm_pu.at[3] == net.res_bus.vm_pu.at[4] == net.res_bus.vm_pu.at[5] == \
-           net.res_bus.vm_pu.at[6]
-    assert net.res_bus.vm_pu.at[0] == net.res_bus.vm_pu.at[7]
-
-    net.bus.in_service.at[5] = False
-    pp.runpp(net)
-    assert net.res_bus.vm_pu.at[3] == net.res_bus.vm_pu.at[6]
-    assert net.res_bus.vm_pu.at[0] == net.res_bus.vm_pu.at[7]
-    assert pd.isnull(net.res_bus.vm_pu.at[5])
-    assert net.res_bus.vm_pu.at[6] != net.res_bus.vm_pu.at[4]
-
-
-def test_bus_bus_switches_merges_two_gens(bus_bus_net):
-    "buses should not be fused if two gens are connected"
-    net = bus_bus_net
-    net.bus.in_service.at[5] = False
-    pp.create_gen(net, 6, 10)
-    pp.create_gen(net, 4, 10)
-    net.bus.in_service.at[5] = True
-    pp.runpp(net)
-    assert net.converged
-
-
-def test_bus_bus_switches_throws_exception_for_two_gen_with_diff_vm(bus_bus_net):
-    "buses should not be fused if two gens are connected"
-    net = bus_bus_net
-    pp.create_gen(net, 6, 10, 1.)
-    pp.create_gen(net, 4, 10, 1.1)
-    with pytest.raises(UserWarning):
-        pp.runpp(net)
-
-
-@pytest.fixture
-def r_switch_net():
-    net = pp.create_empty_network()
-    for i in range(3):
-        pp.create_bus(net, vn_kv=.4)
-        pp.create_load(net, i, p_mw=0.1)
-    pp.create_ext_grid(net, 0, vm_pu=1.0)
-    pp.create_line_from_parameters(net, 0, 1, 0.1, r_ohm_per_km=0.1, x_ohm_per_km=0,
-                                   c_nf_per_km=0, max_i_ka=.2)
-    pp.create_switch(net, 0, 2, et="b")
-    return net
-
-
-def test_r_switch(r_switch_net):
-    net = r_switch_net
-    pp.runpp(net, r_switch=0.01, numba=False)
-    assert net.res_bus.vm_pu.at[1] == net.res_bus.vm_pu.at[2]
-
-
-def test_r_switch_numba(r_switch_net):
-    net = r_switch_net
-    pp.runpp(net, r_switch=0.01, numba=True)
-    assert net.res_bus.vm_pu.at[1] == net.res_bus.vm_pu.at[2]
-
-
-def test_two_open_switches():
-    net = pp.create_empty_network()
-    b1, b2, l1 = add_grid_connection(net)
-    b3 = pp.create_bus(net, vn_kv=20.)
-    l2 = create_test_line(net, b2, b3)
-    create_test_line(net, b3, b1)
-    pp.create_switch(net, b2, l2, et="l", closed=False)
-    pp.create_switch(net, b3, l2, et="l", closed=False)
-    pp.runpp(net)
-    assert np.isnan(net.res_line.i_ka.at[l2]) or net.res_line.i_ka.at[l2] == 0
-
-
-def test_oos_bus():
-    net = pp.create_empty_network()
-    add_test_oos_bus_with_is_element(net)
-    assert runpp_with_consistency_checks(net)
-
-    #    test for pq-node result
-    pp.create_shunt(net, 6, q_mvar=0.8)
-    assert runpp_with_consistency_checks(net)
-
-    #   1test for pv-node result
-    pp.create_gen(net, 4, p_mw=0.5)
-    assert runpp_with_consistency_checks(net)
-
-
-def get_isolated(net):
-    net._options = {}
-    _add_ppc_options(net, calculate_voltage_angles=False,
-                     trafo_model="t", check_connectivity=False,
-                     mode="pf", r_switch=0.0, init_vm_pu="flat",
-                     init_va_degree="flat",
-                     enforce_q_lims=False, recycle=None)
-
-    ppc, ppci = _pd2ppc(net)
-    return _check_connectivity(ppc)
-
-
-def test_connectivity_check_island_without_pv_bus():
-    # Network with islands without pv bus -> all buses in island should be set out of service
-    net = create_cigre_network_mv(with_der=False)
-    iso_buses, iso_p, iso_q = get_isolated(net)
-    assert len(iso_buses) == 0
-    assert np.isclose(iso_p, 0)
-    assert np.isclose(iso_q, 0)
-
-    isolated_bus1 = pp.create_bus(net, vn_kv=20., name="isolated Bus1")
-    isolated_bus2 = pp.create_bus(net, vn_kv=20., name="isolated Bus2")
-    pp.create_line(net, isolated_bus2, isolated_bus1, length_km=1,
-                   std_type="N2XS(FL)2Y 1x300 RM/35 64/110 kV",
-                   name="IsolatedLine")
-    iso_buses, iso_p, iso_q = get_isolated(net)
-    assert len(iso_buses) == 2
-    assert np.isclose(iso_p, 0)
-    assert np.isclose(iso_q, 0)
-
-    pp.create_load(net, isolated_bus1, p_mw=0.2, q_mvar=0.02)
-    pp.create_sgen(net, isolated_bus2, p_mw=0.15, q_mvar=0.01)
-
-    # with pytest.warns(UserWarning):
-    iso_buses, iso_p, iso_q = get_isolated(net)
-    assert len(iso_buses) == 2
-    assert np.isclose(iso_p, 350)
-    assert np.isclose(iso_q, 30)
-    # with pytest.warns(UserWarning):
-    runpp_with_consistency_checks(net, check_connectivity=True)
-
-
-def test_connectivity_check_island_with_one_pv_bus():
-    # Network with islands with one PV bus -> PV bus should be converted to the reference bus
-    net = create_cigre_network_mv(with_der=False)
-    iso_buses, iso_p, iso_q = get_isolated(net)
-    assert len(iso_buses) == 0
-    assert np.isclose(iso_p, 0)
-    assert np.isclose(iso_q, 0)
-
-    isolated_bus1 = pp.create_bus(net, vn_kv=20., name="isolated Bus1")
-    isolated_bus2 = pp.create_bus(net, vn_kv=20., name="isolated Bus2")
-    isolated_gen = pp.create_bus(net, vn_kv=20., name="isolated Gen")
-    isolated_pv_bus = pp.create_gen(net, isolated_gen, p_mw=0.35, vm_pu=1.0, name="isolated PV bus")
-    pp.create_line(net, isolated_bus2, isolated_bus1, length_km=1,
-                   std_type="N2XS(FL)2Y 1x300 RM/35 64/110 kV", name="IsolatedLine")
-    pp.create_line(net, isolated_gen, isolated_bus1, length_km=1,
-                   std_type="N2XS(FL)2Y 1x300 RM/35 64/110 kV", name="IsolatedLineToGen")
-    # with pytest.warns(UserWarning):
-    iso_buses, iso_p, iso_q = get_isolated(net)
-
-    # assert len(iso_buses) == 0
-    # assert np.isclose(iso_p, 0)
-    # assert np.isclose(iso_q, 0)
-    #
-    # pp.create_load(net, isolated_bus1, p_mw=0.200., q_mvar=0.020)
-    # pp.create_sgen(net, isolated_bus2, p_mw=0.0150., q_mvar=-0.010)
-    #
-    # iso_buses, iso_p, iso_q = get_isolated(net)
-    # assert len(iso_buses) == 0
-    # assert np.isclose(iso_p, 0)
-    # assert np.isclose(iso_q, 0)
-
-    # with pytest.warns(UserWarning):
-    runpp_with_consistency_checks(net, check_connectivity=True)
-
-
-def test_connectivity_check_island_with_multiple_pv_buses():
-    # Network with islands an multiple PV buses in the island -> Error should be thrown since it
-    # would be random to choose just some PV bus as the reference bus
-    net = create_cigre_network_mv(with_der=False)
-    iso_buses, iso_p, iso_q = get_isolated(net)
-    assert len(iso_buses) == 0
-    assert np.isclose(iso_p, 0)
-    assert np.isclose(iso_q, 0)
-
-    isolated_bus1 = pp.create_bus(net, vn_kv=20., name="isolated Bus1")
-    isolated_bus2 = pp.create_bus(net, vn_kv=20., name="isolated Bus2")
-    isolated_pv_bus1 = pp.create_bus(net, vn_kv=20., name="isolated PV bus1")
-    isolated_pv_bus2 = pp.create_bus(net, vn_kv=20., name="isolated PV bus2")
-    pp.create_gen(net, isolated_pv_bus1, p_mw=0.3, vm_pu=1.0, name="isolated PV bus1")
-    pp.create_gen(net, isolated_pv_bus2, p_mw=0.05, vm_pu=1.0, name="isolated PV bus2")
-
-    pp.create_line(net, isolated_pv_bus1, isolated_bus1, length_km=1,
-                   std_type="N2XS(FL)2Y 1x300 RM/35 64/110 kV",
-                   name="IsolatedLineToGen1")
-    pp.create_line(net, isolated_pv_bus2, isolated_bus2, length_km=1,
-                   std_type="N2XS(FL)2Y 1x300 RM/35 64/110 kV",
-                   name="IsolatedLineToGen2")
-    pp.create_line(net, isolated_bus2, isolated_bus1, length_km=1,
-                   std_type="N2XS(FL)2Y 1x300 RM/35 64/110 kV",
-                   name="IsolatedLine")
-    # ToDo with pytest.warns(UserWarning):
-    iso_buses, iso_p, iso_q = get_isolated(net)
-
-
-def test_isolated_in_service_bus_at_oos_line():
-    net = pp.create_empty_network()
-    b1, b2, l1 = add_grid_connection(net)
-    b = pp.create_bus(net, vn_kv=135)
-    l = pp.create_line(net, b2, b, 0.1, std_type="NAYY 4x150 SE")
-    net.line.loc[l, "in_service"] = False
-    assert runpp_with_consistency_checks(net, init="flat")
-
-
-def test_isolated_in_service_line():
-    # ToDo: Fix this
-    net = pp.create_empty_network()
-    _, b2, l1 = add_grid_connection(net)
-    b = pp.create_bus(net, vn_kv=20.)
-    pp.create_line(net, b2, b, 0.1, std_type="NAYY 4x150 SE")
-    net.line.loc[l1, "in_service"] = False
-    assert runpp_with_consistency_checks(net, init="flat")
-
-
-def test_makeYbus():
-    # tests if makeYbus fails for nets where every bus is connected to each other
-    net = pp.create_empty_network()
-    b1, b2, l1 = add_grid_connection(net)
-
-    # number of buses to create
-    n_bus = 20
-    bus_list = []
-    # generate buses and connect them
-    for _ in range(n_bus):
-        bus_list.append(pp.create_bus(net, vn_kv=20.))
-
-    # connect the first bus to slack node
-    create_test_line(net, bus_list[0], b2)
-    # iterate over every bus and add connection to every other bus
-    for bus_1 in bus_list:
-        for bus_2 in bus_list:
-            # add no connection to itself
-            if bus_1 == bus_2:
-                continue
-            create_test_line(net, bus_1, bus_2)
-
-    assert runpp_with_consistency_checks(net)
-
-
-def test_test_sn_mva():
-    test_net_gen1 = result_test_network_generator(sn_mva=1)
-    test_net_gen2 = result_test_network_generator(sn_mva=2)
-    for net1, net2 in zip(test_net_gen1, test_net_gen2):
-        pp.runpp(net1)
-        pp.runpp(net2)
-        try:
-            assert_net_equal(net1, net2)
-        except:
-            raise UserWarning("Result difference due to sn_mva after adding %s" %
-                              net1.last_added_case)
-
-
-def test_bsfw_algorithm():
-    net = example_simple()
-
-    pp.runpp(net)
-    vm_nr = net.res_bus.vm_pu
-    va_nr = net.res_bus.va_degree
-
-    pp.runpp(net, algorithm='bfsw')
-    vm_alg = net.res_bus.vm_pu
-    va_alg = net.res_bus.va_degree
-
-    assert np.allclose(vm_nr, vm_alg)
-    assert np.allclose(va_nr, va_alg)
-
-
-def test_pypower_algorithms_iter():
-    alg_to_test = ['fdbx', 'fdxb', 'gs']
-    for alg in alg_to_test:
-        for net in result_test_network_generator(skip_test_impedance=True):
-            try:
-                runpp_with_consistency_checks(net, enforce_q_lims=True, algorithm=alg)
-                runpp_with_consistency_checks(net, enforce_q_lims=False, algorithm=alg)
-            except (AssertionError):
-                raise UserWarning("Consistency Error after adding %s" % net.last_added_case)
-            except(LoadflowNotConverged):
-                raise UserWarning("Power flow did not converge after adding %s" %
-                                  net.last_added_case)
-
-
-def test_recycle():
-    # Note: Only calls recycle functions and tests if load and gen are updated.
-    # Todo: To fully test the functionality, it must be checked if the recycle methods are being
-    # called or alternatively if the "non-recycle" functions are not being called.
-    net = pp.create_empty_network()
-    b1, b2, ln = add_grid_connection(net)
-    pl = 1.2
-    ql = 1.1
-    ps = 0.5
-    u_set = 1.0
-
-    b3 = pp.create_bus(net, vn_kv=.4)
-    pp.create_line_from_parameters(net, b2, b3, 12.2, r_ohm_per_km=0.08, x_ohm_per_km=0.12,
-                                   c_nf_per_km=300, max_i_ka=.2, df=.8)
-    pp.create_load(net, b3, p_mw=pl, q_mvar=ql)
-    pp.create_gen(net, b2, p_mw=ps, vm_pu=u_set)
-
-    runpp_with_consistency_checks(net, recycle=dict(_is_elements=True, ppc=True, Ybus=True))
-
-    # copy.deepcopy(net)
-
-    # update values
-    pl = 0.6
-    ql = 0.55
-    ps = 0.25
-    u_set = 0.98
-
-    net["load"].p_mw.iloc[0] = pl
-    net["load"].q_mvar.iloc[0] = ql
-    net["gen"].p_mw.iloc[0] = ps
-    net["gen"].vm_pu.iloc[0] = u_set
-
-    runpp_with_consistency_checks(net, recycle=dict(_is_elements=True, ppc=True, Ybus=True))
-
-    assert np.allclose(net.res_load.p_mw.iloc[0], pl)
-    assert np.allclose(net.res_load.q_mvar.iloc[0], ql)
-    assert np.allclose(net.res_gen.p_mw.iloc[0], ps)
-    assert np.allclose(net.res_gen.vm_pu.iloc[0], u_set)
-
-
-@pytest.mark.xfail
-def test_zip_loads_gridcal():
-    # Tests newton power flow considering zip loads against GridCal's pf result
-
-    # Results used for benchmarking are obtained using GridCal with the following code:
-    # from GridCal.grid.CalculationEngine import *
-    #
-    # np.set_printoptions(precision=4)
-    # grid = MultiCircuit()
-    #
-    # # Add buses
-    # bus1 = Bus('Bus 1', vnom=20)
-    #
-    # bus1.controlled_generators.append(ControlledGenerator('Slack Generator', voltage_module=1.0))
-    # grid.add_bus(bus1)
-    #
-    # bus2 = Bus('Bus 2', vnom=20)
-    # bus2.loads.append(Load('load 2',
-    #                        power=0.2 * complex(40, 20),
-    #                        impedance=1 / (0.40 * (40. - 20.j)),
-    #                        current=np.conj(0.40 * (40. + 20.j)) / (20 * np.sqrt(3)),
-    #                        ))
-    # grid.add_bus(bus2)
-    #
-    # bus3 = Bus('Bus 3', vnom=20)
-    # bus3.loads.append(Load('load 3', power=complex(25, 15)))
-    # grid.add_bus(bus3)
-    #
-    # bus4 = Bus('Bus 4', vnom=20)
-    # bus4.loads.append(Load('load 4', power=complex(40, 20)))
-    # grid.add_bus(bus4)
-    #
-    # bus5 = Bus('Bus 5', vnom=20)
-    # bus5.loads.append(Load('load 5', power=complex(50, 20)))
-    # grid.add_bus(bus5)
-    #
-    # # add branches (Lines in this case)
-    # grid.add_branch(Branch(bus1, bus2, 'line 1-2', r=0.05, x=0.11, b=0.02))
-    #
-    # grid.add_branch(Branch(bus1, bus3, 'line 1-3', r=0.05, x=0.11, b=0.02))
-    #
-    # grid.add_branch(Branch(bus1, bus5, 'line 1-5', r=0.03, x=0.08, b=0.02))
-    #
-    # grid.add_branch(Branch(bus2, bus3, 'line 2-3', r=0.04, x=0.09, b=0.02))
-    #
-    # grid.add_branch(Branch(bus2, bus5, 'line 2-5', r=0.04, x=0.09, b=0.02))
-    #
-    # grid.add_branch(Branch(bus3, bus4, 'line 3-4', r=0.06, x=0.13, b=0.03))
-    #
-    # grid.add_branch(Branch(bus4, bus5, 'line 4-5', r=0.04, x=0.09, b=0.02))
-    #
-    # grid.compile()
-    #
-    # print('Ybus:\n', grid.circuits[0].power_flow_input.Ybus.todense())
-    #
-    # options = PowerFlowOptions(SolverType.NR, robust=False)
-    # power_flow = PowerFlow(grid, options)
-    # power_flow.run()
-    #
-    # print('\n\n', grid.name)
-    # print('\t|V|:', abs(grid.power_flow_results.voltage))
-    # print('\tVang:', np.rad2deg(np.angle(grid.power_flow_results.voltage)))
-
-    vm_pu_gridcal = np.array([1., 0.9566486349, 0.9555640318, 0.9340468428, 0.9540542172])
-    va_degree_gridcal = np.array([0., -2.3717973886, -2.345654238, -3.6303651197, -2.6713716569])
-
-    Ybus_gridcal = np.array(
-        [[10.9589041096 - 25.9973972603j, -3.4246575342 + 7.5342465753j,
-          -3.4246575342 + 7.5342465753j,
-          0.0000000000 + 0.j, -4.1095890411 + 10.9589041096j],
-         [-3.4246575342 + 7.5342465753j, 11.8320802147 - 26.1409476063j,
-          -4.1237113402 + 9.2783505155j,
-          0.0000000000 + 0.j, -4.1237113402 + 9.2783505155j],
-         [-3.4246575342 + 7.5342465753j, -4.1237113402 + 9.2783505155j,
-          10.4751981427 - 23.1190605054j,
-          -2.9268292683 + 6.3414634146j, 0.0000000000 + 0.j],
-         [0.0000000000 + 0.j, 0.0000000000 + 0.j, -2.9268292683 + 6.3414634146j,
-          7.0505406085 - 15.5948139301j,
-          -4.1237113402 + 9.2783505155j],
-         [-4.1095890411 + 10.9589041096j, -4.1237113402 + 9.2783505155j, 0.0000000000 + 0.j,
-          -4.1237113402 + 9.2783505155j, 12.3570117215 - 29.4856051405j]])
-
-    losses_gridcal = 4.69773448916 - 2.710430515j
-
-    abs_path = os.path.join(pp.pp_dir, 'networks', 'power_system_test_case_jsons',
-                            'case5_demo_gridcal.json')
-    net = pp.from_json(abs_path)
-
-    pp.runpp(net, voltage_depend_loads=True,
-             recycle=dict(_is_elements=False, ppc=False, Ybus=True, bfsw=False))
-
-    # Test Ybus matrix
-    Ybus_pp = net["_ppc"]['internal']['Ybus'].todense()
-    bus_ord = net["_pd2ppc_lookups"]["bus"]
-    Ybus_pp = Ybus_pp[bus_ord, :][:, bus_ord]
-
-    assert np.allclose(Ybus_pp, Ybus_gridcal)
-
-    # Test Results
-    assert np.allclose(net.res_bus.vm_pu, vm_pu_gridcal)
-    assert np.allclose(net.res_bus.va_degree, va_degree_gridcal)
-
-    # Test losses
-    losses_pp = net.res_bus.p_mw.sum() + 1.j * net.res_bus.q_mvar.sum()
-    assert np.isclose(losses_gridcal, - losses_pp / 1.e3)
-
-    # Test bfsw algorithm
-    pp.runpp(net, voltage_depend_loads=True, algorithm='bfsw')
-    assert np.allclose(net.res_bus.vm_pu, vm_pu_gridcal)
-    assert np.allclose(net.res_bus.va_degree, va_degree_gridcal)
-
-
-def test_zip_loads_consistency():
-    net = four_loads_with_branches_out()
-    net.load['const_i_percent'] = 40
-    net.load['const_z_percent'] = 40
-    assert runpp_with_consistency_checks(net)
-
-
-def test_zip_loads_pf_algorithms():
-    net = four_loads_with_branches_out()
-    net.load['const_i_percent'] = 40
-    net.load['const_z_percent'] = 40
-
-    alg_to_test = ['bfsw']
-    for alg in alg_to_test:
-        pp.runpp(net, algorithm='nr')
-        vm_nr = net.res_bus.vm_pu
-        va_nr = net.res_bus.va_degree
-
-        pp.runpp(net, algorithm=alg)
-        vm_alg = net.res_bus.vm_pu
-        va_alg = net.res_bus.va_degree
-
-        assert np.allclose(vm_nr, vm_alg, rtol=1e-6)
-        assert np.allclose(va_nr.values, va_alg.values, rtol=1e-4)
-
-
-def test_zip_loads_with_voltage_angles():
-    net = pp.create_empty_network()
-    b1 = pp.create_bus(net, vn_kv=1.)
-    b2 = pp.create_bus(net, vn_kv=1.)
-    pp.create_ext_grid(net, b1)
-    pp.create_line_from_parameters(net, b1, b2, length_km=1, r_ohm_per_km=0.3,
-                                   x_ohm_per_km=0.3, c_nf_per_km=10, max_i_ka=1)
-    pp.create_load(net, b2, p_mw=0.002, const_z_percent=0, const_i_percent=100)
-
-    pp.set_user_pf_options(net, calculate_voltage_angles=True, init='dc')
-
-    pp.runpp(net)
-
-    res_load = net.res_load.copy()
-    net.ext_grid.va_degree = 100
-
-    pp.runpp(net)
-
-    assert np.allclose(net.res_load.values, res_load.values)
-
-
-def test_xward_buses():
-    """
-    Issue: xward elements create dummy buses for the load flow, that are cleaned up afterwards.
-    However, if the load flow does not converge, those buses end up staying in the net and don't get
-    removed. This can potentially lead to thousands of dummy buses in net.
-    """
-    net = pp.create_empty_network()
-    bus_sl = pp.create_bus(net, 110, name='ExtGrid')
-    pp.create_ext_grid(net, bus_sl, vm_pu=1)
-    bus_x = pp.create_bus(net, 110, name='XWARD')
-    pp.create_xward(net, bus_x, 0, 0, 0, 0, 0, 10, 1.1)
-    iid = pp.create_impedance(net, bus_sl, bus_x, 0.2, 0.2, 1e3)
-
-    bus_num1 = len(net.bus)
-
-    pp.runpp(net)
-
-    bus_num2 = len(net.bus)
-
-    assert bus_num1 == bus_num2
-
-    # now - make sure that the loadflow doesn't converge:
-    net.impedance.at[iid, 'rft_pu'] = 1
-    pp.create_load(net, bus_x, 1e6, 0)
-    with pytest.raises(LoadflowNotConverged):
-        # here the load flow doesn't converge and there is an extra bus in net
-        pp.runpp(net)
-
-    bus_num3 = len(net.bus)
-    assert bus_num3 == bus_num1
-
-
-def test_pvpq_lookup():
-    net = pp.create_empty_network()
-
-    b1 = pp.create_bus(net, vn_kv=0.4, index=4)
-    b2 = pp.create_bus(net, vn_kv=0.4, index=2)
-    b3 = pp.create_bus(net, vn_kv=0.4, index=3)
-
-    pp.create_gen(net, b1, p_mw=0.01, vm_pu=0.4)
-    pp.create_load(net, b2, p_mw=0.01)
-    pp.create_ext_grid(net, b3)
-
-    pp.create_line(net, from_bus=b1, to_bus=b2, length_km=0.5, std_type="NAYY 4x120 SE")
-    pp.create_line(net, from_bus=b1, to_bus=b3, length_km=0.5, std_type="NAYY 4x120 SE")
-    net_numba = copy.deepcopy(net)
-    pp.runpp(net_numba, numba=True)
-    pp.runpp(net, numba=False)
-
-    assert nets_equal(net, net_numba)
-
-
-def test_result_index_unsorted():
-    net = pp.create_empty_network()
-
-    b1 = pp.create_bus(net, vn_kv=0.4, index=4)
-    b2 = pp.create_bus(net, vn_kv=0.4, index=2)
-    b3 = pp.create_bus(net, vn_kv=0.4, index=3)
-
-    pp.create_gen(net, b1, p_mw=0.01, vm_pu=0.4)
-    pp.create_load(net, b2, p_mw=0.01)
-    pp.create_ext_grid(net, b3)
-
-    pp.create_line(net, from_bus=b1, to_bus=b2, length_km=0.5, std_type="NAYY 4x120 SE")
-    pp.create_line(net, from_bus=b1, to_bus=b3, length_km=0.5, std_type="NAYY 4x120 SE")
-    net_recycle = copy.deepcopy(net)
-    pp.runpp(net_recycle)
-    pp.runpp(net_recycle, recycle=dict(_is_elements=True, ppc=True, Ybus=True))
-    pp.runpp(net)
-
-    assert nets_equal(net, net_recycle, tol=1e-12)
-
-
-def test_get_internal():
-    net = example_simple()
-    # for Newton raphson
-    pp.runpp(net)
-    J_intern = net._ppc["internal"]["J"]
-
-    ppc = net._ppc
-    V_mag = ppc["bus"][:, 7][:-2]
-    V_ang = ppc["bus"][:, 8][:-2]
-    V = V_mag * np.exp(1j * V_ang / 180 * np.pi)
-
-    # Get stored Ybus in ppc
-    Ybus = ppc["internal"]["Ybus"]
-
-    _, ppci = _pd2ppc(net)
-    baseMVA, bus, gen, branch, ref, pv, pq, _, _, V0, _ = _get_pf_variables_from_ppci(ppci)
-
-    pvpq = np.r_[pv, pq]
-
-    J = _create_J_without_numba(Ybus, V, pvpq, pq)
-
-    assert sum(sum(abs(abs(J.toarray()) - abs(J_intern.toarray())))) < 0.05
-    # get J for all other algorithms
-
-
-def test_storage_pf():
-    net = pp.create_empty_network()
-
-    b1 = pp.create_bus(net, vn_kv=0.4)
-    b2 = pp.create_bus(net, vn_kv=0.4)
-
-    pp.create_line(net, b1, b2, length_km=5, std_type="NAYY 4x50 SE")
-
-    pp.create_ext_grid(net, b2)
-    pp.create_load(net, b1, p_mw=0.010)
-    pp.create_sgen(net, b1, p_mw=0.010)
-
-    # test generator behaviour
-    pp.create_storage(net, b1, p_mw=-0.010, max_e_mwh=0.010)
-    pp.create_sgen(net, b1, p_mw=0.010, in_service=False)
-
-    res_gen_beh = runpp_with_consistency_checks(net)
-    res_ll_stor = net["res_line"].loading_percent.iloc[0]
-
-    net["storage"].in_service.iloc[0] = False
-    net["sgen"].in_service.iloc[1] = True
-
-    runpp_with_consistency_checks(net)
-    res_ll_sgen = net["res_line"].loading_percent.iloc[0]
-
-    assert np.isclose(res_ll_stor, res_ll_sgen)
-
-    # test load behaviour
-    pp.create_load(net, b1, p_mw=0.01, in_service=False)
-    net["storage"].in_service.iloc[0] = True
-    net["storage"].p_mw.iloc[0] = 0.01
-    net["sgen"].in_service.iloc[1] = False
-
-    res_load_beh = runpp_with_consistency_checks(net)
-    res_ll_stor = net["res_line"].loading_percent.iloc[0]
-
-    net["storage"].in_service.iloc[0] = False
-    net["load"].in_service.iloc[1] = True
-
-    runpp_with_consistency_checks(net)
-    res_ll_load = net["res_line"].loading_percent.iloc[0]
-
-    assert np.isclose(res_ll_stor, res_ll_load)
-
-    assert res_gen_beh and res_load_beh
-
-
-def test_add_element_and_init_results():
-    net = simple_four_bus_system()
-    pp.runpp(net, init="flat")
-    pp.create_bus(net, vn_kv=20.)
-    pp.create_line(net, from_bus=2, to_bus=3, length_km=1, name="new line" + str(1),
-                   std_type="NAYY 4x150 SE")
-    pp.runpp(net, init="results")
-
-
-def test_pp_initialization():
-    net = pp.create_empty_network()
-
-    b1 = pp.create_bus(net, vn_kv=0.4)
-    b2 = pp.create_bus(net, vn_kv=0.4)
-
-    pp.create_ext_grid(net, b1, vm_pu=0.7)
-    pp.create_line(net, b1, b2, 0.5, std_type="NAYY 4x50 SE", index=4)
-    pp.create_load(net, b2, p_mw=0.01)
-
-    pp.runpp(net, init_va_degree="flat", init_vm_pu=1.02)
-    assert net._ppc["iterations"] == 5
-
-    pp.runpp(net, init_va_degree="dc", init_vm_pu=0.8)
-    assert net._ppc["iterations"] == 4
-
-    pp.runpp(net, init_va_degree="flat", init_vm_pu=np.array([0.75, 0.7]))
-    assert net._ppc["iterations"] == 3
-
-    pp.runpp(net, init_va_degree="dc", init_vm_pu=[0.75, 0.7])
-    assert net._ppc["iterations"] == 3
-
-    pp.runpp(net, init_va_degree="flat", init_vm_pu="auto")
-    assert net._ppc["iterations"] == 3
-
-    pp.runpp(net, init_va_degree="dc")
-    assert net._ppc["iterations"] == 3
-
-
-def test_equal_indices_res():
-    # tests if res_bus indices of are the same as the ones in bus.
-    # If this is not the case and you init from results, the PF will fail
-    net = pp.create_empty_network()
-
-    b1 = pp.create_bus(net, vn_kv=10., index=3)
-    b2 = pp.create_bus(net, vn_kv=0.4, index=1)
-    b3 = pp.create_bus(net, vn_kv=0.4, index=2)
-
-    pp.create_ext_grid(net, b1)
-    pp.create_transformer(net, b1, b2, std_type="0.63 MVA 20/0.4 kV")
-    pp.create_line(net, b2, b3, 0.5, std_type="NAYY 4x50 SE", index=4)
-    pp.create_load(net, b3, p_mw=0.010)
-    pp.runpp(net)
-    net["bus"] = net["bus"].sort_index()
-    try:
-        pp.runpp(net, init_vm_pu="results", init_va_degree="results")
-        assert True
-    except LoadflowNotConverged:
-        assert False
-
-
-def test_ext_grid_and_gen_at_one_bus():
-    net = pp.create_empty_network()
-    b1 = pp.create_bus(net, vn_kv=110)
-    b2 = pp.create_bus(net, vn_kv=110)
-    pp.create_ext_grid(net, b1, vm_pu=1.01)
-    pp.create_line(net, b1, b2, 1., std_type="305-AL1/39-ST1A 110.0")
-    pp.create_load(net, bus=b2, p_mw=3.5, q_mvar=1)
-
-    runpp_with_consistency_checks(net)
-    q = net.res_ext_grid.q_mvar.sum()
-
-    ##create two gens at the slack bus
-    g1 = pp.create_gen(net, b1, vm_pu=1.01, p_mw=1)
-    g2 = pp.create_gen(net, b1, vm_pu=1.01, p_mw=1)
-    runpp_with_consistency_checks(net)
-
-    #all the reactive power previously provided by the ext_grid is now provided by the generators
-    assert np.isclose(net.res_ext_grid.q_mvar.values, 0)
-    assert np.isclose(net.res_gen.q_mvar.sum(), q)
-    #since no Q-limits were set, reactive power is distributed equally to both generators
-    assert np.isclose(net.res_gen.q_mvar.at[g1], net.res_gen.q_mvar.at[g2])
-
-    #set reactive power limits at the generators
-    net.gen["max_q_mvar"] = [0.1, 0.01]
-    net.gen["min_q_mvar"] = [-0.1, -0.01]
-    runpp_with_consistency_checks(net)
-    #g1 now has 10 times the reactive power of g2 in accordance with the different Q ranges
-    assert np.isclose(net.res_gen.q_mvar.at[g1], net.res_gen.q_mvar.at[g2]*10)
-    #all the reactive power is still provided by the generators, because Q-lims are not enforced
-    assert np.allclose(net.res_ext_grid.q_mvar.values, [0])
-    assert np.isclose(net.res_gen.q_mvar.sum(), q)
-
-    # now enforce Q-lims
-    runpp_with_consistency_checks(net, enforce_q_lims=True)
-    # both generators are at there lower limit with regard to the reactive power
-    assert np.allclose(net.res_gen.q_mvar.values, net.gen.max_q_mvar.values)
-    # the total reactive power remains unchanged, but the rest of the power is now provided by the ext_grid
-    assert np.isclose(net.res_gen.q_mvar.sum() + net.res_ext_grid.q_mvar.sum(), q)
-
-    # second ext_grid at the slack bus
-    pp.create_ext_grid(net, b1, vm_pu=1.01)
-    runpp_with_consistency_checks(net, enforce_q_lims=False)
-    # gens still have the correct active power
-    assert np.allclose(net.gen.p_mw.values, net.res_gen.p_mw.values)
-    # slack active power is evenly distributed to both ext_grids
-    assert np.isclose(net.res_ext_grid.p_mw.values[0], net.res_ext_grid.p_mw.values[1])
-
-    # q limits at the ext_grids are not enforced
-    net.ext_grid["max_q_mvar"] = [0.1, 0.01]
-    net.ext_grid["min_q_mvar"] = [-0.1, -0.01]
-    runpp_with_consistency_checks(net, enforce_q_lims=True)
-    assert net.res_ext_grid.q_mvar.values[0] > net.ext_grid.max_q_mvar.values[0]
-    assert np.allclose(net.res_gen.q_mvar.values, net.gen.max_q_mvar.values)
-
-
-def two_ext_grids_at_one_bus():
-    net = pp.create_empty_network()
-    b1 = pp.create_bus(net, vn_kv=110, index=3)
-    b2 = pp.create_bus(net, vn_kv=110, index=5)
-    pp.create_ext_grid(net, b1, vm_pu=1.01, index=2)
-    pp.create_line(net, b1, b2, 1., std_type="305-AL1/39-ST1A 110.0")
-    pp.create_load(net, bus=b2, p_mw=3.5, q_mvar=1)
-    pp.create_gen(net, b1, vm_pu=1.01, p_mw=1)
-    runpp_with_consistency_checks(net)
-    assert net.converged
-
-    # connect second ext_grid to b1 with different angle but out of service
-    eg2 = pp.create_ext_grid(net, b1, vm_pu=1.01, va_degree=20, index=5, in_service=False)
-    runpp_with_consistency_checks(net)  # power flow still converges since eg2 is out of service
-    assert net.converged
-
-    # error is raised after eg2 is set in service
-    net.ext_grid.in_service.at[eg2] = True
-    with pytest.raises(UserWarning):
-        pp.runpp(net)
-
-    #  error is also raised when eg2 is connected to first ext_grid through bus-bus switch
-    b3 = pp.create_bus(net, vn_kv=110)
-    pp.create_switch(net, b1, b3, et="b")
-    net.ext_grid.bus.at[eg2] = b3
-    with pytest.raises(UserWarning):
-        pp.runpp(net)
-
-    # no error is raised when voltage angles are not calculated
-    runpp_with_consistency_checks(net, calculate_voltage_angles=False)
-    assert net.converged
-
-    # same angle but different voltage magnitude also raises an error
-    net.ext_grid.vm_pu.at[eg2] = 1.02
-    net.ext_grid.va_degree.at[eg2] = 0
-    with pytest.raises(UserWarning):
-        pp.runpp(net)
-
-
-def test_dc_with_ext_grid_at_one_bus():
-    net = pp.create_empty_network()
-    b1 = pp.create_bus(net, vn_kv=110)
-    b2 = pp.create_bus(net, vn_kv=110)
-
-    pp.create_ext_grid(net, b1, vm_pu=1.01)
-    pp.create_ext_grid(net, b2, vm_pu=1.01)
-
-    pp.create_dcline(net, from_bus=b1, to_bus=b2, p_mw=10,
-                     loss_percent=0, loss_mw=0, vm_from_pu=1.01, vm_to_pu=1.01)
-
-    pp.create_sgen(net,b1,p_mw=10)
-    pp.create_load(net,b2,p_mw=10)
-
-    runpp_with_consistency_checks(net)
-    assert np.allclose(net.res_ext_grid.p_mw.values, [0,0])
-
-
-def test_init_results_without_results():
-    # should switch to "auto" mode and not fail
-    net = example_multivoltage()
-    pp.reset_results(net)
-    pp.runpp(net, init="results")
-    assert net.converged
-    pp.reset_results(net)
-    pp.runpp(net, init_vm_pu="results")
-    assert net.converged
-    pp.reset_results(net)
-    pp.runpp(net, init_va_degree="results")
-    assert net.converged
-    pp.reset_results(net)
-    pp.runpp(net, init_va_degree="results", init_vm_pu="results")
-    assert net.converged
-
-def test_init_results():
-    net = pp.create_empty_network()
-    add_test_line(net) #line network with switch at to bus
-    assert_init_results(net)
-    net.switch.at[0, "bus"] = 0 #switch at from bus
-    assert_init_results(net)
-
-    add_test_trafo(net) #trafo network with switch at lv bus
-    assert_init_results(net)
-    net.switch.at[0, "bus"] = 7 #switch at hv bus
-    assert_init_results(net)
-
-    add_test_xward(net) #xward with internal node
-    assert_init_results(net)
-    add_test_trafo3w(net) #trafo3w with internal node
-    assert_init_results(net)
-    t3idx = net.trafo3w.index[0]
-    t3_switch = pp.create_switch(net, bus=net.trafo3w.hv_bus.at[t3idx],
-                                 element=t3idx, et="t3", closed=False) #trafo3w switch at hv side
-    assert_init_results(net)
-    net.switch.bus.at[t3_switch] = net.trafo3w.mv_bus.at[t3idx] #trafo3w switch at mv side
-    assert_init_results(net)
-    net.switch.bus.at[t3_switch] = net.trafo3w.lv_bus.at[t3idx] #trafo3w switch at lv side
-    assert_init_results(net)
-
-def assert_init_results(net):
-    pp.runpp(net, init="auto")
-    assert net._ppc["iterations"] > 0
-    pp.runpp(net, init="results")
-    assert net._ppc["iterations"] == 0
-
 def test_wye_delta():
     from pandapower.pypower.idx_brch import BR_R, BR_X, BR_B
     net = pp.create_empty_network()
@@ -2106,5 +1106,4 @@
 
 
 if __name__ == "__main__":
->>>>>>> 8dacfad6
     pytest.main([__file__, "-xs"])