--- conflicted
+++ resolved
@@ -1,1126 +1,568 @@
-<<<<<<< HEAD
-# -*- coding: utf-8 -*-
-"""
-Created on Wed May  2 17:06:25 2018
-Tests 3 phase power flow algorithm
-@author: sghosh
-"""
-import pandapower as pp
-import numpy as np
-import pytest
-from pandapower.pf.runpp_3ph import combine_X012
-from pandapower.create import create_load_3ph
-from pandapower.pf.runpp_3ph import runpp_3ph,show_results
-import copy
-
-def results_2bus_PowerFactory():
-    Sabc_sl_sp =  np.matrix( [
-        [55707.684189 + 60797.066456j],
-        [8779.9399188 - 880.93186592j],
-        [9373.9326305 - 11441.658401j]
-        ]
-        ,dtype = np.complex 
-        ) #kW and kVAr
-
-    Sabc_pq_sp =  np.matrix(   [
-                         [49999.976033 + 49999.946905j] 
-                        ,[9999.9987591 + 15000.000944j] 
-                        ,[10000.000590 + 4999.9990418j]
-                        ]
-                    ,dtype = np.complex 
-                    ) #kW and kVAr
-    Sabc_powerFactory = np.concatenate((Sabc_sl_sp,Sabc_pq_sp),axis =1)
-    # =============================================================================
-	# Slack Current I012 in kA as per Power Factory 
-	# =============================================================================
-						
-    Ia_sl_pf = np.matrix(1.3421204457* np.exp(1j*np.deg2rad(-48.552565134)))
-    Ib_sl_pf = np.matrix(0.1371555175	 * np.exp(1j*np.deg2rad(-113.7410795)))
-    Ic_sl_pf = np.matrix(0.22838401431* np.exp(1j*np.deg2rad(171.14429027)))
-    Iabc_sl_pf = combine_X012(Ia_sl_pf,Ib_sl_pf,Ic_sl_pf)
-
-	# =============================================================================
-	#  PQ  Current I012 in kA as per Power Factory 
-	# =============================================================================
-
-    Ia_pf = np.matrix(1.4853791557	* np.exp(1j*np.deg2rad(-54.01018178)))
-    Ib_pf = np.matrix(0.26009610688	* np.exp(1j*np.deg2rad(179.58428912)))
-    Ic_pf = np.matrix(0.16746340142	* np.exp(1j*np.deg2rad(99.329437604)))
-    Iabc_pq_pf = combine_X012(Ia_pf,Ib_pf,Ic_pf)
-    Iabc_powerFactory = np.concatenate((Iabc_sl_pf,Iabc_pq_pf),axis =1)
-	# =============================================================================
-	# Slack bus Voltages Vabc in kV as per Power Factory 
-	# =============================================================================
-    Va_sl_pf = np.matrix(61.439988828	* np.exp(1j*np.deg2rad(-1.051252102)))
-    Vb_sl_pf = np.matrix(64.335896865	* np.exp(1j*np.deg2rad(-119.47065404)))
-    Vc_sl_pf = np.matrix(64.764982202	* np.exp(1j*np.deg2rad(120.47139943)))
-    Vabc_sl_pf = combine_X012(Va_sl_pf,Vb_sl_pf,Vc_sl_pf)
-
-
-	# =============================================================================
-	# PQ Bus Voltages in kV as per Power Factory 
-	# =============================================================================
-    Va_pf = np.matrix(47.604427027	* np.exp(1j*np.deg2rad(-9.0101984693)))
-    Vb_pf = np.matrix(69.311904321	* np.exp(1j*np.deg2rad(-124.10577346)))
-    Vc_pf = np.matrix(66.76288605	* np.exp(1j*np.deg2rad(125.89448304)))
-
-    Vabc_pq_pf = combine_X012(Va_pf,Vb_pf,Vc_pf)
-
-    Vabc_powerFactory = np.concatenate((Vabc_sl_pf,Vabc_pq_pf),axis =1)
-
-    return Sabc_powerFactory, Vabc_powerFactory, Iabc_powerFactory
-    
-def test_2bus_network():
-    # =============================================================================
-    # Base Value Assignmeent
-    # =============================================================================
-    V_base = 110                     # 110kV Base Voltage
-    kVA_base = 100000                      # 100 MVA
-#    I_base = (kVA_base/V_base) * 1e-3           # in kA
-    V_base_res = V_base/np.sqrt(3)
-    I_base_res = kVA_base/V_base_res*1e-3
-    net = pp.create_empty_network(sn_kva = kVA_base )
-    
-    busn  =  pp.create_bus(net, vn_kv = V_base, name = "busn", index=1)
-    busk  =  pp.create_bus(net, vn_kv = V_base, name = "busk", index=5)
-    pp.create_bus(net, vn_kv=20., in_service=False)
-    pp.create_bus(net, vn_kv=20., in_service=True)
-    
-    
-    pp.create_ext_grid(net, bus=busn, vm_pu= 1.0, name="Grid Connection",
-                       s_sc_max_mva=5000, rx_max=0.1)
-    net.ext_grid["r0x0_max"] = 0.1
-    net.ext_grid["x0x_max"] = 1.0
-    
-    pp.create_std_type(net, {"r0_ohm_per_km": 0.0848, "x0_ohm_per_km": 0.4649556, "c0_nf_per_km":\
-        230.6,"max_i_ka": 0.963, "r_ohm_per_km": 0.0212, "x_ohm_per_km": 0.1162389,
-                 "c_nf_per_km":  230}, "example_type")
-    
-    create_load_3ph(net, busk, p_kw_A=50000, q_kvar_A=50000, p_kw_B=10000, q_kvar_B=15000,
-                       p_kw_C=10000, q_kvar_C=5000)
-    
-    pp.create_line(net, from_bus = busn, to_bus = busk, length_km = 50.0, std_type="example_type")
-    
-    pp.add_zero_impedance_parameters(net)
-    
-    count,V012_it,I012_it,ppci0, Y0_pu,Y1_pu,Y2_pu = runpp_3ph(net)
-    
-    V_abc_new,I_abc_new,Sabc_new = show_results(V_base,kVA_base,count,ppci0,Y1_pu,V012_it,I012_it)
-    Sabc_powerFactory, Vabc_powerFactory, Iabc_powerFactory = results_2bus_PowerFactory()
-    assert np.allclose(abs(Sabc_powerFactory*1e-3),abs(Sabc_new)*1e-3,atol = 1e-4)
-    assert np.allclose(Vabc_powerFactory,(V_abc_new*V_base_res),atol=1.e-4)
-    assert np.allclose(abs(Iabc_powerFactory),abs(I_abc_new*I_base_res),atol=1.e-4)
-
-def results_4bus_PowerFactory():
-    Sabc_sl_sp =  np.matrix(   [						
-    	[150.34732586*1000+89.274183693*1000j ,		149.93885263*1000+94.513653203*1000j,	\
-      39.966843513*1000+13.69963814*1000j]					
-    	]					
-    						
-    	                    ).T #kW and kVAr					
-    						
-    Sabc_pq_sp =  np.matrix(   [					
-					
-    	[50000+20000j ,		79999.999999+60000j,		20000+5000j],
-    	[50000+50000j ,		9999.9999998+15000j,		10000+5000j],
-    	[50000+20000j ,		59999.999999+20000j,		10000+5000j]
-    		]			
-    		                    ,dtype = np.complex 			
-    		                    ).T #kW and kVAr			
-
-    Sabc_powerFactory = np.concatenate((Sabc_sl_sp,Sabc_pq_sp),axis =1)
-
-	# =============================================================================
-	# Slack Current I012 in kA as per Power Factory 
-	# =============================================================================
-    Iabc_pq_pf =  np.matrix(   [					\
-    	[0.86676467552*np.exp(1j*np.deg2rad(-23.16800712)),	\
-      1.614392047*np.exp(1j*np.deg2rad(-158.37122826)),	\
-      0.31071857716*np.exp(1j*np.deg2rad(108.4669283))],
-    	
-      [1.1387494998*np.exp(1j*np.deg2rad(-46.403411358)),	\
-      0.29070024235*np.exp(1j*np.deg2rad(-177.76002958)),	\
-      0.16859090052*np.exp(1j*np.deg2rad(95.969503627))],
-    	
-      [0.86693887872*np.exp(1j*np.deg2rad(-23.183031658)),		\
-      1.0204854981*np.exp(1j*np.deg2rad(-139.95476824)),		\
-      0.16851041836*np.exp(1j*np.deg2rad(95.960819649))]
-    					
-    		]			
-    		                    ,dtype = np.complex 			
-    		                    ).T #kW and kVAr			
-
-
-	# =============================================================================
-	#  PQ  Current I012 in kA as per Power Factory 
-	# =============================================================================
-
-    Iabc_sl_pf =  np.matrix(   [					
-    	[2.806982184*np.exp(1j*np.deg2rad(-32.037382293)),		\
-      2.85617664*np.exp(1j*np.deg2rad(-153.546895528)),		\
-      0.637503143*np.exp(1j*np.deg2rad(103.573568845))]				
-    	]				
-    	                    ,dtype = np.complex 				
-    	                    ).T #kW and kVAr				
-    	
-					
-
-    Iabc_powerFactory = np.concatenate((Iabc_sl_pf,Iabc_pq_pf),axis = 1)
-	# =============================================================================
-	# Slack bus Voltages Vabc in kV as per Power Factory 
-	# =============================================================================
-    Vabc_sl_pf =  np.matrix(   [						
-    	[62.292804335*np.exp(1j*np.deg2rad(-1.336121658)),		\
-      62.055452267*np.exp(1j*np.deg2rad(-121.321697076)),		\
-      66.273554938*np.exp(1j*np.deg2rad(122.494006073))]	
-				
-    	]					
-    	                    ,dtype = np.complex 					
-    	                    ).T #kW and kVAr					
-
-
-	# =============================================================================
-	# PQ Bus Voltages in kV as per Power Factory 
-	# =============================================================================
-
-    Vabc_pq_pf =  np.matrix(   [					
-					
-	[62.129490959*np.exp(1j*np.deg2rad(-1.366597634)),		\
-  61.942822493*np.exp(1j*np.deg2rad(-121.501330612)),		\
-  66.347909792*np.exp(1j*np.deg2rad(122.503171764))],
-	[62.095024525*np.exp(1j*np.deg2rad(-1.403411358)),		\
-  62.014934118*np.exp(1j*np.deg2rad(-121.450097103)),		\
-  66.316389871*np.exp(1j*np.deg2rad(122.534554804))],
-	[62.117006623*np.exp(1j*np.deg2rad(-1.381622172)),		\
-  61.975945099*np.exp(1j*np.deg2rad(-121.519819412)),		\
-  66.3480632*np.exp(1j*np.deg2rad(122.525870826))]
-					
-		]			
-		                    ,dtype = np.complex 			
-		                    ).T #kW and kVAr			
-
-
-    Vabc_powerFactory = np.concatenate((Vabc_sl_pf,Vabc_pq_pf),axis =1)
-    return Sabc_powerFactory, Vabc_powerFactory, Iabc_powerFactory 
-
-def test_4bus_network():
-    V_base = 110                     # 110kV Base Voltage
-    kVA_base = 100000                      # 100 MVA
-#    I_base = (kVA_base/V_base) * 1e-3           # in kA
-    V_base_res = V_base/np.sqrt(3)
-    I_base_res = kVA_base/V_base_res*1e-3
-    net = pp.create_empty_network(sn_kva = kVA_base )
-    # =============================================================================
-    # Main Program
-    # =============================================================================
-    busn  =  pp.create_bus(net, vn_kv = V_base, name = "busn")
-    busk  =  pp.create_bus(net, vn_kv = V_base, name = "busk")
-    busm =  pp.create_bus(net, vn_kv = V_base, name = "busm")
-    busp =  pp.create_bus(net, vn_kv = V_base, name = "busp")
-    pp.create_ext_grid(net, bus=busn, vm_pu=1.0, name="Grid Connection", s_sc_max_mva=5000, 
-                       rx_max=0.1)
-    net.ext_grid["r0x0_max"] = 0.1
-    net.ext_grid["x0x_max"] = 1.0
-    
-    pp.create_std_type(net, {"r0_ohm_per_km": 0.0848, "x0_ohm_per_km": 0.4649556, "c0_nf_per_km":\
-        230.6,   "max_i_ka": 0.963, "r_ohm_per_km": 0.0212, "x_ohm_per_km": 0.1162389,
-                 "c_nf_per_km":  230}, "example_type1")
-    
-    pp.create_std_type(net, {"r0_ohm_per_km" : .3048, "x0_ohm_per_km" : 0.6031856, 
-                             "c0_nf_per_km" : 140.3, "max_i_ka": 0.531, 
-                              "r_ohm_per_km" : .0762, "x_ohm_per_km" : 0.1507964
-                            , "c_nf_per_km" : 140}, "example_type2")
-    pp.create_std_type(net, {"r0_ohm_per_km" : .154, "x0_ohm_per_km" : 0.5277876
-                             , "c0_nf_per_km" : 170.4, "max_i_ka": 0.741, 
-                              "r_ohm_per_km" : .0385, "x_ohm_per_km" : 0.1319469
-                             , "c_nf_per_km" : 170}, "example_type3")
-    
-    pp.create_std_type(net, {"r0_ohm_per_km" : .1005, "x0_ohm_per_km" : 0.4900884
-                             , "c0_nf_per_km":  200.5, "max_i_ka" : 0.89
-                             , "r_ohm_per_km": .0251, "x_ohm_per_km" : 0.1225221
-                             , "c_nf_per_km" : 210}, "example_type4")
-    
-    pp.create_line(net, from_bus = busn, to_bus = busm, length_km = 1.0, std_type="example_type3")
-    pp.create_line(net, from_bus = busn, to_bus = busp, length_km = 1.0, std_type="example_type3")
-    pp.create_line(net, from_bus = busn, to_bus = busk, length_km = 1.0, std_type="example_type4")
-    pp.create_line(net, from_bus = busk, to_bus = busm, length_km = 1.0, std_type="example_type1")
-    pp.create_line(net, from_bus = busk, to_bus = busp, length_km = 1.0, std_type="example_type2")
-    pp.add_zero_impedance_parameters(net)
-    
-    create_load_3ph(net, busk, p_kw_A=50000, q_kvar_A=20000, p_kw_B=80000, q_kvar_B=60000,
-                       p_kw_C=20000, q_kvar_C=5000)
-    create_load_3ph(net, busm, p_kw_A=50000, q_kvar_A=50000, p_kw_B=10000, q_kvar_B=15000,
-                       p_kw_C=10000, q_kvar_C=5000)
-    create_load_3ph(net, busp, p_kw_A=50000, q_kvar_A=20000, p_kw_B=60000, q_kvar_B=20000,
-                       p_kw_C=10000, q_kvar_C=5000)
-    count,V012_new,I012_new,ppci0,Y0_pu,Y1_pu,Y2_pu = runpp_3ph(net)
-    V_abc_new,I_abc_new,Sabc_new = show_results(V_base,kVA_base,count,ppci0,Y1_pu,V012_new,I012_new)
-    Sabc_powerFactory, Vabc_powerFactory, Iabc_powerFactory = results_4bus_PowerFactory()
-
-    assert np.allclose(abs(Sabc_powerFactory*1.e-3),abs(Sabc_new)*1.e-3,atol = 1.e-4)
-    assert np.allclose(Vabc_powerFactory,(V_abc_new*V_base_res),atol=1.e-4)
-    assert np.allclose(abs(Iabc_powerFactory),abs(I_abc_new*I_base_res),atol=1.e-4)
-def test_in_serv_load():
-    V_base = 110                     # 110kV Base Voltage
-    kVA_base = 100000                      # 100 MVA
-#    I_base = (kVA_base/V_base) * 1e-3           # in kA
-    V_base_res = V_base/np.sqrt(3)
-    I_base_res = kVA_base/V_base_res*1e-3
-    net = pp.create_empty_network(sn_kva = kVA_base )
-    
-    busn  =  pp.create_bus(net, vn_kv = V_base, name = "busn", index=1)
-    busk  =  pp.create_bus(net, vn_kv = V_base, name = "busk", index=5)
-    pp.create_bus(net, vn_kv=20., in_service=False)
-    pp.create_bus(net, vn_kv=20., in_service=True)
-    
-    
-    pp.create_ext_grid(net, bus=busn, vm_pu= 1.0, name="Grid Connection",
-                       s_sc_max_mva=5000, rx_max=0.1)
-    net.ext_grid["r0x0_max"] = 0.1
-    net.ext_grid["x0x_max"] = 1.0
-    
-    pp.create_std_type(net, {"r0_ohm_per_km": 0.0848, "x0_ohm_per_km": 0.4649556, "c0_nf_per_km":\
-        230.6,"max_i_ka": 0.963, "r_ohm_per_km": 0.0212, "x_ohm_per_km": 0.1162389,
-                 "c_nf_per_km":  230}, "example_type")
-    
-    create_load_3ph(net, busk, p_kw_A=50000, q_kvar_A=50000, p_kw_B=10000, q_kvar_B=15000,
-                       p_kw_C=10000, q_kvar_C=5000)
-    
-    pp.create_line(net, from_bus = busn, to_bus = busk, length_km = 50.0, std_type="example_type")
-    
-    pp.add_zero_impedance_parameters(net)
-    
-    count,V012_it,I012_it,ppci0,Y0_pu,Y1_pu,Y2_pu = runpp_3ph(net)
-    
-    V_abc_new,I_abc_new,Sabc_new = show_results(V_base,kVA_base,count,ppci0,Y1_pu,V012_it,I012_it)
-    Sabc_powerFactory, Vabc_powerFactory, Iabc_powerFactory = results_2bus_PowerFactory()
-    assert np.allclose(abs(Sabc_powerFactory*1e-3),abs(Sabc_new)*1e-3,atol = 1e-4)
-    assert np.allclose(Vabc_powerFactory,(V_abc_new*V_base_res),atol=1.e-4)
-    assert np.allclose(abs(Iabc_powerFactory),abs(I_abc_new*I_base_res),atol=1.e-4)
-    
-    create_load_3ph(net, busk, p_kw_A=50000, q_kvar_A=100000, p_kw_B=29000, q_kvar_B=38000,
-                   p_kw_C=10000, q_kvar_C=5000, in_service=False)
-
-    count,V012_it,I012_it,ppci0, Y0_pu,Y1_pu,Y2_pu = runpp_3ph(net)
-    
-    V_abc_new,I_abc_new,Sabc_new = show_results(V_base,kVA_base,count,ppci0,Y1_pu,V012_it,I012_it)
-    Sabc_powerFactory, Vabc_powerFactory, Iabc_powerFactory = results_2bus_PowerFactory()
-    assert np.allclose(abs(Sabc_powerFactory*1e-3),abs(Sabc_new)*1e-3,atol = 1e-4)
-    assert np.allclose(Vabc_powerFactory,(V_abc_new*V_base_res),atol=1.e-4)
-    assert np.allclose(abs(Iabc_powerFactory),abs(I_abc_new*I_base_res),atol=1.e-4)
-
-# =============================================================================
-# Creating more loads in the same bus is tricky. Even in power factory some scenarios fail depending
-# on the values given
-# =============================================================================
-#    create_load_3ph(net, busk, p_kw_A=50000, q_kvar_A=10000, p_kw_B=10000, q_kvar_B=5000,
-#           p_kw_C=10000, q_kvar_C=5000, in_service=True)
-#    count,V012_it,I012_it,ppci0,Y1_pu = runpp_3ph(net)
-#    
-#    V_abc_new,I_abc_new,Sabc_changed = show_results(V_base,kVA_base,count,ppci0,Y1_pu,V012_it,I012_it)
-#    Sabc_powerFactory, Vabc_powerFactory, Iabc_powerFactory = results_2bus_PowerFactory()
-#    load_mapping(net)
-#    
-def test_transformer_3ph_diff_kvabase():
-    hv_base = 20                     # 110kV Base Voltage
-    lv_base = 0.4
-    kVA_base = 1000                     # 100 MVA
-#    I_base = (kVA_base/V_base) * 1e-3           # in kA
-    vector_group = "Yyn"
-#    hv_base_res = hv_base/np.sqrt(3)
-#    lv_base_res = lv_base/np.sqrt(3)
-
-    net = pp.create_empty_network(sn_kva = kVA_base )
-    net["name"] = "test_transformer_3ph_diff_kvabase"
-    
-    bushv  =  pp.create_bus(net, vn_kv = hv_base, zone=vector_group, name = "bushv", index=1)
-    buslv  =  pp.create_bus(net, vn_kv = lv_base, zone=vector_group, name = "buslv", index=5)
-#    pp.create_bus(net, vn_kv=20., in_service=False)
-#    pp.create_bus(net, vn_kv=20., in_service=True)
-    
-    pp.create_ext_grid(net, bushv, s_sc_max_mva=5000, rx_max=0.1)
-    net.ext_grid["r0x0_max"] = 0.1
-    net.ext_grid["x0x_max"] = 1.0
-    
-    transformer_type = copy.copy(pp.load_std_type(net, "0.63 MVA 20/0.4 kV","trafo"))
-    transformer_type.update({"vsc0_percent": 6, "vscr0_percent": 1.095238, "mag0_percent": 100,
-                     "mag0_rx": 0., "vector_group": vector_group,"vscr_percent": 1.095238,
-                     "shift_degree": 0 })
-    pp.create_std_type(net, transformer_type, vector_group, "trafo")
-    pp.create_transformer(net, bushv, buslv, std_type=vector_group, parallel=1,
-                          index=pp.get_free_id(net.trafo)+1)
-#    pp.create_transformer(net, bushv, buslv, std_type=vector_group, in_service=False)
-    
-    create_load_3ph(net, buslv, p_kw_A=300, q_kvar_A=20, p_kw_B=100, q_kvar_B=50,
-                       p_kw_C=100, q_kvar_C=30)
-    pp.add_zero_impedance_parameters(net)
-    count,V012_it_1k,I012_it_1k,ppci0, Y0_pu_1k,Y1_pu_1k,Y2_pu_1k = runpp_3ph(net)
-    
-    net.sn_kva = 100000
-    
-    count,V012_it_100k,I012_it_100k,ppci0, Y0_pu_100k,Y1_pu_100k,Y2_pu_100k = runpp_3ph(net)
-    
-    print ('\n\n\nV',V012_it_1k/V012_it_100k,'\n\n\n I ',I012_it_1k/I012_it_100k,\
-           '\n\n\nY0',Y0_pu_1k/Y0_pu_100k,'\n\n\nY1',Y1_pu_1k/Y1_pu_100k,'\n\n\nY2',\
-           Y2_pu_1k/Y2_pu_100k)
-    
-    net.sn_kva = 1000
-    vector_group = "YNyn"
-    net = pp.create_empty_network(sn_kva = kVA_base )
-    
-    bushv  =  pp.create_bus(net, vn_kv = hv_base, zone=vector_group, name = "bushv", index=1)
-    buslv  =  pp.create_bus(net, vn_kv = lv_base, zone=vector_group, name = "buslv", index=5)
-#    pp.create_bus(net, vn_kv=20., in_service=False)
-#    pp.create_bus(net, vn_kv=20., in_service=True)
-    
-    pp.create_ext_grid(net, bushv, s_sc_max_mva=5000, rx_max=0.1)
-    net.ext_grid["r0x0_max"] = 0.1
-    net.ext_grid["x0x_max"] = 1.0
-    
-    transformer_type = copy.copy(pp.load_std_type(net, "0.63 MVA 20/0.4 kV","trafo"))
-    transformer_type.update({"vsc0_percent": 6, "vscr0_percent": 1.095238, "mag0_percent": 100,
-                     "mag0_rx": 0., "vector_group": vector_group,"vscr_percent": 1.095238,
-                     "shift_degree": 0, "si0_hv_partial": 0.9 })
-    pp.create_std_type(net, transformer_type, vector_group, "trafo")
-    pp.create_transformer(net, bushv, buslv, std_type=vector_group, parallel=1,
-                          index=pp.get_free_id(net.trafo)+1)
-#    pp.create_transformer(net, bushv, buslv, std_type=vector_group, in_service=False)
-    
-    create_load_3ph(net, buslv, p_kw_A=300, q_kvar_A=20, p_kw_B=100, q_kvar_B=50,
-                       p_kw_C=100, q_kvar_C=30)
-    pp.add_zero_impedance_parameters(net)
-    count,V012_it_1k,I012_it_1k,ppci0, Y0_pu_1k,Y1_pu_1k,Y2_pu_1k = runpp_3ph(net)
-    
-    net.sn_kva = 100000
-    vector_group = "YNyn"
-    count,V012_it_100k,I012_it_100k,ppci0, Y0_pu_100k,Y1_pu_100k,Y2_pu_100k = runpp_3ph(net)
-    print ('\n\n\n YNyn \n\n\nV',V012_it_1k/V012_it_100k,'\n\n\n I ',I012_it_1k/I012_it_100k,\
-       '\n\n\nY0',Y0_pu_1k/Y0_pu_100k,'\n\n\nY1',Y1_pu_1k/Y1_pu_100k,'\n\n\nY2',\
-       Y2_pu_1k/Y2_pu_100k)
-
-
-def test_3ph_bus_mapping_order():
-    net = pp.create_empty_network()
-    
-    b2 = pp.create_bus(net, vn_kv=0.4, index=4)
-    pp.create_bus(net, vn_kv=0.4, in_service=False, index=3)
-    b1 = pp.create_bus(net, vn_kv=0.4, index=7)
-    
-    pp.create_ext_grid(net, b1, vm_pu=1.0, s_sc_max_mva=10, rx_max=0.1)
-    net.ext_grid["x0x_max"] = 1.
-    net.ext_grid["r0x0_max"] = 0.1
-    pp.create_std_type(net, {"r_ohm_per_km":0.1013, "x_ohm_per_km": 0.06911504,
-                             "c_nf_per_km": 690, "g_us_per_km": 0, "max_i_ka": 0.44,
-                             "c0_nf_per_km": 312.4, "r0_ohm_per_km": 0.4053,
-                             "x0_ohm_per_km": 0.2764602},"N2XRY 3x185sm 0.6/1kV")
-    
-    pp.create_line(net, b1, b2, 1.0, std_type="N2XRY 3x185sm 0.6/1kV", index=4)
-    pp.create_line(net, b1, b2, 1.0, std_type="N2XRY 3x185sm 0.6/1kV", index=3, in_service=False)
-    pp.create_line(net, b1, b2, 1.0, std_type="N2XRY 3x185sm 0.6/1kV", index=7)
-    pp.add_zero_impedance_parameters(net)
-    pp.create_load(net, b2, p_kw=30, q_kvar=30)
-    pp.runpp(net)
-    runpp_3ph(net)
-    
-    assert np.allclose(net.res_bus_3ph.vmA_pu.values, net.res_bus.vm_pu.values, equal_nan=True)
-    assert net.res_bus_3ph.index.tolist() == net.res_bus.index.tolist()
-    
-    assert net.res_line_3ph.index.tolist() == net.res_line.index.tolist()
-    assert np.allclose(net.res_line.p_from_kw, net.res_line_3ph.pA_from_kw +
-                                               net.res_line_3ph.pB_from_kw +
-                                               net.res_line_3ph.pC_from_kw )
-    assert np.allclose(net.res_line.loading_percent, net.res_line_3ph.loading_percentA)  
-
-    
-def test_3ph_two_bus_line_powerfactory():
-    net = pp.create_empty_network()
-    
-    b1 = pp.create_bus(net, vn_kv=0.4)
-    b2 = pp.create_bus(net, vn_kv=0.4)
-    
-    pp.create_ext_grid(net, b1, vm_pu=1.0, s_sc_max_mva=10, rx_max=0.1)
-    net.ext_grid["x0x_max"] = 1.
-    net.ext_grid["r0x0_max"] = 0.1
-    pp.create_std_type(net, {"r_ohm_per_km":0.1013, "x_ohm_per_km": 0.06911504,
-                             "c_nf_per_km": 690, "g_us_per_km": 0, "max_i_ka": 0.44,
-                             "c0_nf_per_km": 312.4, "r0_ohm_per_km": 0.4053,
-                             "x0_ohm_per_km": 0.2764602}, "N2XRY 3x185sm 0.6/1kV")
-    
-    pp.create_line(net, b1, b2, 0.4, std_type="N2XRY 3x185sm 0.6/1kV")
-    pp.add_zero_impedance_parameters(net)
-    pp.create_load(net, b2, p_kw=10, q_kvar=10)
-    pp.create_load_3ph(net, b2, p_kw_A=20, q_kvar_A=10, p_kw_B=15, q_kvar_B=5, p_kw_C=25,
-                       q_kvar_C=10)
-    
-    runpp_3ph(net)
-    
-    assert np.allclose(net.res_bus_3ph.vmA_pu, np.array([0.99939853552, 0.97401782343]))
-    assert np.allclose(net.res_bus_3ph.vmB_pu, np.array([1.0013885141, 0.98945593737]))
-    assert np.allclose(net.res_bus_3ph.vmC_pu, np.array([0.99921580141, 0.96329605983]))
-
-    assert abs(net.res_line_3ph.iA_from_ka.values[0] - 0.11946088987) < 1e-5
-    assert abs(net.res_line_3ph.iA_to_ka.values[0]   - 0.1194708224) < 1e-5
-    
-    assert abs(net.res_line_3ph.iB_from_ka.values[0] - 0.08812337783) < 1e-5
-    assert abs(net.res_line_3ph.iB_to_ka.values[0]   - 0.088131567331) < 1e-5
-               
-    assert abs(net.res_line_3ph.iC_from_ka.values[0] - 0.14074226065) < 1e-5
-    assert abs(net.res_line_3ph.iC_to_ka.values[0]   - 0.14075063601) < 1e-5
-        
-    assert abs(net.res_line_3ph.pA_from_kw.values[0]   - 23.810539354) < 1e-2
-    assert abs(net.res_line_3ph.pA_to_kw.values[0]     + 23.333142958) < 1e-2
-    assert abs(net.res_line_3ph.qA_from_kvar.values[0] - 13.901720672) < 1e-2
-    assert abs(net.res_line_3ph.qA_to_kvar.values[0]   + 13.332756527) < 1e-2
-               
-    assert abs(net.res_line_3ph.pB_from_kw.values[0]   - 18.55791658) < 1e-2
-    assert abs(net.res_line_3ph.pB_to_kw.values[0]     + 18.333405987) < 1e-2           
-    assert abs(net.res_line_3ph.qB_from_kvar.values[0] - 8.421814704) < 1e-2
-    assert abs(net.res_line_3ph.qB_to_kvar.values[0]   + 8.333413919) < 1e-2
-               
-    assert abs(net.res_line_3ph.pC_from_kw.values[0]   - 29.375192747) < 1e-2
-    assert abs(net.res_line_3ph.pC_to_kw.values[0]     + 28.331643666) < 1e-2
-    assert abs(net.res_line_3ph.qC_from_kvar.values[0] - 13.852398586) < 1e-2
-    assert abs(net.res_line_3ph.qC_to_kvar.values[0]   + 13.332422725) < 1e-2
-               
-    assert abs(net.res_line_3ph.loading_percentA.values[0] - 27.1525) < 1e-2
-    assert abs(net.res_line_3ph.loading_percentB.values[0] - 20.0299) < 1e-2
-    assert abs(net.res_line_3ph.loading_percentC.values[0] - 31.98878) < 1e-2
-    assert abs(net.res_line_3ph.loading_percent.values[0]  - 31.98878) < 1e-2
-    
-def check_results(net, vc, result):
-    res_vm_kv = np.concatenate(
-            (net.res_bus_3ph[(net.bus.zone==vc)&(net.bus.in_service)].vmA_pu,
-                             net.res_bus_3ph[(net.bus.in_service)].vmB_pu,
-                             net.res_bus_3ph[(net.bus.in_service)].vmC_pu)
-            ,axis =0)
-    if not np.allclose(result, res_vm_kv,rtol=1e-4):
-        raise ValueError("Incorrect results for vector group %s"%vc, res_vm_kv, result)
-        
-def make_nw(net,vectorgroup):
-        hv_base = 20                     # 110kV Base Voltage
-        lv_base = 0.4
-        bushv  =  pp.create_bus(net, vn_kv = hv_base, zone=vectorgroup, name = "bushv")
-        buslv  =  pp.create_bus(net, vn_kv = lv_base, zone=vectorgroup, name = "buslv")
-    #    pp.create_bus(net, vn_kv=20., in_service=False)
-    #    pp.create_bus(net, vn_kv=20., in_service=True)
-        
-        pp.create_ext_grid(net, bushv, s_sc_max_mva=5000, rx_max=0.1)
-        net.ext_grid["r0x0_max"] = 0.1
-        net.ext_grid["x0x_max"] = 1.0
-        
-        transformer_type = copy.copy(pp.load_std_type(net, "0.63 MVA 20/0.4 kV","trafo"))
-        transformer_type.update({"vsc0_percent": 6, "vscr0_percent": 1.095238, "mag0_percent": 100,
-                         "mag0_rx": 0., "vector_group": vectorgroup,"vscr_percent": 1.095238,
-                         "shift_degree": 0, "si0_hv_partial": 0.9 })
-        pp.create_std_type(net, transformer_type, vectorgroup, "trafo")
-        t1= pp.create_transformer(net, bushv, buslv, std_type=vectorgroup, parallel=1,
-                              index=pp.get_free_id(net.trafo)+1)
-    #    pp.create_transformer(net, bushv, buslv, std_type=vector_group, in_service=False)
-        
-        create_load_3ph(net, buslv, p_kw_A=300, q_kvar_A=20, p_kw_B=100, q_kvar_B=50,
-                           p_kw_C=100, q_kvar_C=30)
-        pp.add_zero_impedance_parameters(net)
-        return t1
-        
-def test_trafo_vg_loadflow():
-    
-# =============================================================================
-# TODO: Check why there is formation of 2x1 Y0 bus matrix for other vector groups
-# It has something to do with Y sh for these groups    
-# =============================================================================
-    results = {
-#                "Yy": [	0.999933012433371,1.25037438180859,1.00002589218568,1.54325333471415,1.00004109872575,0.426542038619223	]
-#                "Yyn":  [	0.999945441976376,1.22794573109855,1.00002125565888,1.4416173022977,1.00003330458372,0.464803132596897	]
-#                ,"Yd":  [	0.999933012433371,1.25037438180859,1.00002589218568,1.54325333471415,1.00004109872575,0.426542038619223	]
-#                ,"YNy": [	0.999933012433371,1.25037438180859,1.00002589218568,1.54325333471415,1.00004109872575,0.426542038619223	]
-                "YNyn":[	0.999989798411917,0.974535554759052,0.999998062978948,0.979767191100436,1.00001214446541,0.98580613030435	]
-#                ,"YNd": [	0.999933012433371,1.25037438180859,1.00002589218568,1.54325333471415,1.00004109872575,0.426542038619223	]
-#                ,"Dy":  [	0.999933012433371,1.25037438180859,1.00002589218568,1.54325333471415,1.00004109872575,0.426542038619223	]
-#                ,"Dyn": [	0.999994464210383,0.974485419076184,0.999960730788854,0.979873700533758,1.00004480678672,0.985749706670833	]
-#                ,"Dd":  [	0.999933012433371,1.25037438180859,1.00002589218568,1.54325333471415,1.00004109872575,0.426542038619223	]
-
-               }
-    for vc in results.keys():
-        net = pp.create_empty_network() 
-        make_nw(net, vc)
-        runpp_3ph(net)
-        print(net.res_bus_3ph)
-#        try:
-#             runpp_3ph(net)
-#        except:
-#             raise UserWarning("Did not converge after adding transformer with vector group %s"%vc)
-    
-    for vc, result in results.items():
-        check_results(net, vc, result)    
-    
-if __name__ == "__main__":
-=======
-# -*- coding: utf-8 -*-
-"""
-Created on Wed May  2 17:06:25 2018
-Tests 3 phase power flow algorithm
-@author: sghosh
-"""
-import pandapower as pp
-import numpy as np
-import pytest
-from pandapower.pf.runpp_3ph import combine_X012,sequence_to_phase,S_from_VI
-from pandapower.create import create_load_3ph
-from pandapower.pf.runpp_3ph import runpp_3ph,show_results
-import copy
-from pandapower.pf.makeYbus import makeYbus 
-from pandapower.pf.runpp_3ph import I0_from_V012,I1_from_V012,I2_from_V012
-
-def results_2bus_PowerFactory():
-    Sabc_sl_sp =  np.matrix( [
-        [55707.684189 + 60797.066456j],
-        [8779.9399188 - 880.93186592j],
-        [9373.9326305 - 11441.658401j]
-        ]
-        ,dtype = np.complex 
-        ) #kW and kVAr
-
-    Sabc_pq_sp =  np.matrix(   [
-                         [49999.976033 + 49999.946905j] 
-                        ,[9999.9987591 + 15000.000944j] 
-                        ,[10000.000590 + 4999.9990418j]
-                        ]
-                    ,dtype = np.complex 
-                    ) #kW and kVAr
-    Sabc_powerFactory = np.concatenate((Sabc_sl_sp,Sabc_pq_sp),axis =1)
-    # =============================================================================
-	# Slack Current I012 in kA as per Power Factory 
-	# =============================================================================
-						
-    Ia_sl_pf = np.matrix(1.3421204457* np.exp(1j*np.deg2rad(-48.552565134)))
-    Ib_sl_pf = np.matrix(0.1371555175	 * np.exp(1j*np.deg2rad(-113.7410795)))
-    Ic_sl_pf = np.matrix(0.22838401431* np.exp(1j*np.deg2rad(171.14429027)))
-    Iabc_sl_pf = combine_X012(Ia_sl_pf,Ib_sl_pf,Ic_sl_pf)
-
-	# =============================================================================
-	#  PQ  Current I012 in kA as per Power Factory 
-	# =============================================================================
-
-    Ia_pf = np.matrix(1.4853791557	* np.exp(1j*np.deg2rad(-54.01018178)))
-    Ib_pf = np.matrix(0.26009610688	* np.exp(1j*np.deg2rad(179.58428912)))
-    Ic_pf = np.matrix(0.16746340142	* np.exp(1j*np.deg2rad(99.329437604)))
-    Iabc_pq_pf = combine_X012(Ia_pf,Ib_pf,Ic_pf)
-    Iabc_powerFactory = np.concatenate((Iabc_sl_pf,Iabc_pq_pf),axis =1)
-	# =============================================================================
-	# Slack bus Voltages Vabc in kV as per Power Factory 
-	# =============================================================================
-    Va_sl_pf = np.matrix(61.439988828	* np.exp(1j*np.deg2rad(-1.051252102)))
-    Vb_sl_pf = np.matrix(64.335896865	* np.exp(1j*np.deg2rad(-119.47065404)))
-    Vc_sl_pf = np.matrix(64.764982202	* np.exp(1j*np.deg2rad(120.47139943)))
-    Vabc_sl_pf = combine_X012(Va_sl_pf,Vb_sl_pf,Vc_sl_pf)
-
-
-	# =============================================================================
-	# PQ Bus Voltages in kV as per Power Factory 
-	# =============================================================================
-    Va_pf = np.matrix(47.604427027	* np.exp(1j*np.deg2rad(-9.0101984693)))
-    Vb_pf = np.matrix(69.311904321	* np.exp(1j*np.deg2rad(-124.10577346)))
-    Vc_pf = np.matrix(66.76288605	* np.exp(1j*np.deg2rad(125.89448304)))
-
-    Vabc_pq_pf = combine_X012(Va_pf,Vb_pf,Vc_pf)
-
-    Vabc_powerFactory = np.concatenate((Vabc_sl_pf,Vabc_pq_pf),axis =1)
-
-    return Sabc_powerFactory, Vabc_powerFactory, Iabc_powerFactory
-    
-def test_2bus_network():
-    # =============================================================================
-    # Base Value Assignmeent
-    # =============================================================================
-    V_base = 110                     # 110kV Base Voltage
-    kVA_base = 100000                      # 100 MVA
-#    I_base = (kVA_base/V_base) * 1e-3           # in kA
-    V_base_res = V_base/np.sqrt(3)
-    I_base_res = kVA_base/V_base_res*1e-3
-    net = pp.create_empty_network(sn_kva = kVA_base )
-    
-    busn  =  pp.create_bus(net, vn_kv = V_base, name = "busn", index=1)
-    busk  =  pp.create_bus(net, vn_kv = V_base, name = "busk", index=5)
-    pp.create_bus(net, vn_kv=20., in_service=False)
-    pp.create_bus(net, vn_kv=20., in_service=True)
-    
-    
-    pp.create_ext_grid(net, bus=busn, vm_pu= 1.0, name="Grid Connection",
-                       s_sc_max_mva=5000, rx_max=0.1)
-    net.ext_grid["r0x0_max"] = 0.1
-    net.ext_grid["x0x_max"] = 1.0
-    
-    pp.create_std_type(net, {"r0_ohm_per_km": 0.0848, "x0_ohm_per_km": 0.4649556, "c0_nf_per_km":\
-        230.6,"max_i_ka": 0.963, "r_ohm_per_km": 0.0212, "x_ohm_per_km": 0.1162389,
-                 "c_nf_per_km":  230}, "example_type")
-    
-    create_load_3ph(net, busk, p_kw_A=50000, q_kvar_A=50000, p_kw_B=10000, q_kvar_B=15000,
-                       p_kw_C=10000, q_kvar_C=5000)
-    
-    pp.create_line(net, from_bus = busn, to_bus = busk, length_km = 50.0, std_type="example_type")
-    
-    pp.add_zero_impedance_parameters(net)
-    
-    count,V012_it,I012_it,ppci0, Y0_pu,Y1_pu,Y2_pu = runpp_3ph(net)
-    
-    V_abc_new,I_abc_new,Sabc_new = show_results(V_base,kVA_base,count,ppci0,Y1_pu,V012_it,I012_it)
-    Sabc_powerFactory, Vabc_powerFactory, Iabc_powerFactory = results_2bus_PowerFactory()
-    assert np.allclose(abs(Sabc_powerFactory*1e-3),abs(Sabc_new)*1e-3,atol = 1e-4)
-    assert np.allclose(Vabc_powerFactory,(V_abc_new*V_base_res),atol=1.e-4)
-    assert np.allclose(abs(Iabc_powerFactory),abs(I_abc_new*I_base_res),atol=1.e-4)
-
-def results_4bus_PowerFactory():
-    Sabc_sl_sp =  np.matrix(   [						
-    	[150.34732586*1000+89.274183693*1000j ,		149.93885263*1000+94.513653203*1000j,	\
-      39.966843513*1000+13.69963814*1000j]					
-    	]					
-    						
-    	                    ).T #kW and kVAr					
-    						
-    Sabc_pq_sp =  np.matrix(   [					
-					
-    	[50000+20000j ,		79999.999999+60000j,		20000+5000j],
-    	[50000+50000j ,		9999.9999998+15000j,		10000+5000j],
-    	[50000+20000j ,		59999.999999+20000j,		10000+5000j]
-    		]			
-    		                    ,dtype = np.complex 			
-    		                    ).T #kW and kVAr			
-
-    Sabc_powerFactory = np.concatenate((Sabc_sl_sp,Sabc_pq_sp),axis =1)
-
-	# =============================================================================
-	# Slack Current I012 in kA as per Power Factory 
-	# =============================================================================
-    Iabc_pq_pf =  np.matrix(   [					\
-    	[0.86676467552*np.exp(1j*np.deg2rad(-23.16800712)),	\
-      1.614392047*np.exp(1j*np.deg2rad(-158.37122826)),	\
-      0.31071857716*np.exp(1j*np.deg2rad(108.4669283))],
-    	
-      [1.1387494998*np.exp(1j*np.deg2rad(-46.403411358)),	\
-      0.29070024235*np.exp(1j*np.deg2rad(-177.76002958)),	\
-      0.16859090052*np.exp(1j*np.deg2rad(95.969503627))],
-    	
-      [0.86693887872*np.exp(1j*np.deg2rad(-23.183031658)),		\
-      1.0204854981*np.exp(1j*np.deg2rad(-139.95476824)),		\
-      0.16851041836*np.exp(1j*np.deg2rad(95.960819649))]
-    					
-    		]			
-    		                    ,dtype = np.complex 			
-    		                    ).T #kW and kVAr			
-
-
-	# =============================================================================
-	#  PQ  Current I012 in kA as per Power Factory 
-	# =============================================================================
-
-    Iabc_sl_pf =  np.matrix(   [					
-    	[2.806982184*np.exp(1j*np.deg2rad(-32.037382293)),		\
-      2.85617664*np.exp(1j*np.deg2rad(-153.546895528)),		\
-      0.637503143*np.exp(1j*np.deg2rad(103.573568845))]				
-    	]				
-    	                    ,dtype = np.complex 				
-    	                    ).T #kW and kVAr				
-    	
-					
-
-    Iabc_powerFactory = np.concatenate((Iabc_sl_pf,Iabc_pq_pf),axis = 1)
-	# =============================================================================
-	# Slack bus Voltages Vabc in kV as per Power Factory 
-	# =============================================================================
-    Vabc_sl_pf =  np.matrix(   [						
-    	[62.292804335*np.exp(1j*np.deg2rad(-1.336121658)),		\
-      62.055452267*np.exp(1j*np.deg2rad(-121.321697076)),		\
-      66.273554938*np.exp(1j*np.deg2rad(122.494006073))]	
-				
-    	]					
-    	                    ,dtype = np.complex 					
-    	                    ).T #kW and kVAr					
-
-
-	# =============================================================================
-	# PQ Bus Voltages in kV as per Power Factory 
-	# =============================================================================
-
-    Vabc_pq_pf =  np.matrix(   [					
-					
-	[62.129490959*np.exp(1j*np.deg2rad(-1.366597634)),		\
-  61.942822493*np.exp(1j*np.deg2rad(-121.501330612)),		\
-  66.347909792*np.exp(1j*np.deg2rad(122.503171764))],
-	[62.095024525*np.exp(1j*np.deg2rad(-1.403411358)),		\
-  62.014934118*np.exp(1j*np.deg2rad(-121.450097103)),		\
-  66.316389871*np.exp(1j*np.deg2rad(122.534554804))],
-	[62.117006623*np.exp(1j*np.deg2rad(-1.381622172)),		\
-  61.975945099*np.exp(1j*np.deg2rad(-121.519819412)),		\
-  66.3480632*np.exp(1j*np.deg2rad(122.525870826))]
-					
-		]			
-		                    ,dtype = np.complex 			
-		                    ).T #kW and kVAr			
-
-
-    Vabc_powerFactory = np.concatenate((Vabc_sl_pf,Vabc_pq_pf),axis =1)
-    return Sabc_powerFactory, Vabc_powerFactory, Iabc_powerFactory 
-
-def test_4bus_network():
-    V_base = 110                     # 110kV Base Voltage
-    kVA_base = 100000                      # 100 MVA
-#    I_base = (kVA_base/V_base) * 1e-3           # in kA
-    V_base_res = V_base/np.sqrt(3)
-    I_base_res = kVA_base/V_base_res*1e-3
-    net = pp.create_empty_network(sn_kva = kVA_base )
-    # =============================================================================
-    # Main Program
-    # =============================================================================
-    busn  =  pp.create_bus(net, vn_kv = V_base, name = "busn")
-    busk  =  pp.create_bus(net, vn_kv = V_base, name = "busk")
-    busm =  pp.create_bus(net, vn_kv = V_base, name = "busm")
-    busp =  pp.create_bus(net, vn_kv = V_base, name = "busp")
-    pp.create_ext_grid(net, bus=busn, vm_pu=1.0, name="Grid Connection", s_sc_max_mva=5000, 
-                       rx_max=0.1)
-    net.ext_grid["r0x0_max"] = 0.1
-    net.ext_grid["x0x_max"] = 1.0
-    
-    pp.create_std_type(net, {"r0_ohm_per_km": 0.0848, "x0_ohm_per_km": 0.4649556, "c0_nf_per_km":\
-        230.6,   "max_i_ka": 0.963, "r_ohm_per_km": 0.0212, "x_ohm_per_km": 0.1162389,
-                 "c_nf_per_km":  230}, "example_type1")
-    
-    pp.create_std_type(net, {"r0_ohm_per_km" : .3048, "x0_ohm_per_km" : 0.6031856, 
-                             "c0_nf_per_km" : 140.3, "max_i_ka": 0.531, 
-                              "r_ohm_per_km" : .0762, "x_ohm_per_km" : 0.1507964
-                            , "c_nf_per_km" : 140}, "example_type2")
-    pp.create_std_type(net, {"r0_ohm_per_km" : .154, "x0_ohm_per_km" : 0.5277876
-                             , "c0_nf_per_km" : 170.4, "max_i_ka": 0.741, 
-                              "r_ohm_per_km" : .0385, "x_ohm_per_km" : 0.1319469
-                             , "c_nf_per_km" : 170}, "example_type3")
-    
-    pp.create_std_type(net, {"r0_ohm_per_km" : .1005, "x0_ohm_per_km" : 0.4900884
-                             , "c0_nf_per_km":  200.5, "max_i_ka" : 0.89
-                             , "r_ohm_per_km": .0251, "x_ohm_per_km" : 0.1225221
-                             , "c_nf_per_km" : 210}, "example_type4")
-    
-    pp.create_line(net, from_bus = busn, to_bus = busm, length_km = 1.0, std_type="example_type3")
-    pp.create_line(net, from_bus = busn, to_bus = busp, length_km = 1.0, std_type="example_type3")
-    pp.create_line(net, from_bus = busn, to_bus = busk, length_km = 1.0, std_type="example_type4")
-    pp.create_line(net, from_bus = busk, to_bus = busm, length_km = 1.0, std_type="example_type1")
-    pp.create_line(net, from_bus = busk, to_bus = busp, length_km = 1.0, std_type="example_type2")
-    pp.add_zero_impedance_parameters(net)
-    
-    create_load_3ph(net, busk, p_kw_A=50000, q_kvar_A=20000, p_kw_B=80000, q_kvar_B=60000,
-                       p_kw_C=20000, q_kvar_C=5000)
-    create_load_3ph(net, busm, p_kw_A=50000, q_kvar_A=50000, p_kw_B=10000, q_kvar_B=15000,
-                       p_kw_C=10000, q_kvar_C=5000)
-    create_load_3ph(net, busp, p_kw_A=50000, q_kvar_A=20000, p_kw_B=60000, q_kvar_B=20000,
-                       p_kw_C=10000, q_kvar_C=5000)
-    count,V012_new,I012_new,ppci0,Y0_pu,Y1_pu,Y2_pu = runpp_3ph(net)
-    V_abc_new,I_abc_new,Sabc_new = show_results(V_base,kVA_base,count,ppci0,Y1_pu,V012_new,I012_new)
-    Sabc_powerFactory, Vabc_powerFactory, Iabc_powerFactory = results_4bus_PowerFactory()
-
-    assert np.allclose(abs(Sabc_powerFactory*1.e-3),abs(Sabc_new)*1.e-3,atol = 1.e-4)
-    assert np.allclose(Vabc_powerFactory,(V_abc_new*V_base_res),atol=1.e-4)
-    assert np.allclose(abs(Iabc_powerFactory),abs(I_abc_new*I_base_res),atol=1.e-4)
-def test_in_serv_load():
-    V_base = 110                     # 110kV Base Voltage
-    kVA_base = 100000                      # 100 MVA
-#    I_base = (kVA_base/V_base) * 1e-3           # in kA
-    V_base_res = V_base/np.sqrt(3)
-    I_base_res = kVA_base/V_base_res*1e-3
-    net = pp.create_empty_network(sn_kva = kVA_base )
-    
-    busn  =  pp.create_bus(net, vn_kv = V_base, name = "busn", index=1)
-    busk  =  pp.create_bus(net, vn_kv = V_base, name = "busk", index=5)
-    pp.create_bus(net, vn_kv=20., in_service=False)
-    pp.create_bus(net, vn_kv=20., in_service=True)
-    
-    
-    pp.create_ext_grid(net, bus=busn, vm_pu= 1.0, name="Grid Connection",
-                       s_sc_max_mva=5000, rx_max=0.1)
-    net.ext_grid["r0x0_max"] = 0.1
-    net.ext_grid["x0x_max"] = 1.0
-    
-    pp.create_std_type(net, {"r0_ohm_per_km": 0.0848, "x0_ohm_per_km": 0.4649556, "c0_nf_per_km":\
-        230.6,"max_i_ka": 0.963, "r_ohm_per_km": 0.0212, "x_ohm_per_km": 0.1162389,
-                 "c_nf_per_km":  230}, "example_type")
-    
-    create_load_3ph(net, busk, p_kw_A=50000, q_kvar_A=50000, p_kw_B=10000, q_kvar_B=15000,
-                       p_kw_C=10000, q_kvar_C=5000)
-    
-    pp.create_line(net, from_bus = busn, to_bus = busk, length_km = 50.0, std_type="example_type")
-    
-    pp.add_zero_impedance_parameters(net)
-    
-    count,V012_it,I012_it,ppci0,Y0_pu,Y1_pu,Y2_pu = runpp_3ph(net)
-    
-    V_abc_new,I_abc_new,Sabc_new = show_results(V_base,kVA_base,count,ppci0,Y1_pu,V012_it,I012_it)
-    Sabc_powerFactory, Vabc_powerFactory, Iabc_powerFactory = results_2bus_PowerFactory()
-    assert np.allclose(abs(Sabc_powerFactory*1e-3),abs(Sabc_new)*1e-3,atol = 1e-4)
-    assert np.allclose(Vabc_powerFactory,(V_abc_new*V_base_res),atol=1.e-4)
-    assert np.allclose(abs(Iabc_powerFactory),abs(I_abc_new*I_base_res),atol=1.e-4)
-    
-    create_load_3ph(net, busk, p_kw_A=50000, q_kvar_A=100000, p_kw_B=29000, q_kvar_B=38000,
-                   p_kw_C=10000, q_kvar_C=5000, in_service=False)
-
-    count,V012_it,I012_it,ppci0, Y0_pu,Y1_pu,Y2_pu = runpp_3ph(net)
-    
-    V_abc_new,I_abc_new,Sabc_new = show_results(V_base,kVA_base,count,ppci0,Y1_pu,V012_it,I012_it)
-    Sabc_powerFactory, Vabc_powerFactory, Iabc_powerFactory = results_2bus_PowerFactory()
-    assert np.allclose(abs(Sabc_powerFactory*1e-3),abs(Sabc_new)*1e-3,atol = 1e-4)
-    assert np.allclose(Vabc_powerFactory,(V_abc_new*V_base_res),atol=1.e-4)
-    assert np.allclose(abs(Iabc_powerFactory),abs(I_abc_new*I_base_res),atol=1.e-4)
-
-# =============================================================================
-# Creating more loads in the same bus is tricky. Even in power factory some scenarios fail depending
-# on the values given
-# =============================================================================
-#    create_load_3ph(net, busk, p_kw_A=50000, q_kvar_A=10000, p_kw_B=10000, q_kvar_B=5000,
-#           p_kw_C=10000, q_kvar_C=5000, in_service=True)
-#    count,V012_it,I012_it,ppci0,Y1_pu = runpp_3ph(net)
-#    
-#    V_abc_new,I_abc_new,Sabc_changed = show_results(V_base,kVA_base,count,ppci0,Y1_pu,V012_it,I012_it)
-#    Sabc_powerFactory, Vabc_powerFactory, Iabc_powerFactory = results_2bus_PowerFactory()
-#    load_mapping(net)
-#    
-def test_transformer_3ph_diff_kvabase():
-    hv_base = 20                     # 110kV Base Voltage
-    lv_base = 0.4
-    kVA_base = 1000                     # 100 MVA
-#    I_base = (kVA_base/V_base) * 1e-3           # in kA
-    vector_group = "Yyn"
-#    hv_base_res = hv_base/np.sqrt(3)
-#    lv_base_res = lv_base/np.sqrt(3)
-
-    net = pp.create_empty_network(sn_kva = kVA_base )
-    
-    bushv  =  pp.create_bus(net, vn_kv = hv_base, zone=vector_group, name = "bushv", index=1)
-    buslv  =  pp.create_bus(net, vn_kv = lv_base, zone=vector_group, name = "buslv", index=5)
-#    pp.create_bus(net, vn_kv=20., in_service=False)
-#    pp.create_bus(net, vn_kv=20., in_service=True)
-    
-    pp.create_ext_grid(net, bushv, s_sc_max_mva=5000, rx_max=0.1)
-    net.ext_grid["r0x0_max"] = 0.1
-    net.ext_grid["x0x_max"] = 1.0
-    
-    transformer_type = copy.copy(pp.load_std_type(net, "0.63 MVA 20/0.4 kV","trafo"))
-    transformer_type.update({"vsc0_percent": 6, "vscr0_percent": 1.095238, "mag0_percent": 100,
-                     "mag0_rx": 0., "vector_group": vector_group,"vscr_percent": 1.095238,
-                     "shift_degree": 0 })
-    pp.create_std_type(net, transformer_type, vector_group, "trafo")
-    pp.create_transformer(net, bushv, buslv, std_type=vector_group, parallel=1,
-                          index=pp.get_free_id(net.trafo)+1)
-#    pp.create_transformer(net, bushv, buslv, std_type=vector_group, in_service=False)
-    
-    create_load_3ph(net, buslv, p_kw_A=300, q_kvar_A=20, p_kw_B=100, q_kvar_B=50,
-                       p_kw_C=100, q_kvar_C=30)
-    pp.add_zero_impedance_parameters(net)
-    count,V012_it_1k,I012_it_1k,ppci0, Y0_pu_1k,Y1_pu_1k,Y2_pu_1k = runpp_3ph(net)
-    
-    net.sn_kva = 100000
-    
-    count,V012_it_100k,I012_it_100k,ppci0, Y0_pu_100k,Y1_pu_100k,Y2_pu_100k = runpp_3ph(net)
-    
-    print ('\n\n\nV',V012_it_1k/V012_it_100k,'\n\n\n I ',I012_it_1k/I012_it_100k,\
-           '\n\n\nY0',Y0_pu_1k/Y0_pu_100k,'\n\n\nY1',Y1_pu_1k/Y1_pu_100k,'\n\n\nY2',\
-           Y2_pu_1k/Y2_pu_100k)
-    
-    net.sn_kva = 1000
-    vector_group = "YNyn"
-    net = pp.create_empty_network(sn_kva = kVA_base )
-    
-    bushv  =  pp.create_bus(net, vn_kv = hv_base, zone=vector_group, name = "bushv", index=1)
-    buslv  =  pp.create_bus(net, vn_kv = lv_base, zone=vector_group, name = "buslv", index=5)
-#    pp.create_bus(net, vn_kv=20., in_service=False)
-#    pp.create_bus(net, vn_kv=20., in_service=True)
-    
-    pp.create_ext_grid(net, bushv, s_sc_max_mva=5000, rx_max=0.1)
-    net.ext_grid["r0x0_max"] = 0.1
-    net.ext_grid["x0x_max"] = 1.0
-    
-    transformer_type = copy.copy(pp.load_std_type(net, "0.63 MVA 20/0.4 kV","trafo"))
-    transformer_type.update({"vsc0_percent": 6, "vscr0_percent": 1.095238, "mag0_percent": 100,
-                     "mag0_rx": 0., "vector_group": vector_group,"vscr_percent": 1.095238,
-                     "shift_degree": 0, "si0_hv_partial": 0.9 })
-    pp.create_std_type(net, transformer_type, vector_group, "trafo")
-    pp.create_transformer(net, bushv, buslv, std_type=vector_group, parallel=1,
-                          index=pp.get_free_id(net.trafo)+1)
-#    pp.create_transformer(net, bushv, buslv, std_type=vector_group, in_service=False)
-    
-    create_load_3ph(net, buslv, p_kw_A=300, q_kvar_A=20, p_kw_B=100, q_kvar_B=50,
-                       p_kw_C=100, q_kvar_C=30)
-    pp.add_zero_impedance_parameters(net)
-    count,V012_it_1k,I012_it_1k,ppci0, Y0_pu_1k,Y1_pu_1k,Y2_pu_1k = runpp_3ph(net)
-    
-    net.sn_kva = 100000
-    vector_group = "YNyn"
-    count,V012_it_100k,I012_it_100k,ppci0, Y0_pu_100k,Y1_pu_100k,Y2_pu_100k = runpp_3ph(net)
-    print ('\n\n\n YNyn \n\n\nV',V012_it_1k/V012_it_100k,'\n\n\n I ',I012_it_1k/I012_it_100k,\
-       '\n\n\nY0',Y0_pu_1k/Y0_pu_100k,'\n\n\nY1',Y1_pu_1k/Y1_pu_100k,'\n\n\nY2',\
-       Y2_pu_1k/Y2_pu_100k)
-
-
-def test_3ph_bus_mapping_order():
-    net = pp.create_empty_network()
-    
-    b2 = pp.create_bus(net, vn_kv=0.4, index=4)
-    pp.create_bus(net, vn_kv=0.4, in_service=False, index=3)
-    b1 = pp.create_bus(net, vn_kv=0.4, index=7)
-    
-    pp.create_ext_grid(net, b1, vm_pu=1.0, s_sc_max_mva=10, rx_max=0.1)
-    net.ext_grid["x0x_max"] = 1.
-    net.ext_grid["r0x0_max"] = 0.1
-    pp.create_std_type(net, {"r_ohm_per_km":0.1013, "x_ohm_per_km": 0.06911504,
-                             "c_nf_per_km": 690, "g_us_per_km": 0, "max_i_ka": 0.44,
-                             "c0_nf_per_km": 312.4, "r0_ohm_per_km": 0.4053,
-                             "x0_ohm_per_km": 0.2764602},"N2XRY 3x185sm 0.6/1kV")
-    
-    pp.create_line(net, b1, b2, 1.0, std_type="N2XRY 3x185sm 0.6/1kV", index=4)
-    pp.create_line(net, b1, b2, 1.0, std_type="N2XRY 3x185sm 0.6/1kV", index=3, in_service=False)
-    pp.create_line(net, b1, b2, 1.0, std_type="N2XRY 3x185sm 0.6/1kV", index=7)
-    pp.add_zero_impedance_parameters(net)
-    pp.create_load(net, b2, p_kw=30, q_kvar=30)
-    pp.runpp(net)
-    runpp_3ph(net)
-    
-    assert np.allclose(net.res_bus_3ph.vmA_pu.values, net.res_bus.vm_pu.values, equal_nan=True)
-    assert net.res_bus_3ph.index.tolist() == net.res_bus.index.tolist()
-    
-    assert net.res_line_3ph.index.tolist() == net.res_line.index.tolist()
-    assert np.allclose(net.res_line.p_from_kw, net.res_line_3ph.pA_from_kw +
-                                               net.res_line_3ph.pB_from_kw +
-                                               net.res_line_3ph.pC_from_kw )
-    assert np.allclose(net.res_line.loading_percent, net.res_line_3ph.loading_percentA)  
-
-    
-def test_3ph_two_bus_line_powerfactory():
-    net = pp.create_empty_network()
-    
-    b1 = pp.create_bus(net, vn_kv=0.4)
-    b2 = pp.create_bus(net, vn_kv=0.4)
-    
-    pp.create_ext_grid(net, b1, vm_pu=1.0, s_sc_max_mva=10, rx_max=0.1)
-    net.ext_grid["x0x_max"] = 1.
-    net.ext_grid["r0x0_max"] = 0.1
-    pp.create_std_type(net, {"r_ohm_per_km":0.1013, "x_ohm_per_km": 0.06911504,
-                             "c_nf_per_km": 690, "g_us_per_km": 0, "max_i_ka": 0.44,
-                             "c0_nf_per_km": 312.4, "r0_ohm_per_km": 0.4053,
-                             "x0_ohm_per_km": 0.2764602}, "N2XRY 3x185sm 0.6/1kV")
-    
-    pp.create_line(net, b1, b2, 0.4, std_type="N2XRY 3x185sm 0.6/1kV")
-    pp.add_zero_impedance_parameters(net)
-    pp.create_load(net, b2, p_kw=10, q_kvar=10)
-    pp.create_load_3ph(net, b2, p_kw_A=20, q_kvar_A=10, p_kw_B=15, q_kvar_B=5, p_kw_C=25,
-                       q_kvar_C=10)
-    
-    runpp_3ph(net)
-    
-    assert np.allclose(net.res_bus_3ph.vmA_pu, np.array([0.99939853552, 0.97401782343]))
-    assert np.allclose(net.res_bus_3ph.vmB_pu, np.array([1.0013885141, 0.98945593737]))
-    assert np.allclose(net.res_bus_3ph.vmC_pu, np.array([0.99921580141, 0.96329605983]))
-
-    assert abs(net.res_line_3ph.iA_from_ka.values[0] - 0.11946088987) < 1e-5
-    assert abs(net.res_line_3ph.iA_to_ka.values[0]   - 0.1194708224) < 1e-5
-    
-    assert abs(net.res_line_3ph.iB_from_ka.values[0] - 0.08812337783) < 1e-5
-    assert abs(net.res_line_3ph.iB_to_ka.values[0]   - 0.088131567331) < 1e-5
-               
-    assert abs(net.res_line_3ph.iC_from_ka.values[0] - 0.14074226065) < 1e-5
-    assert abs(net.res_line_3ph.iC_to_ka.values[0]   - 0.14075063601) < 1e-5
-        
-    assert abs(net.res_line_3ph.pA_from_kw.values[0]   - 23.810539354) < 1e-2
-    assert abs(net.res_line_3ph.pA_to_kw.values[0]     + 23.333142958) < 1e-2
-    assert abs(net.res_line_3ph.qA_from_kvar.values[0] - 13.901720672) < 1e-2
-    assert abs(net.res_line_3ph.qA_to_kvar.values[0]   + 13.332756527) < 1e-2
-               
-    assert abs(net.res_line_3ph.pB_from_kw.values[0]   - 18.55791658) < 1e-2
-    assert abs(net.res_line_3ph.pB_to_kw.values[0]     + 18.333405987) < 1e-2           
-    assert abs(net.res_line_3ph.qB_from_kvar.values[0] - 8.421814704) < 1e-2
-    assert abs(net.res_line_3ph.qB_to_kvar.values[0]   + 8.333413919) < 1e-2
-               
-    assert abs(net.res_line_3ph.pC_from_kw.values[0]   - 29.375192747) < 1e-2
-    assert abs(net.res_line_3ph.pC_to_kw.values[0]     + 28.331643666) < 1e-2
-    assert abs(net.res_line_3ph.qC_from_kvar.values[0] - 13.852398586) < 1e-2
-    assert abs(net.res_line_3ph.qC_to_kvar.values[0]   + 13.332422725) < 1e-2
-               
-    assert abs(net.res_line_3ph.loading_percentA.values[0] - 27.1525) < 1e-2
-    assert abs(net.res_line_3ph.loading_percentB.values[0] - 20.0299) < 1e-2
-    assert abs(net.res_line_3ph.loading_percentC.values[0] - 31.98878) < 1e-2
-    assert abs(net.res_line_3ph.loading_percent.values[0]  - 31.98878) < 1e-2
-    
-def check_results(net, vc, result):
-    res_vm_kv = np.concatenate(
-            (
-            net.res_bus_3ph[(net.bus.zone==vc)&(net.bus.in_service)].vmA_pu,
-            net.res_bus_3ph[(net.bus.zone==vc)&(net.bus.in_service)].vmB_pu,
-            net.res_bus_3ph[(net.bus.zone==vc)&(net.bus.in_service)].vmC_pu,
-#            net.res_bus_3ph[(net.bus.zone==vc)&(net.bus.in_service)].pA_kw*1e-3,
-#            net.res_bus_3ph[(net.bus.zone==vc)&(net.bus.in_service)].qA_kvar*1e-3,
-#            net.res_bus_3ph[(net.bus.zone==vc)&(net.bus.in_service)].pB_kw*1e-3,
-#            net.res_bus_3ph[(net.bus.zone==vc)&(net.bus.in_service)].qB_kvar*1e-3,
-#            net.res_bus_3ph[(net.bus.zone==vc)&(net.bus.in_service)].pC_kw*1e-3,
-#            net.res_bus_3ph[(net.bus.zone==vc)&(net.bus.in_service)].qC_kvar*1e-3
-            )
-            ,axis =0)
-    if not np.allclose(result, res_vm_kv,atol=1e-4):
-        raise ValueError("Incorrect results for vector group %s"%vc, res_vm_kv, result)
-        
-def make_nw(net,vectorgroup):
-        hv_base = 20                     # 110kV Base Voltage
-        lv_base = 0.4
-        bushv  =  pp.create_bus(net, vn_kv = hv_base, zone=vectorgroup, name = "bushv")
-        buslv  =  pp.create_bus(net, vn_kv = lv_base, zone=vectorgroup, name = "buslv")
-    #    pp.create_bus(net, vn_kv=20., in_service=False)
-    #    pp.create_bus(net, vn_kv=20., in_service=True)
-        
-        pp.create_ext_grid(net, bushv, s_sc_max_mva=5000, rx_max=0.1)
-        net.ext_grid["r0x0_max"] = 0.1
-        net.ext_grid["x0x_max"] = 1.0
-        
-        transformer_type = copy.copy(pp.load_std_type(net, "0.63 MVA 20/0.4 kV","trafo"))
-        transformer_type.update({"vsc0_percent": 6, "vscr0_percent": 1.095238, "mag0_percent": 100,
-                         "mag0_rx": 0., "vector_group": vectorgroup,"vscr_percent": 1.095238,
-                         "shift_degree": 0, "si0_hv_partial": 0.9 })
-        pp.create_std_type(net, transformer_type, vectorgroup, "trafo")
-        t1= pp.create_transformer(net, bushv, buslv, std_type=vectorgroup, parallel=1,
-                              index=pp.get_free_id(net.trafo)+1)
-    #    pp.create_transformer(net, bushv, buslv, std_type=vector_group, in_service=False)
-        
-        create_load_3ph(net, buslv, p_kw_A=300, q_kvar_A=20, p_kw_B=100, q_kvar_B=50,
-                           p_kw_C=100, q_kvar_C=30)
-        pp.add_zero_impedance_parameters(net)
-        return t1
-        
-def test_trafo_vg_loadflow():
-    
-# =============================================================================
-# TODO: Check why there is formation of 2x1 Y0 bus matrix for other vector groups
-# It has something to do with Y sh for these groups    
-# =============================================================================
-    results = {
-#                "Yy": [	0.999933012433371,1.25037438180859,1.00002589218568,1.54325333471415,1.00004109872575,0.426542038619223	]
-#                "Yyn":  [	0.999945441976376,1.22794573109855,1.00002125565888,1.4416173022977,1.00003330458372,0.464803132596897	]
-#                ,"Yd":  [	0.999933012433371,1.25037438180859,1.00002589218568,1.54325333471415,1.00004109872575,0.426542038619223	]
-#                ,"YNy": [	0.999933012433371,1.25037438180859,1.00002589218568,1.54325333471415,1.00004109872575,0.426542038619223	]
-                "YNyn":[	0.999989798411917,0.974535554759052,0.999998062978948,0.979767191100436,1.00001214446541,0.98580613030435\
-#                        ,0.29998199048,0.30491398063,0.019995651922,0.046418929571,0.099999883488,0.10140597436,0.04999993784,0.054212417817,0.099999915123,0.10148829148,0.029999966177,0.032762701427	
-                        ]
-
-#                ,"YNd": [	0.999933012433371,1.25037438180859,1.00002589218568,1.54325333471415,1.00004109872575,0.426542038619223	]
-#                ,"Dy":  [	0.999933012433371,1.25037438180859,1.00002589218568,1.54325333471415,1.00004109872575,0.426542038619223	]
-#                ,"Dyn": [	0.999994464210383,0.974485419076184,0.999960730788854,0.979873700533758,1.00004480678672,0.985749706670833	]
-#                ,"Dd":  [	0.999933012433371,1.25037438180859,1.00002589218568,1.54325333471415,1.00004109872575,0.426542038619223	]
-
-               }
-    for vc in results.keys():
-        net = pp.create_empty_network() 
-        make_nw(net, vc)
-        runpp_3ph(net)
-        print(net.res_bus_3ph)
-#        try:
-#             runpp_3ph(net)
-#        except:
-#             raise UserWarning("Did not converge after adding transformer with vector group %s"%vc)
-    
-    for vc, result in results.items():
-        check_results(net, vc, result)    
-    
-if __name__ == "__main__":
->>>>>>> c8653df5
+# -*- coding: utf-8 -*-
+"""
+Created on Wed May  2 17:06:25 2018
+Tests 3 phase power flow algorithm
+@author: sghosh
+"""
+import pandapower as pp
+import numpy as np
+import pytest
+from pandapower.pf.runpp_3ph import combine_X012
+from pandapower.create import create_load_3ph
+from pandapower.pf.runpp_3ph import runpp_3ph,show_results
+import copy
+from pandapower.pf.makeYbus import makeYbus 
+from pandapower.pf.runpp_3ph import I0_from_V012,I1_from_V012,I2_from_V012
+
+def results_2bus_PowerFactory():
+    Sabc_sl_sp =  np.matrix( [
+        [55707.684189 + 60797.066456j],
+        [8779.9399188 - 880.93186592j],
+        [9373.9326305 - 11441.658401j]
+        ]
+        ,dtype = np.complex 
+        ) #kW and kVAr
+
+    Sabc_pq_sp =  np.matrix(   [
+                         [49999.976033 + 49999.946905j] 
+                        ,[9999.9987591 + 15000.000944j] 
+                        ,[10000.000590 + 4999.9990418j]
+                        ]
+                    ,dtype = np.complex 
+                    ) #kW and kVAr
+    Sabc_powerFactory = np.concatenate((Sabc_sl_sp,Sabc_pq_sp),axis =1)
+    # =============================================================================
+	# Slack Current I012 in kA as per Power Factory 
+	# =============================================================================
+						
+    Ia_sl_pf = np.matrix(1.3421204457* np.exp(1j*np.deg2rad(-48.552565134)))
+    Ib_sl_pf = np.matrix(0.1371555175	 * np.exp(1j*np.deg2rad(-113.7410795)))
+    Ic_sl_pf = np.matrix(0.22838401431* np.exp(1j*np.deg2rad(171.14429027)))
+    Iabc_sl_pf = combine_X012(Ia_sl_pf,Ib_sl_pf,Ic_sl_pf)
+
+	# =============================================================================
+	#  PQ  Current I012 in kA as per Power Factory 
+	# =============================================================================
+
+    Ia_pf = np.matrix(1.4853791557	* np.exp(1j*np.deg2rad(-54.01018178)))
+    Ib_pf = np.matrix(0.26009610688	* np.exp(1j*np.deg2rad(179.58428912)))
+    Ic_pf = np.matrix(0.16746340142	* np.exp(1j*np.deg2rad(99.329437604)))
+    Iabc_pq_pf = combine_X012(Ia_pf,Ib_pf,Ic_pf)
+    Iabc_powerFactory = np.concatenate((Iabc_sl_pf,Iabc_pq_pf),axis =1)
+	# =============================================================================
+	# Slack bus Voltages Vabc in kV as per Power Factory 
+	# =============================================================================
+    Va_sl_pf = np.matrix(61.439988828	* np.exp(1j*np.deg2rad(-1.051252102)))
+    Vb_sl_pf = np.matrix(64.335896865	* np.exp(1j*np.deg2rad(-119.47065404)))
+    Vc_sl_pf = np.matrix(64.764982202	* np.exp(1j*np.deg2rad(120.47139943)))
+    Vabc_sl_pf = combine_X012(Va_sl_pf,Vb_sl_pf,Vc_sl_pf)
+
+
+	# =============================================================================
+	# PQ Bus Voltages in kV as per Power Factory 
+	# =============================================================================
+    Va_pf = np.matrix(47.604427027	* np.exp(1j*np.deg2rad(-9.0101984693)))
+    Vb_pf = np.matrix(69.311904321	* np.exp(1j*np.deg2rad(-124.10577346)))
+    Vc_pf = np.matrix(66.76288605	* np.exp(1j*np.deg2rad(125.89448304)))
+
+    Vabc_pq_pf = combine_X012(Va_pf,Vb_pf,Vc_pf)
+
+    Vabc_powerFactory = np.concatenate((Vabc_sl_pf,Vabc_pq_pf),axis =1)
+
+    return Sabc_powerFactory, Vabc_powerFactory, Iabc_powerFactory
+    
+def test_2bus_network():
+    # =============================================================================
+    # Base Value Assignmeent
+    # =============================================================================
+    V_base = 110                     # 110kV Base Voltage
+    kVA_base = 100000                      # 100 MVA
+#    I_base = (kVA_base/V_base) * 1e-3           # in kA
+    V_base_res = V_base/np.sqrt(3)
+    I_base_res = kVA_base/V_base_res*1e-3
+    net = pp.create_empty_network(sn_kva = kVA_base )
+    
+    busn  =  pp.create_bus(net, vn_kv = V_base, name = "busn", index=1)
+    busk  =  pp.create_bus(net, vn_kv = V_base, name = "busk", index=5)
+    pp.create_bus(net, vn_kv=20., in_service=False)
+    pp.create_bus(net, vn_kv=20., in_service=True)
+    
+    
+    pp.create_ext_grid(net, bus=busn, vm_pu= 1.0, name="Grid Connection",
+                       s_sc_max_mva=5000, rx_max=0.1)
+    net.ext_grid["r0x0_max"] = 0.1
+    net.ext_grid["x0x_max"] = 1.0
+    
+    pp.create_std_type(net, {"r0_ohm_per_km": 0.0848, "x0_ohm_per_km": 0.4649556, "c0_nf_per_km":\
+        230.6,"max_i_ka": 0.963, "r_ohm_per_km": 0.0212, "x_ohm_per_km": 0.1162389,
+                 "c_nf_per_km":  230}, "example_type")
+    
+    create_load_3ph(net, busk, p_kw_A=50000, q_kvar_A=50000, p_kw_B=10000, q_kvar_B=15000,
+                       p_kw_C=10000, q_kvar_C=5000)
+    
+    pp.create_line(net, from_bus = busn, to_bus = busk, length_km = 50.0, std_type="example_type")
+    
+    pp.add_zero_impedance_parameters(net)
+    
+    count,V012_it,I012_it,ppci0, Y0_pu,Y1_pu,Y2_pu = runpp_3ph(net)
+    
+    V_abc_new,I_abc_new,Sabc_new = show_results(V_base,kVA_base,count,ppci0,Y1_pu,V012_it,I012_it)
+    Sabc_powerFactory, Vabc_powerFactory, Iabc_powerFactory = results_2bus_PowerFactory()
+    assert np.allclose(abs(Sabc_powerFactory*1e-3),abs(Sabc_new)*1e-3,atol = 1e-4)
+    assert np.allclose(Vabc_powerFactory,(V_abc_new*V_base_res),atol=1.e-4)
+    assert np.allclose(abs(Iabc_powerFactory),abs(I_abc_new*I_base_res),atol=1.e-4)
+
+def results_4bus_PowerFactory():
+    Sabc_sl_sp =  np.matrix(   [						
+    	[150.34732586*1000+89.274183693*1000j ,		149.93885263*1000+94.513653203*1000j,	\
+      39.966843513*1000+13.69963814*1000j]					
+    	]					
+    						
+    	                    ).T #kW and kVAr					
+    						
+    Sabc_pq_sp =  np.matrix(   [					
+					
+    	[50000+20000j ,		79999.999999+60000j,		20000+5000j],
+    	[50000+50000j ,		9999.9999998+15000j,		10000+5000j],
+    	[50000+20000j ,		59999.999999+20000j,		10000+5000j]
+    		]			
+    		                    ,dtype = np.complex 			
+    		                    ).T #kW and kVAr			
+
+    Sabc_powerFactory = np.concatenate((Sabc_sl_sp,Sabc_pq_sp),axis =1)
+
+	# =============================================================================
+	# Slack Current I012 in kA as per Power Factory 
+	# =============================================================================
+    Iabc_pq_pf =  np.matrix(   [					\
+    	[0.86676467552*np.exp(1j*np.deg2rad(-23.16800712)),	\
+      1.614392047*np.exp(1j*np.deg2rad(-158.37122826)),	\
+      0.31071857716*np.exp(1j*np.deg2rad(108.4669283))],
+    	
+      [1.1387494998*np.exp(1j*np.deg2rad(-46.403411358)),	\
+      0.29070024235*np.exp(1j*np.deg2rad(-177.76002958)),	\
+      0.16859090052*np.exp(1j*np.deg2rad(95.969503627))],
+    	
+      [0.86693887872*np.exp(1j*np.deg2rad(-23.183031658)),		\
+      1.0204854981*np.exp(1j*np.deg2rad(-139.95476824)),		\
+      0.16851041836*np.exp(1j*np.deg2rad(95.960819649))]
+    					
+    		]			
+    		                    ,dtype = np.complex 			
+    		                    ).T #kW and kVAr			
+
+
+	# =============================================================================
+	#  PQ  Current I012 in kA as per Power Factory 
+	# =============================================================================
+
+    Iabc_sl_pf =  np.matrix(   [					
+    	[2.806982184*np.exp(1j*np.deg2rad(-32.037382293)),		\
+      2.85617664*np.exp(1j*np.deg2rad(-153.546895528)),		\
+      0.637503143*np.exp(1j*np.deg2rad(103.573568845))]				
+    	]				
+    	                    ,dtype = np.complex 				
+    	                    ).T #kW and kVAr				
+    	
+					
+
+    Iabc_powerFactory = np.concatenate((Iabc_sl_pf,Iabc_pq_pf),axis = 1)
+	# =============================================================================
+	# Slack bus Voltages Vabc in kV as per Power Factory 
+	# =============================================================================
+    Vabc_sl_pf =  np.matrix(   [						
+    	[62.292804335*np.exp(1j*np.deg2rad(-1.336121658)),		\
+      62.055452267*np.exp(1j*np.deg2rad(-121.321697076)),		\
+      66.273554938*np.exp(1j*np.deg2rad(122.494006073))]	
+				
+    	]					
+    	                    ,dtype = np.complex 					
+    	                    ).T #kW and kVAr					
+
+
+	# =============================================================================
+	# PQ Bus Voltages in kV as per Power Factory 
+	# =============================================================================
+
+    Vabc_pq_pf =  np.matrix(   [					
+					
+	[62.129490959*np.exp(1j*np.deg2rad(-1.366597634)),		\
+  61.942822493*np.exp(1j*np.deg2rad(-121.501330612)),		\
+  66.347909792*np.exp(1j*np.deg2rad(122.503171764))],
+	[62.095024525*np.exp(1j*np.deg2rad(-1.403411358)),		\
+  62.014934118*np.exp(1j*np.deg2rad(-121.450097103)),		\
+  66.316389871*np.exp(1j*np.deg2rad(122.534554804))],
+	[62.117006623*np.exp(1j*np.deg2rad(-1.381622172)),		\
+  61.975945099*np.exp(1j*np.deg2rad(-121.519819412)),		\
+  66.3480632*np.exp(1j*np.deg2rad(122.525870826))]
+					
+		]			
+		                    ,dtype = np.complex 			
+		                    ).T #kW and kVAr			
+
+
+    Vabc_powerFactory = np.concatenate((Vabc_sl_pf,Vabc_pq_pf),axis =1)
+    return Sabc_powerFactory, Vabc_powerFactory, Iabc_powerFactory 
+
+def test_4bus_network():
+    V_base = 110                     # 110kV Base Voltage
+    kVA_base = 100000                      # 100 MVA
+#    I_base = (kVA_base/V_base) * 1e-3           # in kA
+    V_base_res = V_base/np.sqrt(3)
+    I_base_res = kVA_base/V_base_res*1e-3
+    net = pp.create_empty_network(sn_kva = kVA_base )
+    # =============================================================================
+    # Main Program
+    # =============================================================================
+    busn  =  pp.create_bus(net, vn_kv = V_base, name = "busn")
+    busk  =  pp.create_bus(net, vn_kv = V_base, name = "busk")
+    busm =  pp.create_bus(net, vn_kv = V_base, name = "busm")
+    busp =  pp.create_bus(net, vn_kv = V_base, name = "busp")
+    pp.create_ext_grid(net, bus=busn, vm_pu=1.0, name="Grid Connection", s_sc_max_mva=5000, 
+                       rx_max=0.1)
+    net.ext_grid["r0x0_max"] = 0.1
+    net.ext_grid["x0x_max"] = 1.0
+    
+    pp.create_std_type(net, {"r0_ohm_per_km": 0.0848, "x0_ohm_per_km": 0.4649556, "c0_nf_per_km":\
+        230.6,   "max_i_ka": 0.963, "r_ohm_per_km": 0.0212, "x_ohm_per_km": 0.1162389,
+                 "c_nf_per_km":  230}, "example_type1")
+    
+    pp.create_std_type(net, {"r0_ohm_per_km" : .3048, "x0_ohm_per_km" : 0.6031856, 
+                             "c0_nf_per_km" : 140.3, "max_i_ka": 0.531, 
+                              "r_ohm_per_km" : .0762, "x_ohm_per_km" : 0.1507964
+                            , "c_nf_per_km" : 140}, "example_type2")
+    pp.create_std_type(net, {"r0_ohm_per_km" : .154, "x0_ohm_per_km" : 0.5277876
+                             , "c0_nf_per_km" : 170.4, "max_i_ka": 0.741, 
+                              "r_ohm_per_km" : .0385, "x_ohm_per_km" : 0.1319469
+                             , "c_nf_per_km" : 170}, "example_type3")
+    
+    pp.create_std_type(net, {"r0_ohm_per_km" : .1005, "x0_ohm_per_km" : 0.4900884
+                             , "c0_nf_per_km":  200.5, "max_i_ka" : 0.89
+                             , "r_ohm_per_km": .0251, "x_ohm_per_km" : 0.1225221
+                             , "c_nf_per_km" : 210}, "example_type4")
+    
+    pp.create_line(net, from_bus = busn, to_bus = busm, length_km = 1.0, std_type="example_type3")
+    pp.create_line(net, from_bus = busn, to_bus = busp, length_km = 1.0, std_type="example_type3")
+    pp.create_line(net, from_bus = busn, to_bus = busk, length_km = 1.0, std_type="example_type4")
+    pp.create_line(net, from_bus = busk, to_bus = busm, length_km = 1.0, std_type="example_type1")
+    pp.create_line(net, from_bus = busk, to_bus = busp, length_km = 1.0, std_type="example_type2")
+    pp.add_zero_impedance_parameters(net)
+    
+    create_load_3ph(net, busk, p_kw_A=50000, q_kvar_A=20000, p_kw_B=80000, q_kvar_B=60000,
+                       p_kw_C=20000, q_kvar_C=5000)
+    create_load_3ph(net, busm, p_kw_A=50000, q_kvar_A=50000, p_kw_B=10000, q_kvar_B=15000,
+                       p_kw_C=10000, q_kvar_C=5000)
+    create_load_3ph(net, busp, p_kw_A=50000, q_kvar_A=20000, p_kw_B=60000, q_kvar_B=20000,
+                       p_kw_C=10000, q_kvar_C=5000)
+    count,V012_new,I012_new,ppci0,Y0_pu,Y1_pu,Y2_pu = runpp_3ph(net)
+    V_abc_new,I_abc_new,Sabc_new = show_results(V_base,kVA_base,count,ppci0,Y1_pu,V012_new,I012_new)
+    Sabc_powerFactory, Vabc_powerFactory, Iabc_powerFactory = results_4bus_PowerFactory()
+
+    assert np.allclose(abs(Sabc_powerFactory*1.e-3),abs(Sabc_new)*1.e-3,atol = 1.e-4)
+    assert np.allclose(Vabc_powerFactory,(V_abc_new*V_base_res),atol=1.e-4)
+    assert np.allclose(abs(Iabc_powerFactory),abs(I_abc_new*I_base_res),atol=1.e-4)
+def test_in_serv_load():
+    V_base = 110                     # 110kV Base Voltage
+    kVA_base = 100000                      # 100 MVA
+#    I_base = (kVA_base/V_base) * 1e-3           # in kA
+    V_base_res = V_base/np.sqrt(3)
+    I_base_res = kVA_base/V_base_res*1e-3
+    net = pp.create_empty_network(sn_kva = kVA_base )
+    
+    busn  =  pp.create_bus(net, vn_kv = V_base, name = "busn", index=1)
+    busk  =  pp.create_bus(net, vn_kv = V_base, name = "busk", index=5)
+    pp.create_bus(net, vn_kv=20., in_service=False)
+    pp.create_bus(net, vn_kv=20., in_service=True)
+    
+    
+    pp.create_ext_grid(net, bus=busn, vm_pu= 1.0, name="Grid Connection",
+                       s_sc_max_mva=5000, rx_max=0.1)
+    net.ext_grid["r0x0_max"] = 0.1
+    net.ext_grid["x0x_max"] = 1.0
+    
+    pp.create_std_type(net, {"r0_ohm_per_km": 0.0848, "x0_ohm_per_km": 0.4649556, "c0_nf_per_km":\
+        230.6,"max_i_ka": 0.963, "r_ohm_per_km": 0.0212, "x_ohm_per_km": 0.1162389,
+                 "c_nf_per_km":  230}, "example_type")
+    
+    create_load_3ph(net, busk, p_kw_A=50000, q_kvar_A=50000, p_kw_B=10000, q_kvar_B=15000,
+                       p_kw_C=10000, q_kvar_C=5000)
+    
+    pp.create_line(net, from_bus = busn, to_bus = busk, length_km = 50.0, std_type="example_type")
+    
+    pp.add_zero_impedance_parameters(net)
+    
+    count,V012_it,I012_it,ppci0,Y0_pu,Y1_pu,Y2_pu = runpp_3ph(net)
+    
+    V_abc_new,I_abc_new,Sabc_new = show_results(V_base,kVA_base,count,ppci0,Y1_pu,V012_it,I012_it)
+    Sabc_powerFactory, Vabc_powerFactory, Iabc_powerFactory = results_2bus_PowerFactory()
+    assert np.allclose(abs(Sabc_powerFactory*1e-3),abs(Sabc_new)*1e-3,atol = 1e-4)
+    assert np.allclose(Vabc_powerFactory,(V_abc_new*V_base_res),atol=1.e-4)
+    assert np.allclose(abs(Iabc_powerFactory),abs(I_abc_new*I_base_res),atol=1.e-4)
+    
+    create_load_3ph(net, busk, p_kw_A=50000, q_kvar_A=100000, p_kw_B=29000, q_kvar_B=38000,
+                   p_kw_C=10000, q_kvar_C=5000, in_service=False)
+
+    count,V012_it,I012_it,ppci0, Y0_pu,Y1_pu,Y2_pu = runpp_3ph(net)
+    
+    V_abc_new,I_abc_new,Sabc_new = show_results(V_base,kVA_base,count,ppci0,Y1_pu,V012_it,I012_it)
+    Sabc_powerFactory, Vabc_powerFactory, Iabc_powerFactory = results_2bus_PowerFactory()
+    assert np.allclose(abs(Sabc_powerFactory*1e-3),abs(Sabc_new)*1e-3,atol = 1e-4)
+    assert np.allclose(Vabc_powerFactory,(V_abc_new*V_base_res),atol=1.e-4)
+    assert np.allclose(abs(Iabc_powerFactory),abs(I_abc_new*I_base_res),atol=1.e-4)
+
+# =============================================================================
+# Creating more loads in the same bus is tricky. Even in power factory some scenarios fail depending
+# on the values given
+# =============================================================================
+#    create_load_3ph(net, busk, p_kw_A=50000, q_kvar_A=10000, p_kw_B=10000, q_kvar_B=5000,
+#           p_kw_C=10000, q_kvar_C=5000, in_service=True)
+#    count,V012_it,I012_it,ppci0,Y1_pu = runpp_3ph(net)
+#    
+#    V_abc_new,I_abc_new,Sabc_changed = show_results(V_base,kVA_base,count,ppci0,Y1_pu,V012_it,I012_it)
+#    Sabc_powerFactory, Vabc_powerFactory, Iabc_powerFactory = results_2bus_PowerFactory()
+#    load_mapping(net)
+#    
+def test_transformer_3ph_diff_kvabase():
+    hv_base = 20                     # 110kV Base Voltage
+    lv_base = 0.4
+    kVA_base = 1000                     # 100 MVA
+#    I_base = (kVA_base/V_base) * 1e-3           # in kA
+    vector_group = "Yyn"
+#    hv_base_res = hv_base/np.sqrt(3)
+#    lv_base_res = lv_base/np.sqrt(3)
+
+    net = pp.create_empty_network(sn_kva = kVA_base )
+    
+    bushv  =  pp.create_bus(net, vn_kv = hv_base, zone=vector_group, name = "bushv", index=1)
+    buslv  =  pp.create_bus(net, vn_kv = lv_base, zone=vector_group, name = "buslv", index=5)
+#    pp.create_bus(net, vn_kv=20., in_service=False)
+#    pp.create_bus(net, vn_kv=20., in_service=True)
+    
+    pp.create_ext_grid(net, bushv, s_sc_max_mva=5000, rx_max=0.1)
+    net.ext_grid["r0x0_max"] = 0.1
+    net.ext_grid["x0x_max"] = 1.0
+    
+    transformer_type = copy.copy(pp.load_std_type(net, "0.63 MVA 20/0.4 kV","trafo"))
+    transformer_type.update({"vsc0_percent": 6, "vscr0_percent": 1.095238, "mag0_percent": 100,
+                     "mag0_rx": 0., "vector_group": vector_group,"vscr_percent": 1.095238,
+                     "shift_degree": 0 })
+    pp.create_std_type(net, transformer_type, vector_group, "trafo")
+    pp.create_transformer(net, bushv, buslv, std_type=vector_group, parallel=1,
+                          index=pp.get_free_id(net.trafo)+1)
+#    pp.create_transformer(net, bushv, buslv, std_type=vector_group, in_service=False)
+    
+    create_load_3ph(net, buslv, p_kw_A=300, q_kvar_A=20, p_kw_B=100, q_kvar_B=50,
+                       p_kw_C=100, q_kvar_C=30)
+    pp.add_zero_impedance_parameters(net)
+    count,V012_it_1k,I012_it_1k,ppci0, Y0_pu_1k,Y1_pu_1k,Y2_pu_1k = runpp_3ph(net)
+    
+    net.sn_kva = 100000
+    
+    count,V012_it_100k,I012_it_100k,ppci0, Y0_pu_100k,Y1_pu_100k,Y2_pu_100k = runpp_3ph(net)
+    
+    print ('\n\n\nV',V012_it_1k/V012_it_100k,'\n\n\n I ',I012_it_1k/I012_it_100k,\
+           '\n\n\nY0',Y0_pu_1k/Y0_pu_100k,'\n\n\nY1',Y1_pu_1k/Y1_pu_100k,'\n\n\nY2',\
+           Y2_pu_1k/Y2_pu_100k)
+    
+    net.sn_kva = 1000
+    vector_group = "YNyn"
+    net = pp.create_empty_network(sn_kva = kVA_base )
+    
+    bushv  =  pp.create_bus(net, vn_kv = hv_base, zone=vector_group, name = "bushv", index=1)
+    buslv  =  pp.create_bus(net, vn_kv = lv_base, zone=vector_group, name = "buslv", index=5)
+#    pp.create_bus(net, vn_kv=20., in_service=False)
+#    pp.create_bus(net, vn_kv=20., in_service=True)
+    
+    pp.create_ext_grid(net, bushv, s_sc_max_mva=5000, rx_max=0.1)
+    net.ext_grid["r0x0_max"] = 0.1
+    net.ext_grid["x0x_max"] = 1.0
+    
+    transformer_type = copy.copy(pp.load_std_type(net, "0.63 MVA 20/0.4 kV","trafo"))
+    transformer_type.update({"vsc0_percent": 6, "vscr0_percent": 1.095238, "mag0_percent": 100,
+                     "mag0_rx": 0., "vector_group": vector_group,"vscr_percent": 1.095238,
+                     "shift_degree": 0, "si0_hv_partial": 0.9 })
+    pp.create_std_type(net, transformer_type, vector_group, "trafo")
+    pp.create_transformer(net, bushv, buslv, std_type=vector_group, parallel=1,
+                          index=pp.get_free_id(net.trafo)+1)
+#    pp.create_transformer(net, bushv, buslv, std_type=vector_group, in_service=False)
+    
+    create_load_3ph(net, buslv, p_kw_A=300, q_kvar_A=20, p_kw_B=100, q_kvar_B=50,
+                       p_kw_C=100, q_kvar_C=30)
+    pp.add_zero_impedance_parameters(net)
+    count,V012_it_1k,I012_it_1k,ppci0, Y0_pu_1k,Y1_pu_1k,Y2_pu_1k = runpp_3ph(net)
+    
+    net.sn_kva = 100000
+    vector_group = "YNyn"
+    count,V012_it_100k,I012_it_100k,ppci0, Y0_pu_100k,Y1_pu_100k,Y2_pu_100k = runpp_3ph(net)
+    print ('\n\n\n YNyn \n\n\nV',V012_it_1k/V012_it_100k,'\n\n\n I ',I012_it_1k/I012_it_100k,\
+       '\n\n\nY0',Y0_pu_1k/Y0_pu_100k,'\n\n\nY1',Y1_pu_1k/Y1_pu_100k,'\n\n\nY2',\
+       Y2_pu_1k/Y2_pu_100k)
+
+
+def test_3ph_bus_mapping_order():
+    net = pp.create_empty_network()
+    
+    b2 = pp.create_bus(net, vn_kv=0.4, index=4)
+    pp.create_bus(net, vn_kv=0.4, in_service=False, index=3)
+    b1 = pp.create_bus(net, vn_kv=0.4, index=7)
+    
+    pp.create_ext_grid(net, b1, vm_pu=1.0, s_sc_max_mva=10, rx_max=0.1)
+    net.ext_grid["x0x_max"] = 1.
+    net.ext_grid["r0x0_max"] = 0.1
+    pp.create_std_type(net, {"r_ohm_per_km":0.1013, "x_ohm_per_km": 0.06911504,
+                             "c_nf_per_km": 690, "g_us_per_km": 0, "max_i_ka": 0.44,
+                             "c0_nf_per_km": 312.4, "r0_ohm_per_km": 0.4053,
+                             "x0_ohm_per_km": 0.2764602},"N2XRY 3x185sm 0.6/1kV")
+    
+    pp.create_line(net, b1, b2, 1.0, std_type="N2XRY 3x185sm 0.6/1kV", index=4)
+    pp.create_line(net, b1, b2, 1.0, std_type="N2XRY 3x185sm 0.6/1kV", index=3, in_service=False)
+    pp.create_line(net, b1, b2, 1.0, std_type="N2XRY 3x185sm 0.6/1kV", index=7)
+    pp.add_zero_impedance_parameters(net)
+    pp.create_load(net, b2, p_kw=30, q_kvar=30)
+    pp.runpp(net)
+    runpp_3ph(net)
+    
+    assert np.allclose(net.res_bus_3ph.vmA_pu.values, net.res_bus.vm_pu.values, equal_nan=True)
+    assert net.res_bus_3ph.index.tolist() == net.res_bus.index.tolist()
+    
+    assert net.res_line_3ph.index.tolist() == net.res_line.index.tolist()
+    assert np.allclose(net.res_line.p_from_kw, net.res_line_3ph.pA_from_kw +
+                                               net.res_line_3ph.pB_from_kw +
+                                               net.res_line_3ph.pC_from_kw )
+    assert np.allclose(net.res_line.loading_percent, net.res_line_3ph.loading_percentA)  
+
+    
+def test_3ph_two_bus_line_powerfactory():
+    net = pp.create_empty_network()
+    
+    b1 = pp.create_bus(net, vn_kv=0.4)
+    b2 = pp.create_bus(net, vn_kv=0.4)
+    
+    pp.create_ext_grid(net, b1, vm_pu=1.0, s_sc_max_mva=10, rx_max=0.1)
+    net.ext_grid["x0x_max"] = 1.
+    net.ext_grid["r0x0_max"] = 0.1
+    pp.create_std_type(net, {"r_ohm_per_km":0.1013, "x_ohm_per_km": 0.06911504,
+                             "c_nf_per_km": 690, "g_us_per_km": 0, "max_i_ka": 0.44,
+                             "c0_nf_per_km": 312.4, "r0_ohm_per_km": 0.4053,
+                             "x0_ohm_per_km": 0.2764602}, "N2XRY 3x185sm 0.6/1kV")
+    
+    pp.create_line(net, b1, b2, 0.4, std_type="N2XRY 3x185sm 0.6/1kV")
+    pp.add_zero_impedance_parameters(net)
+    pp.create_load(net, b2, p_kw=10, q_kvar=10)
+    pp.create_load_3ph(net, b2, p_kw_A=20, q_kvar_A=10, p_kw_B=15, q_kvar_B=5, p_kw_C=25,
+                       q_kvar_C=10)
+    
+    runpp_3ph(net)
+    
+    assert np.allclose(net.res_bus_3ph.vmA_pu, np.array([0.99939853552, 0.97401782343]))
+    assert np.allclose(net.res_bus_3ph.vmB_pu, np.array([1.0013885141, 0.98945593737]))
+    assert np.allclose(net.res_bus_3ph.vmC_pu, np.array([0.99921580141, 0.96329605983]))
+
+    assert abs(net.res_line_3ph.iA_from_ka.values[0] - 0.11946088987) < 1e-5
+    assert abs(net.res_line_3ph.iA_to_ka.values[0]   - 0.1194708224) < 1e-5
+    
+    assert abs(net.res_line_3ph.iB_from_ka.values[0] - 0.08812337783) < 1e-5
+    assert abs(net.res_line_3ph.iB_to_ka.values[0]   - 0.088131567331) < 1e-5
+               
+    assert abs(net.res_line_3ph.iC_from_ka.values[0] - 0.14074226065) < 1e-5
+    assert abs(net.res_line_3ph.iC_to_ka.values[0]   - 0.14075063601) < 1e-5
+        
+    assert abs(net.res_line_3ph.pA_from_kw.values[0]   - 23.810539354) < 1e-2
+    assert abs(net.res_line_3ph.pA_to_kw.values[0]     + 23.333142958) < 1e-2
+    assert abs(net.res_line_3ph.qA_from_kvar.values[0] - 13.901720672) < 1e-2
+    assert abs(net.res_line_3ph.qA_to_kvar.values[0]   + 13.332756527) < 1e-2
+               
+    assert abs(net.res_line_3ph.pB_from_kw.values[0]   - 18.55791658) < 1e-2
+    assert abs(net.res_line_3ph.pB_to_kw.values[0]     + 18.333405987) < 1e-2           
+    assert abs(net.res_line_3ph.qB_from_kvar.values[0] - 8.421814704) < 1e-2
+    assert abs(net.res_line_3ph.qB_to_kvar.values[0]   + 8.333413919) < 1e-2
+               
+    assert abs(net.res_line_3ph.pC_from_kw.values[0]   - 29.375192747) < 1e-2
+    assert abs(net.res_line_3ph.pC_to_kw.values[0]     + 28.331643666) < 1e-2
+    assert abs(net.res_line_3ph.qC_from_kvar.values[0] - 13.852398586) < 1e-2
+    assert abs(net.res_line_3ph.qC_to_kvar.values[0]   + 13.332422725) < 1e-2
+               
+    assert abs(net.res_line_3ph.loading_percentA.values[0] - 27.1525) < 1e-2
+    assert abs(net.res_line_3ph.loading_percentB.values[0] - 20.0299) < 1e-2
+    assert abs(net.res_line_3ph.loading_percentC.values[0] - 31.98878) < 1e-2
+    assert abs(net.res_line_3ph.loading_percent.values[0]  - 31.98878) < 1e-2
+    
+def check_results(net, vc, result):
+    res_vm_kv = np.concatenate(
+            (
+            net.res_bus_3ph[(net.bus.zone==vc)&(net.bus.in_service)].vmA_pu,
+            net.res_bus_3ph[(net.bus.zone==vc)&(net.bus.in_service)].vmB_pu,
+            net.res_bus_3ph[(net.bus.zone==vc)&(net.bus.in_service)].vmC_pu,
+#            net.res_bus_3ph[(net.bus.zone==vc)&(net.bus.in_service)].pA_kw*1e-3,
+#            net.res_bus_3ph[(net.bus.zone==vc)&(net.bus.in_service)].qA_kvar*1e-3,
+#            net.res_bus_3ph[(net.bus.zone==vc)&(net.bus.in_service)].pB_kw*1e-3,
+#            net.res_bus_3ph[(net.bus.zone==vc)&(net.bus.in_service)].qB_kvar*1e-3,
+#            net.res_bus_3ph[(net.bus.zone==vc)&(net.bus.in_service)].pC_kw*1e-3,
+#            net.res_bus_3ph[(net.bus.zone==vc)&(net.bus.in_service)].qC_kvar*1e-3
+            )
+            ,axis =0)
+    if not np.allclose(result, res_vm_kv,atol=1e-4):
+        raise ValueError("Incorrect results for vector group %s"%vc, res_vm_kv, result)
+        
+def make_nw(net,vectorgroup):
+        hv_base = 20                     # 110kV Base Voltage
+        lv_base = 0.4
+        bushv  =  pp.create_bus(net, vn_kv = hv_base, zone=vectorgroup, name = "bushv")
+        buslv  =  pp.create_bus(net, vn_kv = lv_base, zone=vectorgroup, name = "buslv")
+    #    pp.create_bus(net, vn_kv=20., in_service=False)
+    #    pp.create_bus(net, vn_kv=20., in_service=True)
+        
+        pp.create_ext_grid(net, bushv, s_sc_max_mva=5000, rx_max=0.1)
+        net.ext_grid["r0x0_max"] = 0.1
+        net.ext_grid["x0x_max"] = 1.0
+        
+        transformer_type = copy.copy(pp.load_std_type(net, "0.63 MVA 20/0.4 kV","trafo"))
+        transformer_type.update({"vsc0_percent": 6, "vscr0_percent": 1.095238, "mag0_percent": 100,
+                         "mag0_rx": 0., "vector_group": vectorgroup,"vscr_percent": 1.095238,
+                         "shift_degree": 0, "si0_hv_partial": 0.9 })
+        pp.create_std_type(net, transformer_type, vectorgroup, "trafo")
+        t1= pp.create_transformer(net, bushv, buslv, std_type=vectorgroup, parallel=1,
+                              index=pp.get_free_id(net.trafo)+1)
+    #    pp.create_transformer(net, bushv, buslv, std_type=vector_group, in_service=False)
+        
+        create_load_3ph(net, buslv, p_kw_A=300, q_kvar_A=20, p_kw_B=100, q_kvar_B=50,
+                           p_kw_C=100, q_kvar_C=30)
+        pp.add_zero_impedance_parameters(net)
+        return t1
+        
+def test_trafo_vg_loadflow():
+    
+# =============================================================================
+# TODO: Check why there is formation of 2x1 Y0 bus matrix for other vector groups
+# It has something to do with Y sh for these groups    
+# =============================================================================
+    results = {
+#                "Yy": [	0.999933012433371,1.25037438180859,1.00002589218568,1.54325333471415,1.00004109872575,0.426542038619223	]
+#                "Yyn":  [	0.999945441976376,1.22794573109855,1.00002125565888,1.4416173022977,1.00003330458372,0.464803132596897	]
+#                ,"Yd":  [	0.999933012433371,1.25037438180859,1.00002589218568,1.54325333471415,1.00004109872575,0.426542038619223	]
+#                ,"YNy": [	0.999933012433371,1.25037438180859,1.00002589218568,1.54325333471415,1.00004109872575,0.426542038619223	]
+                "YNyn":[	0.999989798411917,0.974535554759052,0.999998062978948,0.979767191100436,1.00001214446541,0.98580613030435\
+#                        ,0.29998199048,0.30491398063,0.019995651922,0.046418929571,0.099999883488,0.10140597436,0.04999993784,0.054212417817,0.099999915123,0.10148829148,0.029999966177,0.032762701427	
+                        ]
+
+#                ,"YNd": [	0.999933012433371,1.25037438180859,1.00002589218568,1.54325333471415,1.00004109872575,0.426542038619223	]
+#                ,"Dy":  [	0.999933012433371,1.25037438180859,1.00002589218568,1.54325333471415,1.00004109872575,0.426542038619223	]
+#                ,"Dyn": [	0.999994464210383,0.974485419076184,0.999960730788854,0.979873700533758,1.00004480678672,0.985749706670833	]
+#                ,"Dd":  [	0.999933012433371,1.25037438180859,1.00002589218568,1.54325333471415,1.00004109872575,0.426542038619223	]
+
+               }
+    for vc in results.keys():
+        net = pp.create_empty_network() 
+        make_nw(net, vc)
+        runpp_3ph(net)
+        print(net.res_bus_3ph)
+#        try:
+#             runpp_3ph(net)
+#        except:
+#             raise UserWarning("Did not converge after adding transformer with vector group %s"%vc)
+    
+    for vc, result in results.items():
+        check_results(net, vc, result)    
+    
+if __name__ == "__main__":
     pytest.main(["test_runpp_3ph.py"])