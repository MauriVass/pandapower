# -*- coding: utf-8 -*-

# Copyright (c) 2016-2022 by University of Kassel and Fraunhofer Institute for Energy Economics
# and Energy System Technology (IEE), Kassel. All rights reserved.


from copy import deepcopy
import os
import pickle
import pytest
import sys
import numpy as np
import pandas as pd

import pandapower as pp
import pandapower.networks as pn
from pandapower.converter import from_ppc, validate_from_ppc, to_ppc
from pandapower.converter.pypower.from_ppc import _branch_to_which, _gen_to_which
from pandapower.pypower.idx_bus import \
    BUS_I, BUS_TYPE, PD, QD, GS, BS, BUS_AREA, VM, VA, BASE_KV, ZONE, VMAX, VMIN
from pandapower.pypower.idx_gen import \
    GEN_BUS, PG, QG, QMAX, QMIN, VG, MBASE, GEN_STATUS, PMAX, PMIN
from pandapower.pypower.idx_brch import \
    F_BUS, T_BUS, BR_R, BR_X, BR_B, RATE_A, RATE_B, RATE_C, TAP, SHIFT, PF, QF, PT, QT

try:
    import pypower.case24_ieee_rts as c24
    pypower_installed = True
except ImportError:
    pypower_installed = False

try:
    import pandaplan.core.pplog as logging
except:
    import logging

logger = logging.getLogger(__name__)
max_diff_values1 = {"bus_vm_pu": 1e-6, "bus_va_degree": 1e-5, "branch_p_mw": 1e-3,
                    "branch_q_mvar": 1e-3, "gen_p_mw": 1e-3, "gen_q_mvar": 1e-3}


def get_testgrids(foldername, filename):
    """
    This function return the ppc (or pp net) which is saved in ppc_testgrids.p to validate the
    from_ppc function via validate_from_ppc.
    """
    folder = os.path.join(pp.pp_dir, 'test', 'converter', foldername)
    file = os.path.join(folder, filename)
    convert = "ppc" in filename
    ppcs = pp.from_json(file, convert=convert)
    return ppcs


def validate_other_than_py37(ppc, net, max_diff_values):
    if sys.version_info.minor < 8 and sys.version_info.major == 3:
        if not validate_from_ppc(ppc, net, max_diff_values=max_diff_values):
            logger.error("test_pypower_cases() fails for py3.7")
    else:
        assert validate_from_ppc(ppc, net, max_diff_values=max_diff_values)


def test_from_ppc_simple_against_target():
    ppc = get_testgrids('ppc_testgrids', 'case2_2.json')
    net_by_ppc = from_ppc(ppc)
    net_by_code = pp.from_json(os.path.join(pp.pp_dir, 'test', 'converter', 'case2_2_by_code.json'))
    pp.set_user_pf_options(net_by_code)  # for assertion of nets_equal
    pp.runpp(net_by_ppc, trafo_model="pi")
    pp.runpp(net_by_code, trafo_model="pi")

    assert type(net_by_ppc) == type(net_by_code)
    assert net_by_ppc.converged
    assert len(net_by_ppc.bus) == len(net_by_code.bus)
    assert len(net_by_ppc.trafo) == len(net_by_code.trafo)
    assert len(net_by_ppc.ext_grid) == len(net_by_code.ext_grid)
    assert pp.nets_equal(net_by_ppc, net_by_code, check_only_results=True, atol=1e-9)


def test_validate_from_ppc_simple_against_target():
    ppc = get_testgrids('ppc_testgrids', 'case2_2.json')
    net = pp.from_json(os.path.join(pp.pp_dir, 'test', 'converter', 'case2_2_by_code.json'))
    assert validate_from_ppc(ppc, net, max_diff_values=max_diff_values1)


def test_ppc_testgrids():
    # check ppc_testgrids
    name = ['case2_1', 'case2_2', 'case2_3', 'case2_4', 'case3_1', 'case3_2', 'case6', 'case14',
            'case57']
    for i in name:
        ppc = get_testgrids('ppc_testgrids', i+'.json')
        net = from_ppc(ppc, f_hz=60)
        validate_other_than_py37(ppc, net, max_diff_values1)
        logger.debug(f'{i} has been checked successfully.')


@pytest.mark.slow
def test_pypower_cases():
    # check pypower cases
    name = ['case4gs', 'case6ww', 'case24_ieee_rts', 'case30', 'case39',
            'case118'] # 'case300'
    for i in name:
        ppc = get_testgrids('pypower_cases', i+'.json')
        net = from_ppc(ppc, f_hz=60)
        validate_other_than_py37(ppc, net, max_diff_values1)
        logger.debug(f'{i} has been checked successfully.')
    # --- Because there is a pypower power flow failure in generator results in case9 (which is not
    # in matpower) another max_diff_values must be used to receive an successful validation
    max_diff_values2 = {"vm_pu": 1e-6, "va_degree": 1e-5, "p_branch_mw": 1e-3,
                        "q_branch_mvar": 1e-3, "p_gen_mw": 1e3, "q_gen_mvar": 1e3}
    ppc = get_testgrids('pypower_cases', 'case9.json')
    net = from_ppc(ppc, f_hz=60)
    validate_other_than_py37(ppc, net, max_diff_values2)


def test_to_and_from_ppc():
    net9 = pn.case9()
    net24 = pn.case24_ieee_rts()
    net24.trafo.tap_side.iat[1] = "hv"

    for i, net in enumerate([net24, net9]):

        # set max_loading_percent to enable line limit conversion
        net.line["max_loading_percent"] = 100
        pp.runpp(net)
        ppc = to_ppc(net, mode="opf", take_slack_vm_limits=False)

        # correct ppc data (to_ppc() does not convert completely)
        if i == 0:
            vm_setps = pd.concat([pd.Series(net.ext_grid.vm_pu.values, index=net.ext_grid.bus),
                                  pd.Series(net.gen.vm_pu.values, index=net.gen.bus)])
            ppc["gen"][-net.sgen.shape[0]:, 5] = vm_setps.loc[net.sgen.bus].values

        net2 = from_ppc(ppc, f_hz=net.f_hz, tap_side=net.trafo.tap_side.values)
        # again add max_loading_percent to enable valid comparison
        net2.line["max_loading_percent"] = 100

        # compare loadflow results
        pp.runpp(net)
        pp.runpp(net2)
        assert pp.nets_equal(net, net2, check_only_results=True, atol=1e-10)

        # compare optimal powerflow results
        if i == 1:
            pp.runopp(net, delta=1e-16)
            pp.runopp(net2, delta=1e-16)
            assert pp.nets_equal(net, net2, check_only_results=True, atol=1e-10)


def test_gencost_pwl():
    case6 = get_testgrids('case6', 'ppc_testgrids.json')
    case6["gencost"] = np.array(
        [
            [1, 0, 0, 2, 1,    0,  5, 7],
            [1, 0, 0, 2, 10, -10, 15, 7],
            [1, 0, 0, 2, 1,    2,  0, 8],
        ])
    net = from_ppc(case6, f_hz=60)
    assert net.pwl_cost.shape[0] == 3
    assert isinstance(net.pwl_cost.points.at[0][0], list)
    assert np.isclose(net.pwl_cost.points.at[0][0][0], 1)
    assert np.isclose(net.pwl_cost.points.at[0][0][1], 5)
    assert np.isclose(net.pwl_cost.points.at[0][0][2], 7/(5-1))
    assert np.isclose(net.pwl_cost.points.at[1][0][0], 10)
    assert np.isclose(net.pwl_cost.points.at[1][0][1], 15)
    assert np.isclose(net.pwl_cost.points.at[1][0][2], 17/(15-10))


def test_gencost_pwl_q():
    case6 = get_testgrids('case6', 'ppc_testgrids.json')
    case6["gencost"] = np.array(
        [
            [1, 0, 0, 2, 1,    0,  5, 7],
            [1, 0, 0, 2, 10, -10, 15, 7],
            [1, 0, 0, 2, 1,    2,  0, 8],
            [1, 0, 0, 2, 1,    0,  5, 7],
            [1, 0, 0, 2, 10, -10, 15, 7],
            [1, 0, 0, 2, 1,    2,  0, 8],
        ])
    net = from_ppc(case6, f_hz=60)
    assert net.pwl_cost.shape[0] == 6
    assert list(net.pwl_cost.power_type) == ["p"]*3 + ["q"]*3
    assert isinstance(net.pwl_cost.points.at[0], list)
    assert len(net.pwl_cost.points.at[0]) == 1
    assert isinstance(net.pwl_cost.points.at[0][0], list)
    assert np.isclose(net.pwl_cost.points.at[0][0][0], 1)
    assert np.isclose(net.pwl_cost.points.at[0][0][1], 5)
    assert np.isclose(net.pwl_cost.points.at[0][0][2], 7/(5-1))
    assert np.isclose(net.pwl_cost.points.at[1][0][0], 10)
    assert np.isclose(net.pwl_cost.points.at[1][0][1], 15)
    assert np.isclose(net.pwl_cost.points.at[1][0][2], 17/(15-10))


def test_gencost_poly_part():
    case6 = get_testgrids('case6', 'ppc_testgrids.json')
    case6["gencost"] = np.array(
        [
            [2, 0, 0, 2, 14, 0],
            [2, 0, 0, 2, 15, 1],
        ])
    net = from_ppc(case6, f_hz=60)
    assert net.poly_cost.shape[0] == 2
    assert np.allclose(net.poly_cost.cp1_eur_per_mw.values, range(14, 16))
    assert np.allclose(net.poly_cost.cp0_eur.values, [0, 1])
    assert np.allclose(net.poly_cost[[
        "cp2_eur_per_mw2", "cq0_eur", "cq2_eur_per_mvar2"]].values, 0)


def test_gencost_poly_q():
    case6 = get_testgrids('case6', 'ppc_testgrids.json')
    case6["gencost"] = np.array(
        [
            [2, 0, 0, 2, 14, 0],
            [2, 0, 0, 2, 15, 1],
            [2, 0, 0, 2, 16, 0],
            [2, 0, 0, 2, 17, 0],
            [2, 0, 0, 2, 18, 0],
            [2, 0, 0, 2, 19, 0],
        ])
    net = from_ppc(case6, f_hz=60)
    assert net.poly_cost.shape[0] == 3
    assert np.allclose(net.poly_cost.cp1_eur_per_mw.values, range(14, 17))
    assert np.allclose(net.poly_cost.cp0_eur.values, [0, 1, 0])
    assert np.allclose(net.poly_cost.cq1_eur_per_mvar.values, range(17, 20))
    assert np.allclose(net.poly_cost[[
        "cp2_eur_per_mw2", "cq0_eur", "cq2_eur_per_mvar2"]].values, 0)


def test_gencost_poly_q_part():
    case6 = get_testgrids('case6', 'ppc_testgrids.json')
    case6["gencost"] = np.array(
        [
            [2, 0, 0, 2, 14, 0],
            [2, 0, 0, 2, 15, 1],
            [2, 0, 0, 2, 16, 0],
            [2, 0, 0, 2, 17, 0],
            [2, 0, 0, 2, 18, 0],
        ])
    net = from_ppc(case6, f_hz=60)
    assert net.poly_cost.shape[0] == 3
    assert np.allclose(net.poly_cost.cp1_eur_per_mw.values, range(14, 17))
    assert np.allclose(net.poly_cost.cp0_eur.values, [0, 1, 0])
    assert np.allclose(net.poly_cost.cq1_eur_per_mvar.values, [17, 18, 0])
    assert np.allclose(net.poly_cost[[
        "cp2_eur_per_mw2", "cq0_eur", "cq2_eur_per_mvar2"]].values, 0)


def test_gencost_poly_pwl():
    case6 = get_testgrids('case6', 'ppc_testgrids.json')
    case6["gencost"] = np.array(
        [
            [1, 0, 0, 3,  1,   0,  5, 7, 10, 10],
            [2, 0, 0, 3,  3,  15,  0, np.nan, np.nan, np.nan],
            [2, 0, 0, 2, 16,   2,  np.nan, np.nan, np.nan, np.nan],
        ])
    net = from_ppc(case6, f_hz=60)
    assert net.pwl_cost.shape[0] == 1
    assert isinstance(net.pwl_cost.points.at[0], list)
    assert len(net.pwl_cost.points.at[0]) == 2
    assert isinstance(net.pwl_cost.points.at[0][0], list)
    assert np.isclose(net.pwl_cost.points.at[0][0][0], 1)
    assert np.isclose(net.pwl_cost.points.at[0][0][1], 5)
    assert np.isclose(net.pwl_cost.points.at[0][0][2], 7/(5-1))
    assert np.isclose(net.pwl_cost.points.at[0][1][0], 5)
    assert np.isclose(net.pwl_cost.points.at[0][1][1], 10)
    assert np.isclose(net.pwl_cost.points.at[0][1][2], (10-7)/(10-5))
    assert net.poly_cost.shape[0] == 2
    assert np.allclose(net.poly_cost.cp1_eur_per_mw.values, [15, 16])
    assert np.allclose(net.poly_cost.cp2_eur_per_mw2.values, [3, 0])
    assert np.allclose(net.poly_cost.cp0_eur.values, [0, 2])


def test_gencost_poly_pwl_part_mix():
    case6 = get_testgrids('case6', 'ppc_testgrids.json')
    case6["gencost"] = np.array(
        [
            [1, 0, 0, 3,  1,   0,  5, 7, 10, 10],
            [2, 0, 0, 3,  3,  15,  0, np.nan, np.nan, np.nan],
            [2, 0, 0, 2, 16,   2,  np.nan, np.nan, np.nan, np.nan],
            [2, 0, 0, 2, 16,   2,  np.nan, np.nan, np.nan, np.nan],
            [1, 0, 0, 3,  1,   0,  5, 7, 10, 10],
        ])
    net = from_ppc(case6, f_hz=60, check_costs=False)
    assert net.pwl_cost.shape[0] == 2
    assert list(net.pwl_cost.power_type) == ["p", "q"]
    assert net.pwl_cost.et.tolist() == ["ext_grid", "gen"]
    assert net.poly_cost.shape[0] == 3

    try:
        net = from_ppc(case6, f_hz=60)
        error = False
    except UserWarning:
        error = True
    assert error



@pytest.mark.skipif(not pypower_installed,
                    reason="c24 test net is taken from mandatory pypower installation")
def test_case24_from_pypower():
    net = from_ppc(c24.case24_ieee_rts())
    pp.runopp(net)
    assert net.OPF_converged


def _bool_arr_to_positional_column_vector(arr):
    return np.arange(len(arr), dtype=int)[arr].reshape((-1, 1))


def overwrite_results_data_of_ppc_pickle(file_name, grid_names):
    folder = os.path.join(pp.pp_dir, 'test', 'converter')
    file = os.path.join(folder, file_name)
    ppcs = pickle.load(open(file, "rb"))

    for i in grid_names:
        ppc = ppcs[i]
        net = from_ppc(ppc, f_hz=60)
        pp.runpp(net)

        # --- determine is_line - same as in from_ppc()
        is_line, to_vn_is_leq = _branch_to_which(ppc)
        line_pos = _bool_arr_to_positional_column_vector(is_line)
        tr_pos = _bool_arr_to_positional_column_vector(~is_line)
        tr_swap_pos = _bool_arr_to_positional_column_vector(~to_vn_is_leq)

        # --- determine which gen should considered as ext_grid, gen or sgen - same as in from_ppc()
        is_ext_grid, is_gen, is_sgen = _gen_to_which(ppc)
        eg_pos = _bool_arr_to_positional_column_vector(is_ext_grid)
        gen_pos = _bool_arr_to_positional_column_vector(is_gen)
        sgen_pos = _bool_arr_to_positional_column_vector(is_sgen)

        # --- overwrite res data
        ppc["bus"][:, [VM, VA]] = net.res_bus[["vm_pu", "va_degree"]].values

        ppc["gen"][eg_pos, [PG, QG]] = net.res_ext_grid[["p_mw", "q_mvar"]].values
        ppc["gen"][gen_pos, [PG, QG]] = net.res_gen[["p_mw", "q_mvar"]].values
        ppc["gen"][sgen_pos, [PG, QG]] = net.res_sgen[["p_mw", "q_mvar"]].iloc[
            sum(ppc["bus"][:, PD] < 0):].values

        cols = ["p_from_mw", "q_from_mvar", "p_to_mw", "q_to_mvar"]
        ppc["branch"][line_pos, [PF, QF, PT, QT]] = net.res_line[cols].values
        cols = pd.Series(cols).str.replace("from", "hv").str.replace("to", "lv")
        new_bra_res = net.res_trafo[cols].values
        if len(tr_swap_pos):
            new_bra_res[tr_swap_pos.flatten(), :] = np.concatenate(
                (new_bra_res[tr_swap_pos, [2, 3]], new_bra_res[tr_swap_pos, [0, 1]]), axis=1)
        ppc["branch"][tr_pos, [PF, QF, PT, QT]] = new_bra_res

    # --- overwrite pickle
    with open(file, "wb") as handle:
        # pickle.dump(ppcs, handle, protocol=pickle.HIGHEST_PROTOCOL)
        pickle.dump(ppcs, handle, protocol=4)  # as long as py3.7 is supported, 4 is the highest protocol


if __name__ == '__main__':
    if 0:
        pytest.main([__file__, "-xs"])
    else:
        test_from_ppc_simple_against_target()
        test_validate_from_ppc_simple_against_target()
        test_ppc_testgrids()
        test_pypower_cases()
<<<<<<< HEAD
        test_to_and_from_ppc()
=======
        test_to_and_from_ppc()
        test_gencost_pwl()
        test_gencost_pwl_q()
        test_gencost_poly_part()
        test_gencost_poly_q()
        test_gencost_poly_q_part()
        test_gencost_poly_pwl()
        test_gencost_poly_pwl_part_mix()
        pass
>>>>>>> 10717fae
<|MERGE_RESOLUTION|>--- conflicted
+++ resolved
@@ -358,9 +358,6 @@
         test_validate_from_ppc_simple_against_target()
         test_ppc_testgrids()
         test_pypower_cases()
-<<<<<<< HEAD
-        test_to_and_from_ppc()
-=======
         test_to_and_from_ppc()
         test_gencost_pwl()
         test_gencost_pwl_q()
@@ -369,5 +366,4 @@
         test_gencost_poly_q_part()
         test_gencost_poly_pwl()
         test_gencost_poly_pwl_part_mix()
-        pass
->>>>>>> 10717fae
+        pass