--- conflicted
+++ resolved
@@ -71,15 +71,9 @@
     net._from_ppc_lookups = {}
 
     _from_ppc_bus(net, ppc)
-<<<<<<< HEAD
-    net._options["gen_lookup"] = _from_ppc_gen(net, ppc)
-    net._options["branch_lookup"] = _from_ppc_branch(net, ppc, f_hz, **kwargs)
-    _from_ppc_gencost(net, ppc, net._options["gen_lookup"], check=kwargs.get("check_costs", True))
-=======
     net._from_ppc_lookups["gen"] = _from_ppc_gen(net, ppc)
     net._from_ppc_lookups["bra"] = _from_ppc_branch(net, ppc, f_hz, **kwargs)
     _from_ppc_gencost(net, ppc, net._from_ppc_lookups["gen"], check=kwargs.get("check_costs", True))
->>>>>>> adb8cc8f
 
     # areas are unconverted
 
