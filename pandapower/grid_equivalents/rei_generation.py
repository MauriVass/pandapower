--- conflicted
+++ resolved
@@ -291,13 +291,7 @@
                     other_cols_mixed |= {c}
                 elif value_types[0] in (np.float, np.int):
                     other_cols_number |= {c}
-<<<<<<< HEAD
-                    other_cols -= {c}
-                elif net_zpbn[elm][c].dtype == bool or (elm_org[c].dropna().shape[0] and \
-                        is_bool_dtype(elm_org[c].dropna())): # type-object can also be True of False
-=======
                 elif value_types[0] == bool:
->>>>>>> 85cf1808
                     other_cols_bool |= {c}
                 elif value_types[0] == str:
                     other_cols_str |= {c}
@@ -312,7 +306,7 @@
                 net_zpbn[elm].loc[elm_idx, "voltLvl"] = \
                     net_zpbn.bus.voltLvl[boundary_buses].max()
             net_zpbn[elm].loc[elm_idx, list(other_cols_bool)] = elm_org[list(other_cols_bool)][
-                elm_org.bus.isin(all_external_buses)].values.sum() > 0        
+                elm_org.bus.isin(all_external_buses)].values.sum() > 0
             all_str_values = list(zip(*elm_org[list(other_cols_str)]\
                                       [elm_org.bus.isin(all_external_buses)].values[::-1]))
             for asv, colid in zip(all_str_values, other_cols_str):
@@ -343,7 +337,7 @@
                             net_zpbn.bus.voltLvl[boundary_buses].max()
                     net_zpbn[elm].loc[elm_idx, list(other_cols_bool)] = \
                         elm_org[list(other_cols_bool)][elm_org.bus == bus].values.sum(axis=0) > 0
-                    
+
                     all_str_values = list(zip(*elm_org[list(other_cols_str)]\
                                               [elm_org.bus == bus].values[::-1]))
                     for asv, colid in zip(all_str_values, other_cols_str):
@@ -352,19 +346,13 @@
                         else:
                             net_zpbn[elm].loc[elm_idx, colid] = "//".join(asv)
                     net_zpbn[elm].loc[elm_idx, list(other_cols_none)] = None
-                    net_zpbn[elm].loc[elm_idx, list(other_cols_mixed)] = "mixed data type"     
+                    net_zpbn[elm].loc[elm_idx, list(other_cols_mixed)] = "mixed data type"
                 else:
-<<<<<<< HEAD
-                    net_zpbn[elm].loc[elm_idx, list(other_cols_bool | other_cols_number)] = \
-                        elm_org[list(other_cols_bool | other_cols_number)][
-                            elm_org.bus == bus].values[0]
-=======
                     net_zpbn[elm].loc[elm_idx, list(other_cols_bool | other_cols_number |
                                                     other_cols_str | other_cols_none)] = \
                         elm_org[list(other_cols_bool | other_cols_number |
                                      other_cols_str | other_cols_none)][
-                            elm_org.bus == bus].values[0] 
->>>>>>> 85cf1808
+                            elm_org.bus == bus].values[0]
                     net_zpbn[elm].loc[elm_idx, list(other_cols)] = elm_org[list(other_cols)][
                         elm_org.bus == bus].values[0]
         elm_old = net_zpbn.bus.name[i].split("_")[0]
@@ -545,7 +533,7 @@
     replace_motor_by_load(net_external, all_external_buses)
 #    add_ext_grids_to_boundaries(net_external, boundary_buses, runpp_fct=runpp_fct)
 #    runpp_fct(net_external, calculate_voltage_angles=calc_volt_angles)
-    _integrate_power_elements_connected_with_switch_buses(net, net_external, 
+    _integrate_power_elements_connected_with_switch_buses(net, net_external,
                                                           all_external_buses) # for sgens, gens, and loads
     runpp_fct(net_external, calculate_voltage_angles=calc_volt_angles)
     t_end = time.perf_counter()
@@ -712,20 +700,5 @@
             else:  # There ars some "external" elements connected with bus-bus switches.
                    # They will be aggregated.
                 elm1 = connected_elms[0]
-<<<<<<< HEAD
-                name_list = [str(n) for n in net[elm].name[connected_elms].values]
-                net[elm].name[elm1] = "aggregated " + elm + " : " + " + ".join(name_list)
-                net[elm].p_mw[elm1] = (net[elm].p_mw[connected_elms].values * \
-                                       net[elm].scaling[connected_elms].values).sum()
-                net[elm].sn_mva[elm1] = (net[elm].sn_mva[connected_elms].values * \
-                                       net[elm].scaling[connected_elms].values).sum()
-                if elm != "gen":
-                    net[elm].q_mvar[elm1] = (net[elm].q_mvar[connected_elms].values * \
-                                             net[elm].scaling[connected_elms].values).sum()
-                net[elm].drop(connected_elms[1:], inplace=True)
-
-    pass
-=======
                 net[elm].bus[connected_elms] = net[elm].bus[elm1]
-                net_external[elm].bus[connected_elms] = net_external[elm].bus[elm1]
->>>>>>> 85cf1808
+                net_external[elm].bus[connected_elms] = net_external[elm].bus[elm1]