# -*- coding: utf-8 -*-

# Copyright (c) 2016-2019 by University of Kassel and Fraunhofer Institute for Energy Economics
# and Energy System Technology (IEE), Kassel. All rights reserved.


import pandas as pd
from numpy import nan, isnan, arange, dtype, zeros
from packaging import version

from pandapower.auxiliary import pandapowerNet, get_free_id, _preserve_dtypes
from pandapower.results import reset_results
from pandapower.std_types import add_basic_std_types, load_std_type
from pandapower import __version__


def create_empty_network(name="", f_hz=50., sn_mva=1, add_stdtypes=True):
    """
    This function initializes the pandapower datastructure.

    OPTIONAL:
        **f_hz** (float, 50.) - power system frequency in hertz

        **name** (string, None) - name for the network

        **sn_mva** (float, 1e3) - reference apparent power for per unit system

        **add_stdtypes** (boolean, True) - Includes standard types to net

    OUTPUT:
        **net** (attrdict) - PANDAPOWER attrdict with empty tables:

    EXAMPLE:
        net = create_empty_network()

    """
    net = pandapowerNet({
        # structure data
        "bus": [('name', dtype(object)),
                ('vn_kv', 'f8'),
                ('type', dtype(object)),
                ('zone', dtype(object)),
                ('in_service', 'bool'), ],
        "load": [("name", dtype(object)),
                 ("bus", "u4"),
                 ("p_mw", "f8"),
                 ("q_mvar", "f8"),
                 ("const_z_percent", "f8"),
                 ("const_i_percent", "f8"),
                 ("sn_mva", "f8"),
                 ("scaling", "f8"),
                 ("in_service", 'bool'),
                 ("type", dtype(object))],
        "sgen": [("name", dtype(object)),
                 ("bus", "i8"),
                 ("p_mw", "f8"),
                 ("q_mvar", "f8"),
                 ("sn_mva", "f8"),
                 ("scaling", "f8"),
                 ("in_service", 'bool'),
                 ("type", dtype(object)),
                 ("current_source", "bool")],
        "storage": [("name", dtype(object)),
                    ("bus", "i8"),
                    ("p_mw", "f8"),
                    ("q_mvar", "f8"),
                    ("sn_mva", "f8"),
                    ("soc_percent", "f8"),
                    ("min_e_mwh", "f8"),
                    ("max_e_mwh", "f8"),
                    ("scaling", "f8"),
                    ("in_service", 'bool'),
                    ("type", dtype(object))],
        "gen": [("name", dtype(object)),
                ("bus", "u4"),
                ("p_mw", "f8"),
                ("vm_pu", "f8"),
                ("sn_mva", "f8"),
                ("min_q_mvar", "f8"),
                ("max_q_mvar", "f8"),
                ("scaling", "f8"),
                ("slack", "bool"),
                ("in_service", 'bool'),
                ("type", dtype(object))],
        "switch": [("bus", "i8"),
                   ("element", "i8"),
                   ("et", dtype(object)),
                   ("type", dtype(object)),
                   ("closed", "bool"),
                   ("name", dtype(object)),
                   ("z_ohm", "f8")],
        "shunt": [("bus", "u4"),
                  ("name", dtype(object)),
                  ("q_mvar", "f8"),
                  ("p_mw", "f8"),
                  ("vn_kv", "f8"),
                  ("step", "u4"),
                  ("max_step", "u4"),
                  ("in_service", "bool")],
        "ext_grid": [("name", dtype(object)),
                     ("bus", "u4"),
                     ("vm_pu", "f8"),
                     ("va_degree", "f8"),
                     ("in_service", 'bool')],
        "line": [("name", dtype(object)),
                 ("std_type", dtype(object)),
                 ("from_bus", "u4"),
                 ("to_bus", "u4"),
                 ("length_km", "f8"),
                 ("r_ohm_per_km", "f8"),
                 ("x_ohm_per_km", "f8"),
                 ("c_nf_per_km", "f8"),
                 ("g_us_per_km", "f8"),
                 ("max_i_ka", "f8"),
                 ("df", "f8"),
                 ("parallel", "u4"),
                 ("type", dtype(object)),
                 ("in_service", 'bool')],
        "trafo": [("name", dtype(object)),
                  ("std_type", dtype(object)),
                  ("hv_bus", "u4"),
                  ("lv_bus", "u4"),
                  ("sn_mva", "f8"),
                  ("vn_hv_kv", "f8"),
                  ("vn_lv_kv", "f8"),
                  ("vk_percent", "f8"),
                  ("vkr_percent", "f8"),
                  ("pfe_kw", "f8"),
                  ("i0_percent", "f8"),
                  ("shift_degree", "f8"),
                  ("tap_side", dtype(object)),
                  ("tap_neutral", "i4"),
                  ("tap_min", "i4"),
                  ("tap_max", "i4"),
                  ("tap_step_percent", "f8"),
                  ("tap_step_degree", "f8"),
                  ("tap_pos", "i4"),
                  ("tap_phase_shifter", 'bool'),
                  ("parallel", "u4"),
                  ("df", "f8"),
                  ("in_service", 'bool')],
        "trafo3w": [("name", dtype(object)),
                    ("std_type", dtype(object)),
                    ("hv_bus", "u4"),
                    ("mv_bus", "u4"),
                    ("lv_bus", "u4"),
                    ("sn_hv_mva", "f8"),
                    ("sn_mv_mva", "f8"),
                    ("sn_lv_mva", "f8"),
                    ("vn_hv_kv", "f8"),
                    ("vn_mv_kv", "f8"),
                    ("vn_lv_kv", "f8"),
                    ("vk_hv_percent", "f8"),
                    ("vk_mv_percent", "f8"),
                    ("vk_lv_percent", "f8"),
                    ("vkr_hv_percent", "f8"),
                    ("vkr_mv_percent", "f8"),
                    ("vkr_lv_percent", "f8"),
                    ("pfe_kw", "f8"),
                    ("i0_percent", "f8"),
                    ("shift_mv_degree", "f8"),
                    ("shift_lv_degree", "f8"),
                    ("tap_side", dtype(object)),
                    ("tap_neutral", "i4"),
                    ("tap_min", "i4"),
                    ("tap_max", "i4"),
                    ("tap_step_percent", "f8"),
                    ("tap_step_degree", "f8"),
                    ("tap_pos", "i4"),
                    ("tap_at_star_point", 'bool'),
                    ("in_service", 'bool')],
        "impedance": [("name", dtype(object)),
                      ("from_bus", "u4"),
                      ("to_bus", "u4"),
                      ("rft_pu", "f8"),
                      ("xft_pu", "f8"),
                      ("rtf_pu", "f8"),
                      ("xtf_pu", "f8"),
                      ("sn_mva", "f8"),
                      ("in_service", 'bool')],
        "dcline": [("name", dtype(object)),
                   ("from_bus", "u4"),
                   ("to_bus", "u4"),
                   ("p_mw", "f8"),
                   ("loss_percent", 'f8'),
                   ("loss_mw", 'f8'),
                   ("vm_from_pu", "f8"),
                   ("vm_to_pu", "f8"),
                   ("max_p_mw", "f8"),
                   ("min_q_from_mvar", "f8"),
                   ("min_q_to_mvar", "f8"),
                   ("max_q_from_mvar", "f8"),
                   ("max_q_to_mvar", "f8"),
                   ("in_service", 'bool')],
        "ward": [("name", dtype(object)),
                 ("bus", "u4"),
                 ("ps_mw", "f8"),
                 ("qs_mvar", "f8"),
                 ("qz_mvar", "f8"),
                 ("pz_mw", "f8"),
                 ("in_service", "bool")],
        "xward": [("name", dtype(object)),
                  ("bus", "u4"),
                  ("ps_mw", "f8"),
                  ("qs_mvar", "f8"),
                  ("qz_mvar", "f8"),
                  ("pz_mw", "f8"),
                  ("r_ohm", "f8"),
                  ("x_ohm", "f8"),
                  ("vm_pu", "f8"),
                  ("in_service", "bool")],
        "measurement": [("name", dtype(object)),
                        ("measurement_type", dtype(object)),
                        ("element_type", dtype(object)),
                        ("element", "uint32"),
                        ("value", "float64"),
                        ("std_dev", "float64"),
                        ("side", dtype(object))],
        "pwl_cost": [("power_type", dtype(object)),
                     ("element", dtype(object)),
                     ("et", dtype(object)),
                     ("points", dtype(object))],
        "poly_cost": [("element", dtype(object)),
                      ("et", dtype(object)),
                      ("cp0_eur", dtype("f8")),
                      ("cp1_eur_per_mw", dtype("f8")),
                      ("cp2_eur_per_mw2", dtype("f8")),
                      ("cq0_eur", dtype("f8")),
                      ("cq1_eur_per_mvar", dtype("f8")),
                      ("cq2_eur_per_mvar2", dtype("f8"))
                      ],
        # geodata
        "line_geodata": [("coords", dtype(object))],
        "bus_geodata": [("x", "f8"), ("y", "f8"), ("coords", dtype(object))],

        # result tables
        "_empty_res_bus": [("vm_pu", "f8"),
                           ("va_degree", "f8"),
                           ("p_mw", "f8"),
                           ("q_mvar", "f8")],
        "_empty_res_ext_grid": [("p_mw", "f8"),
                                ("q_mvar", "f8")],
        "_empty_res_line": [("p_from_mw", "f8"),
                            ("q_from_mvar", "f8"),
                            ("p_to_mw", "f8"),
                            ("q_to_mvar", "f8"),
                            ("pl_mw", "f8"),
                            ("ql_mvar", "f8"),
                            ("i_from_ka", "f8"),
                            ("i_to_ka", "f8"),
                            ("i_ka", "f8"),
                            ("vm_from_pu", "f8"),
                            ("va_from_degree", "f8"),
                            ("vm_to_pu", "f8"),
                            ("va_to_degree", "f8"),
                            ("loading_percent", "f8")],
        "_empty_res_trafo": [("p_hv_mw", "f8"),
                             ("q_hv_mvar", "f8"),
                             ("p_lv_mw", "f8"),
                             ("q_lv_mvar", "f8"),
                             ("pl_mw", "f8"),
                             ("ql_mvar", "f8"),
                             ("i_hv_ka", "f8"),
                             ("i_lv_ka", "f8"),
                             ("vm_hv_pu", "f8"),
                             ("va_hv_degree", "f8"),
                             ("vm_lv_pu", "f8"),
                             ("va_lv_degree", "f8"),
                             ("loading_percent", "f8")],
        "_empty_res_trafo3w": [("p_hv_mw", "f8"),
                               ("q_hv_mvar", "f8"),
                               ("p_mv_mw", "f8"),
                               ("q_mv_mvar", "f8"),
                               ("p_lv_mw", "f8"),
                               ("q_lv_mvar", "f8"),
                               ("pl_mw", "f8"),
                               ("ql_mvar", "f8"),
                               ("i_hv_ka", "f8"),
                               ("i_mv_ka", "f8"),
                               ("i_lv_ka", "f8"),
                               ("vm_hv_pu", "f8"),
                               ("va_hv_degree", "f8"),
                               ("vm_mv_pu", "f8"),
                               ("va_mv_degree", "f8"),
                               ("vm_lv_pu", "f8"),
                               ("va_lv_degree", "f8"),
                               ("va_internal_degree", "f8"),
                               ("vm_internal_pu", "f8"),
                               ("loading_percent", "f8")],
        "_empty_res_load": [("p_mw", "f8"),
                            ("q_mvar", "f8")],
        "_empty_res_sgen": [("p_mw", "f8"),
                            ("q_mvar", "f8")],
        "_empty_res_storage": [("p_mw", "f8"),
                               ("q_mvar", "f8")],
        "_empty_res_gen": [("p_mw", "f8"),
                           ("q_mvar", "f8"),
                           ("va_degree", "f8"),
                           ("vm_pu", "f8")],
        "_empty_res_shunt": [("p_mw", "f8"),
                             ("q_mvar", "f8"),
                             ("vm_pu", "f8")],
        "_empty_res_impedance": [("p_from_mw", "f8"),
                                 ("q_from_mvar", "f8"),
                                 ("p_to_mw", "f8"),
                                 ("q_to_mvar", "f8"),
                                 ("pl_mw", "f8"),
                                 ("ql_mvar", "f8"),
                                 ("i_from_ka", "f8"),
                                 ("i_to_ka", "f8")],
        "_empty_res_dcline": [("p_from_mw", "f8"),
                              ("q_from_mvar", "f8"),
                              ("p_to_mw", "f8"),
                              ("q_to_mvar", "f8"),
                              ("pl_mw", "f8"),
                              ("vm_from_pu", "f8"),
                              ("va_from_degree", "f8"),
                              ("vm_to_pu", "f8"),
                              ("va_to_degree", "f8")],
        "_empty_res_ward": [("p_mw", "f8"),
                            ("q_mvar", "f8"),
                            ("vm_pu", "f8")],
        "_empty_res_xward": [("p_mw", "f8"),
                             ("q_mvar", "f8"),
                             ("vm_pu", "f8"),
                             ("va_internal_degree", "f8"),
                             ("vm_internal_pu", "f8")],

        # internal
        "_ppc": None,
        "_is_elements": None,
        "_pd2ppc_lookups": {"bus": None,
                            "ext_grid": None,
                            "gen": None},
        "version": __version__,
        "converged": False,
        "name": name,
        "f_hz": f_hz,
        "sn_mva": sn_mva
    })
    for s in net:
        if isinstance(net[s], list):
            net[s] = pd.DataFrame(zeros(0, dtype=net[s]), index=pd.Int64Index([]))
    if add_stdtypes:
        add_basic_std_types(net)
    else:
        net.std_types = {"line": {}, "trafo": {}, "trafo3w": {}}
    reset_results(net)
    net['user_pf_options'] = dict()
    return net


def create_bus(net, vn_kv, name=None, index=None, geodata=None, type="b",
               zone=None, in_service=True, max_vm_pu=nan,
               min_vm_pu=nan, coords=None, **kwargs):
    """
    Adds one bus in table net["bus"].

    Busses are the nodes of the network that all other elements connect to.

    INPUT:
        **net** (pandapowerNet) - The pandapower network in which the element is created

    OPTIONAL:
        **name** (string, default None) - the name for this bus

        **index** (int, default None) - Force a specified ID if it is available. If None, the \
            index one higher than the highest already existing index is selected.

        **vn_kv** (float) - The grid voltage level.

        **geodata** ((x,y)-tuple, default None) - coordinates used for plotting

        **type** (string, default "b") - Type of the bus. "n" - node,
        "b" - busbar, "m" - muff

        **zone** (string, None) - grid region

        **in_service** (boolean) - True for in_service or False for out of service

        **max_vm_pu** (float, NAN) - Maximum bus voltage in p.u. - necessary for OPF

        **min_vm_pu** (float, NAN) - Minimum bus voltage in p.u. - necessary for OPF

        **coords** (array, default None, shape= (,2L)) - busbar coordinates to plot the bus with multiple points.
            coords is typically a list of tuples (start and endpoint of the busbar) [(x1, y1), (x2, y2)]

    OUTPUT:
        **index** (int) - The unique ID of the created element

    EXAMPLE:
        create_bus(net, name = "bus1")
    """
    if index is not None and index in net["bus"].index:
        raise UserWarning("A bus with index %s already exists" % index)

    if index is None:
        index = get_free_id(net["bus"])

    # store dtypes
    dtypes = net.bus.dtypes

    net.bus.loc[index, ["name", "vn_kv", "type", "zone", "in_service"]] = \
        [name, vn_kv, type, zone, bool(in_service)]

    # and preserve dtypes
    _preserve_dtypes(net.bus, dtypes)

    if geodata is not None:
        if len(geodata) != 2:
            raise UserWarning("geodata must be given as (x, y) tupel")
        net["bus_geodata"].loc[index, ["x", "y"]] = geodata

    if coords is not None:
        net["bus_geodata"].loc[index, "coords"] = coords

    if not isnan(min_vm_pu):
        if "min_vm_pu" not in net.bus.columns:
            net.bus.loc[:, "min_vm_pu"] = pd.Series()

        net.bus.loc[index, "min_vm_pu"] = float(min_vm_pu)

    if not isnan(max_vm_pu):
        if "max_vm_pu" not in net.bus.columns:
            net.bus.loc[:, "max_vm_pu"] = pd.Series()

        net.bus.loc[index, "max_vm_pu"] = float(max_vm_pu)

    return index


def create_buses(net, nr_buses, vn_kv, index=None, name=None, type="b", geodata=None,
                 zone=None, in_service=True, max_vm_pu=nan, min_vm_pu=nan, coords=None):
    """
    Adds several buses in table net["bus"] at once.

    Busses are the nodal points of the network that all other elements connect to.

    Input:
        **net** (pandapowerNet) - The pandapower network in which the element is created

        **nr_buses** (int) - The number of buses that is created

    OPTIONAL:
        **name** (string, default None) - the name for this bus

        **index** (int, default None) - Force specified IDs if available. If None, the indices \
            higher than the highest already existing index are selected.

        **vn_kv** (float) - The grid voltage level.

        **geodata** ((x,y)-tuple, default None) - coordinates used for plotting

        **type** (string, default "b") - Type of the bus. "n" - auxilary node,
        "b" - busbar, "m" - muff

        **zone** (string, None) - grid region

        **in_service** (boolean) - True for in_service or False for out of service

        **max_vm_pu** (float, NAN) - Maximum bus voltage in p.u. - necessary for OPF

        **min_vm_pu** (float, NAN) - Minimum bus voltage in p.u. - necessary for OPF

    OUTPUT:
        **index** (int) - The unique indices ID of the created elements

    EXAMPLE:
        create_bus(net, name = "bus1")
    """
    if index is not None:
        for idx in index:
            if idx in net.bus.index:
                raise UserWarning("A bus with index %s already exists" % index)
    else:
        bid = get_free_id(net["bus"])
        index = arange(bid, bid + nr_buses, 1)

    # TODO: not needed when concating anyways?
    # store dtypes
    # dtypes = net.bus.dtypes

    dd = pd.DataFrame(index=index, columns=net.bus.columns)
    dd["vn_kv"] = vn_kv
    dd["type"] = type
    dd["zone"] = zone
    dd["in_service"] = in_service
    dd["name"] = name
    net["bus"] = net["bus"].append(dd)[net["bus"].columns.tolist()]
    # and preserve dtypes
    # _preserve_dtypes(net.bus, dtypes)

    if geodata is not None:
        # works with a 2-tuple or a matching array
        net.bus_geodata = net.bus_geodata.append(pd.DataFrame(index=index,
                                                              columns=net.bus_geodata.columns))
        net.bus_geodata.loc[index, ["x", "y"]] = geodata
    if coords is not None:
        net.bus_geodata = net.bus_geodata.append(pd.DataFrame(index=index,
                                                              columns=net.bus_geodata.columns))
        net["bus_geodata"].loc[index, "coords"] = coords

    if not isnan(min_vm_pu):
        if "min_vm_pu" not in net.bus.columns:
            net.bus.loc[:, "min_vm_pu"] = pd.Series()

        net.bus.loc[index, "min_vm_pu"] = float(min_vm_pu)

    if not isnan(max_vm_pu):
        if "max_vm_pu" not in net.bus.columns:
            net.bus.loc[:, "max_vm_pu"] = pd.Series()

        net.bus.loc[index, "max_vm_pu"] = float(max_vm_pu)

    return index


def create_load(net, bus, p_mw, q_mvar=0, const_z_percent=0, const_i_percent=0, sn_mva=nan,
                name=None, scaling=1., index=None,
                in_service=True, type=None, max_p_mw=nan, min_p_mw=nan,
                max_q_mvar=nan, min_q_mvar=nan, controllable=nan):
    """
    Adds one load in table net["load"].

    All loads are modelled in the consumer system, meaning load is positive and generation is
    negative active power. Please pay attention to the correct signing of the reactive power as
    well.

    INPUT:
        **net** - The net within this load should be created

        **bus** (int) - The bus id to which the load is connected

    OPTIONAL:
        **p_mw** (float, default 0) - The real power of the load

        - postive value   -> load
        - negative value  -> generation

        **q_mvar** (float, default 0) - The reactive power of the load

        **const_z_percent** (float, default 0) - percentage of p_mw and q_mvar that will be \
            associated to constant impedance load at rated voltage

        **const_i_percent** (float, default 0) - percentage of p_mw and q_mvar that will be \
            associated to constant current load at rated voltage

        **sn_mva** (float, default None) - Nominal power of the load

        **name** (string, default None) - The name for this load

        **scaling** (float, default 1.) - An OPTIONAL scaling factor to be set customly

        **type** (string, None) -  type variable to classify the load

        **index** (int, None) - Force a specified ID if it is available. If None, the index one \
            higher than the highest already existing index is selected.

        **in_service** (boolean) - True for in_service or False for out of service

        **max_p_mw** (float, default NaN) - Maximum active power load - necessary for controllable \
            loads in for OPF

        **min_p_mw** (float, default NaN) - Minimum active power load - necessary for controllable \
            loads in for OPF

        **max_q_mvar** (float, default NaN) - Maximum reactive power load - necessary for \
            controllable loads in for OPF

        **min_q_mvar** (float, default NaN) - Minimum reactive power load - necessary for \
            controllable loads in OPF

        **controllable** (boolean, default NaN) - States, whether a load is controllable or not. \
            Only respected for OPF

    OUTPUT:
        **index** (int) - The unique ID of the created element

    EXAMPLE:
        create_load(net, bus=0, p_mw=10., q_mvar=2.)

    """
    if bus not in net["bus"].index.values:
        raise UserWarning("Cannot attach to bus %s, bus does not exist" % bus)

    if index is None:
        index = get_free_id(net["load"])
    if index in net["load"].index:
        raise UserWarning("A load with the id %s already exists" % index)

    # store dtypes
    dtypes = net.load.dtypes

    net.load.loc[index, ["name", "bus", "p_mw", "const_z_percent", "const_i_percent", "scaling",
                         "q_mvar", "sn_mva", "in_service", "type"]] = \
        [name, bus, p_mw, const_z_percent, const_i_percent, scaling, q_mvar, sn_mva,
         bool(in_service), type]

    # and preserve dtypes
    _preserve_dtypes(net.load, dtypes)

    if not isnan(min_p_mw):
        if "min_p_mw" not in net.load.columns:
            net.load.loc[:, "min_p_mw"] = pd.Series()

        net.load.loc[index, "min_p_mw"] = float(min_p_mw)

    if not isnan(max_p_mw):
        if "max_p_mw" not in net.load.columns:
            net.load.loc[:, "max_p_mw"] = pd.Series()

        net.load.loc[index, "max_p_mw"] = float(max_p_mw)

    if not isnan(min_q_mvar):
        if "min_q_mvar" not in net.load.columns:
            net.load.loc[:, "min_q_mvar"] = pd.Series()

        net.load.loc[index, "min_q_mvar"] = float(min_q_mvar)

    if not isnan(max_q_mvar):
        if "max_q_mvar" not in net.load.columns:
            net.load.loc[:, "max_q_mvar"] = pd.Series()

        net.load.loc[index, "max_q_mvar"] = float(max_q_mvar)

    if not isnan(controllable):
        if "controllable" not in net.load.columns:
            net.load.loc[:, "controllable"] = pd.Series()

        net.load.loc[index, "controllable"] = bool(controllable)
    else:
        if "controllable" in net.load.columns:
            net.load.loc[index, "controllable"] = False

    return index


def create_load_from_cosphi(net, bus, sn_mva, cos_phi, mode, **kwargs):
    """
    Creates a load element from rated power and power factor cos(phi).

    INPUT:
        **net** - The net within this static generator should be created

        **bus** (int) - The bus id to which the load is connected

        **sn_mva** (float) - rated power of the load

        **cos_phi** (float) - power factor cos_phi

        **mode** (str) - "ind" for inductive or "cap" for capacitive behaviour

        **kwargs are passed on to the create_load function

    OUTPUT:
        **index** (int) - The unique ID of the created load

    All elements are modeled from a consumer point of view. Active power will therefore always be
    positive, reactive power will be negative for inductive behaviour and positive for capacitive
    behaviour.
    """
    from pandapower.toolbox import pq_from_cosphi
    p_mw, q_mvar = pq_from_cosphi(sn_mva, cos_phi, qmode=mode, pmode="load")
    return create_load(net, bus, sn_mva=sn_mva, p_mw=p_mw, q_mvar=q_mvar, **kwargs)


def create_sgen(net, bus, p_mw, q_mvar=0, sn_mva=nan, name=None, index=None,
                scaling=1., type=None, in_service=True, max_p_mw=nan, min_p_mw=nan,
                max_q_mvar=nan, min_q_mvar=nan, controllable=nan, k=nan, rx=nan,
                current_source=True):
    """
    Adds one static generator in table net["sgen"].

    Static generators are modelled as positive and constant PQ power. This element is used to model generators
    with a constant active and reactive power feed-in. If you want to model a voltage controlled
    generator, use the generator element instead.

    gen, sgen and ext_grid in the grid are modelled in the generator system!
    If you want to model the generation of power, you have to assign a positive active power
    to the generator. Please pay attention to the correct signing of the
    reactive power as well (positive for injection and negative for consumption).

    INPUT:
        **net** - The net within this static generator should be created

        **bus** (int) - The bus id to which the static generator is connected

<<<<<<< HEAD
        **p_mw** (float) - The real power of the static generator 
=======
        **p_mw** (float) - The real power of the static generator  (positive for generation!)
>>>>>>> 2d437e56

    OPTIONAL:

        **q_mvar** (float, 0) - The reactive power of the sgen

        **sn_mva** (float, None) - Nominal power of the sgen

        **name** (string, None) - The name for this sgen

        **index** (int, None) - Force a specified ID if it is available. If None, the index one \
            higher than the highest already existing index is selected.

        **scaling** (float, 1.) - An OPTIONAL scaling factor to be set customly

        **type** (string, None) -  type variable to classify the static generator (no impact on \
            calculations)

        **in_service** (boolean) - True for in_service or False for out of service

        **max_p_mw** (float, NaN) - Maximum active power injection - necessary for \
            controllable sgens in OPF

        **min_p_mw** (float, NaN) - Minimum active power injection - necessary for \
            controllable sgens in OPF

        **max_q_mvar** (float, NaN) - Maximum reactive power injection - necessary for \
            controllable sgens in OPF

        **min_q_mvar** (float, NaN) - Minimum reactive power injection - necessary for \
            controllable sgens in OPF

        **controllable** (bool, NaN) - Whether this generator is controllable by the optimal
        powerflow

        **k** (float, NaN) - Ratio of nominal current to short circuit current

        **rx** (float, NaN) - R/X ratio for short circuit impedance. Only relevant if type is \
            specified as motor so that sgen is treated as asynchronous motor

        **current_source** (bool, True) - Model this sgen as a current source during short-\
            circuit calculations; useful in some cases, for example the simulation of full-\
            size converters per IEC 60909-0:2016.

    OUTPUT:
        **index** (int) - The unique ID of the created sgen

    EXAMPLE:
        create_sgen(net, 1, p_mw = -120)

    """
    if bus not in net["bus"].index.values:
        raise UserWarning("Cannot attach to bus %s, bus does not exist" % bus)

    if index is None:
        index = get_free_id(net["sgen"])

    if index in net["sgen"].index:
        raise UserWarning("A static generator with the id %s already exists" % index)

    # store dtypes
    dtypes = net.sgen.dtypes

    net.sgen.loc[index, ["name", "bus", "p_mw", "scaling",
                         "q_mvar", "sn_mva", "in_service", "type",
                         "current_source"]] = \
        [name, bus, p_mw, scaling, q_mvar, sn_mva, bool(in_service), type, current_source]

    # and preserve dtypes
    _preserve_dtypes(net.sgen, dtypes)

    if not isnan(min_p_mw):
        if "min_p_mw" not in net.sgen.columns:
            net.sgen.loc[:, "min_p_mw"] = pd.Series()

        net.sgen.loc[index, "min_p_mw"] = float(min_p_mw)

    if not isnan(max_p_mw):
        if "max_p_mw" not in net.sgen.columns:
            net.sgen.loc[:, "max_p_mw"] = pd.Series()

        net.sgen.loc[index, "max_p_mw"] = float(max_p_mw)

    if not isnan(min_q_mvar):
        if "min_q_mvar" not in net.sgen.columns:
            net.sgen.loc[:, "min_q_mvar"] = pd.Series()

        net.sgen.loc[index, "min_q_mvar"] = float(min_q_mvar)

    if not isnan(max_q_mvar):
        if "max_q_mvar" not in net.sgen.columns:
            net.sgen.loc[:, "max_q_mvar"] = pd.Series()

        net.sgen.loc[index, "max_q_mvar"] = float(max_q_mvar)

    if not isnan(controllable):
        if "controllable" not in net.sgen.columns:
            net.sgen.loc[:, "controllable"] = pd.Series()

        net.sgen.loc[index, "controllable"] = bool(controllable)
    else:
        if "controllable" in net.sgen.columns:
            net.sgen.loc[index, "controllable"] = False

    if not isnan(k):
        if "k" not in net.sgen.columns:
            net.sgen.loc[:, "k"] = pd.Series()

        net.sgen.loc[index, "k"] = float(k)

    if not isnan(rx):
        if "rx" not in net.sgen.columns:
            net.sgen.loc[:, "rx"] = pd.Series()

        net.sgen.loc[index, "rx"] = float(rx)

    return index


def create_sgen_from_cosphi(net, bus, sn_mva, cos_phi, mode, **kwargs):
    """
    Creates an sgen element from rated power and power factor cos(phi).

    INPUT:
        **net** - The net within this static generator should be created

        **bus** (int) - The bus id to which the static generator is connected

        **sn_mva** (float) - rated power of the generator

        **cos_phi** (float) - power factor cos_phi

        **mode** (str) - "ind" for inductive or "cap" for capacitive behaviour

    OUTPUT:
        **index** (int) - The unique ID of the created sgen

    gen, sgen, and ext_grid are modelled in the generator point of view. Active power
    will therefore be postive por generation, and reactive power will be negative for consumption behaviour and
    positive for generation behaviour.
    """
    from pandapower.toolbox import pq_from_cosphi
    p_mw, q_mvar = pq_from_cosphi(sn_mva, cos_phi, qmode=mode, pmode="gen")
    return create_sgen(net, bus, sn_mva=sn_mva, p_mw=p_mw, q_mvar=q_mvar, **kwargs)


def create_storage(net, bus, p_mw, max_e_mwh, q_mvar=0, sn_mva=nan, soc_percent=nan, min_e_mwh=0.0,
                   name=None, index=None, scaling=1., type=None, in_service=True, max_p_mw=nan,
                   min_p_mw=nan, max_q_mvar=nan, min_q_mvar=nan, controllable = nan):
    """
    Adds a storage to the network.

    In order to simulate a storage system it is possible to use sgens or loads to model the
    discharging or charging state. The power of a storage can be positive or negative, so the use
    of either a sgen or a load is (per definition of the elements) not correct.
    To overcome this issue, a storage element can be created.

    As pandapower is not a time dependend simulation tool and there is no time domain parameter in
    default power flow calculations, the state of charge (SOC) is not updated during any power flow
    calculation.
    The implementation of energy content related parameters in the storage element allows to create
    customized, time dependend simulations by running several power flow calculations and updating
    variables manually.

    INPUT:
        **net** - The net within this storage should be created

        **bus** (int) - The bus id to which the storage is connected

        **p_mw** (float) - The momentary real power of the storage \
            (positive for charging, negative for discharging)

        **max_e_mwh** (float) - The maximum energy content of the storage \
            (maximum charge level)

    OPTIONAL:
        **q_mvar** (float, default 0) - The reactive power of the storage

        **sn_mva** (float, default None) - Nominal power of the storage

        **soc_percent** (float, NaN) - The state of charge of the storage

        **min_e_mwh** (float, 0) - The minimum energy content of the storage \
            (minimum charge level)

        **name** (string, default None) - The name for this storage

        **index** (int, None) - Force a specified ID if it is available. If None, the index one \
            higher than the highest already existing index is selected.

        **scaling** (float, 1.) - An OPTIONAL scaling factor to be set customly

        **type** (string, None) -  type variable to classify the storage

        **in_service** (boolean) - True for in_service or False for out of service

        **max_p_mw** (float, NaN) - Maximum active power injection - necessary for a \
            controllable storage in OPF

        **min_p_mw** (float, NaN) - Minimum active power injection - necessary for a \
            controllable storage in OPF

        **max_q_mvar** (float, NaN) - Maximum reactive power injection - necessary for a \
            controllable storage in OPF

        **min_q_mvar** (float, NaN) - Minimum reactive power injection - necessary for a \
            controllable storage in OPF

        **controllable** (bool, NaN) - Whether this storage is controllable by the optimal
        powerflow

    OUTPUT:
        **index** (int) - The unique ID of the created storage

    EXAMPLE:
        create_storage(net, 1, p_mw = -30, max_e_mwh = 60, soc_percent = 1.0, min_e_mwh = 5)

    """
    if bus not in net["bus"].index.values:
        raise UserWarning("Cannot attach to bus %s, bus does not exist" % bus)

    if index is None:
        index = get_free_id(net["storage"])

    if index in net["storage"].index:
        raise UserWarning("A storage with the id %s already exists" % index)

    # store dtypes
    dtypes = net.storage.dtypes

    net.storage.loc[index, ["name", "bus", "p_mw", "q_mvar", "sn_mva", "scaling",
                            "soc_percent", "min_e_mwh", "max_e_mwh", "in_service", "type"]] = \
        [name, bus, p_mw, q_mvar, sn_mva, scaling,
         soc_percent, min_e_mwh, max_e_mwh, bool(in_service), type]

    # and preserve dtypes
    _preserve_dtypes(net.storage, dtypes)

    # check for OPF parameters and add columns to network table
    if not isnan(min_p_mw):
        if "min_p_mw" not in net.storage.columns:
            net.storage.loc[:, "min_p_mw"] = pd.Series()

        net.storage.loc[index, "min_p_mw"] = float(min_p_mw)

    if not isnan(max_p_mw):
        if "max_p_mw" not in net.storage.columns:
            net.storage.loc[:, "max_p_mw"] = pd.Series()

        net.storage.loc[index, "max_p_mw"] = float(max_p_mw)

    if not isnan(min_q_mvar):
        if "min_q_mvar" not in net.storage.columns:
            net.storage.loc[:, "min_q_mvar"] = pd.Series()

        net.storage.loc[index, "min_q_mvar"] = float(min_q_mvar)

    if not isnan(max_q_mvar):
        if "max_q_mvar" not in net.storage.columns:
            net.storage.loc[:, "max_q_mvar"] = pd.Series()

        net.storage.loc[index, "max_q_mvar"] = float(max_q_mvar)

    if not isnan(controllable):
        if "controllable" not in net.storage.columns:
            net.storage.loc[:, "controllable"] = pd.Series()

        net.storage.loc[index, "controllable"] = bool(controllable)
    else:
        if "controllable" in net.storage.columns:
            net.storage.loc[index, "controllable"] = False

    return index


def create_gen(net, bus, p_mw, vm_pu=1., sn_mva=nan, name=None, index=None, max_q_mvar=nan,
               min_q_mvar=nan, min_p_mw=nan, max_p_mw=nan, scaling=1., type=None, slack=False,
               controllable=nan, vn_kv=nan, xdss_pu=nan, rdss_pu=nan, cos_phi=nan, in_service=True):
    """
    Adds a generator to the network.

    Generators are always modelled as voltage controlled PV nodes, which is why the input parameter
    is active power and a voltage set point. If you want to model a generator as PQ load with fixed
    reactive power and variable voltage, please use a static generator instead.

    INPUT:
        **net** - The net within this generator should be created

        **bus** (int) - The bus id to which the generator is connected

    OPTIONAL:
<<<<<<< HEAD
        **p_mw** (float, default 0) - The real power of the generator
=======
        **p_mw** (float, default 0) - The real power of the generator (positive for generation!)
>>>>>>> 2d437e56

        **vm_pu** (float, default 0) - The voltage set point of the generator.

        **sn_mva** (float, None) - Nominal power of the generator

        **name** (string, None) - The name for this generator

        **index** (int, None) - Force a specified ID if it is available. If None, the index one \
            higher than the highest already existing index is selected.

        **scaling** (float, 1.0) - scaling factor which for the active power of the generator

        **type** (string, None) - type variable to classify generators

        **controllable** (bool, NaN) - Whether this generator is controllable by the optimal
        powerflow

        **vn_kv** (float, NaN) - Rated voltage of the generator for short-circuit calculation

        **xdss_pu** (float, NaN) - Subtransient generator reactance for short-circuit calculation

        **rdss_pu** (float, NaN) - Subtransient generator resistance for short-circuit calculation

        **cos_phi** (float, NaN) - Rated cosine phi of the generator for short-circuit calculation

        **in_service** (bool, True) - True for in_service or False for out of service

        **max_p_mw** (float, default NaN) - Maximum active power injection - necessary for OPF

        **min_p_mw** (float, default NaN) - Minimum active power injection - necessary for OPF

        **max_q_mvar** (float, default NaN) - Maximum reactive power injection - necessary for OPF

        **min_q_mvar** (float, default NaN) - Minimum reactive power injection - necessary for OPF

    OUTPUT:
        **index** (int) - The unique ID of the created generator

    EXAMPLE:
        create_gen(net, 1, p_mw = 120, vm_pu = 1.02)

    """
    if bus not in net["bus"].index.values:
        raise UserWarning("Cannot attach to bus %s, bus does not exist" % bus)

    if index is None:
        index = get_free_id(net["gen"])

    if index in net["gen"].index:
        raise UserWarning("A generator with the id %s already exists" % index)

    # store dtypes
    dtypes = net.gen.dtypes

    columns = ["name", "bus", "p_mw", "vm_pu", "sn_mva", "type", "slack", "in_service",
                        "scaling"]
    variables = [name, bus, p_mw, vm_pu, sn_mva, type, slack, bool(in_service), scaling]
    net.gen.loc[index, columns] = variables

    # and preserve dtypes
    _preserve_dtypes(net.gen, dtypes)

    if not isnan(min_p_mw):
        if "min_p_mw" not in net.gen.columns:
            net.gen.loc[:, "min_p_mw"] = pd.Series()
        net.gen.loc[index, "min_p_mw"] = float(min_p_mw)

    if not isnan(max_p_mw):
        if "max_p_mw" not in net.gen.columns:
            net.gen.loc[:, "max_p_mw"] = pd.Series()
        net.gen.loc[index, "max_p_mw"] = float(max_p_mw)

    if not isnan(min_q_mvar):
        if "min_q_mvar" not in net.gen.columns:
            net.gen.loc[:, "min_q_mvar"] = pd.Series()
        net.gen.loc[index, "min_q_mvar"] = float(min_q_mvar)

    if not isnan(max_q_mvar):
        if "max_q_mvar" not in net.gen.columns:
            net.gen.loc[:, "max_q_mvar"] = pd.Series()
        net.gen.loc[index, "max_q_mvar"] = float(max_q_mvar)

    if not isnan(controllable):
        if "controllable" not in net.gen.columns:
            net.gen.loc[:, "controllable"] = pd.Series(False)
        net.gen.loc[index, "controllable"] = bool(controllable)
    elif "controllable" in net.gen.columns:
        net.gen.loc[index, "controllable"] = False

    if not isnan(vn_kv):
        if "vn_kv" not in net.gen.columns:
            net.gen.loc[:, "vn_kv"] = pd.Series()
        net.gen.loc[index, "vn_kv"] = float(vn_kv)

    if not isnan(xdss_pu):
        if "xdss_pu" not in net.gen.columns:
            net.gen.loc[:, "xdss_pu"] = pd.Series()
        if "rdss_pu" not in net.gen.columns:
            net.gen.loc[:, "rdss_pu"] = pd.Series()
        net.gen.loc[index, "xdss_pu"] = float(xdss_pu)

    if not isnan(rdss_pu):
        if "rdss_pu" not in net.gen.columns:
            net.gen.loc[:, "rdss_pu"] = pd.Series()
        net.gen.loc[index, "rdss_pu"] = float(rdss_pu)

    if not isnan(cos_phi):
        if "cos_phi" not in net.gen.columns:
            net.gen.loc[:, "cos_phi"] = pd.Series()
        net.gen.loc[index, "cos_phi"] = float(cos_phi)

    return index


def create_ext_grid(net, bus, vm_pu=1.0, va_degree=0., name=None, in_service=True,
                    s_sc_max_mva=nan, s_sc_min_mva=nan, rx_max=nan, rx_min=nan,
                    max_p_mw=nan, min_p_mw=nan, max_q_mvar=nan, min_q_mvar=nan,
                    index=None, **kwargs):
    """
    Creates an external grid connection.

    External grids represent the higher level power grid connection and are modelled as the slack
    bus in the power flow calculation.

    INPUT:
        **net** - pandapower network

        **bus** (int) - bus where the slack is connected

    OPTIONAL:
        **vm_pu** (float, default 1.0) - voltage at the slack node in per unit

        **va_degree** (float, default 0.) - voltage angle at the slack node in degrees*

        **name** (string, default None) - name of of the external grid

        **in_service** (boolean) - True for in_service or False for out of service

        **s_sc_max_mva** (float, NaN) - maximal short circuit apparent power to calculate internal \
            impedance of ext_grid for short circuit calculations

        **s_sc_min_mva** (float, NaN) - minimal short circuit apparent power to calculate internal \
            impedance of ext_grid for short circuit calculations

        **rx_max** (float, NaN) - maximal R/X-ratio to calculate internal impedance of ext_grid \
            for short circuit calculations

        **rx_min** (float, NaN) - minimal R/X-ratio to calculate internal impedance of ext_grid \
            for short circuit calculations

        **max_p_mw** (float, NaN) - Maximum active power injection. Only respected for OPF

        **min_p_mw** (float, NaN) - Minimum active power injection. Only respected for OPF

        **max_q_mvar** (float, NaN) - Maximum reactive power injection. Only respected for OPF

        **min_q_mvar** (float, NaN) - Minimum reactive power injection. Only respected for OPF

        \* only considered in loadflow if calculate_voltage_angles = True

    EXAMPLE:
        create_ext_grid(net, 1, voltage = 1.03)
    """
    if bus not in net["bus"].index.values:
        raise UserWarning("Cannot attach to bus %s, bus does not exist" % bus)

    if index is not None and index in net["ext_grid"].index:
        raise UserWarning("An external grid with with index %s already exists" % index)

    if index is None:
        index = get_free_id(net["ext_grid"])

    # store dtypes
    dtypes = net.ext_grid.dtypes

    net.ext_grid.loc[index, ["bus", "name", "vm_pu", "va_degree", "in_service"]] = \
        [bus, name, vm_pu, va_degree, bool(in_service)]

    if not isnan(s_sc_max_mva):
        if "s_sc_max_mva" not in net.ext_grid.columns:
            net.ext_grid.loc[:, "s_sc_max_mva"] = pd.Series()

        net.ext_grid.at[index, "s_sc_max_mva"] = float(s_sc_max_mva)

    if not isnan(s_sc_min_mva):
        if "s_sc_min_mva" not in net.ext_grid.columns:
            net.ext_grid.loc[:, "s_sc_min_mva"] = pd.Series()

        net.ext_grid.at[index, "s_sc_min_mva"] = float(s_sc_min_mva)

    if not isnan(rx_min):
        if "rx_min" not in net.ext_grid.columns:
            net.ext_grid.loc[:, "rx_min"] = pd.Series()

        net.ext_grid.at[index, "rx_min"] = float(rx_min)

    if not isnan(rx_max):
        if "rx_max" not in net.ext_grid.columns:
            net.ext_grid.loc[:, "rx_max"] = pd.Series()

        net.ext_grid.at[index, "rx_max"] = float(rx_max)

    if not isnan(min_p_mw):
        if "min_p_mw" not in net.ext_grid.columns:
            net.ext_grid.loc[:, "min_p_mw"] = pd.Series()

        net.ext_grid.loc[index, "min_p_mw"] = float(min_p_mw)

    if not isnan(max_p_mw):
        if "max_p_mw" not in net.ext_grid.columns:
            net.ext_grid.loc[:, "max_p_mw"] = pd.Series()

        net.ext_grid.loc[index, "max_p_mw"] = float(max_p_mw)

    if not isnan(min_q_mvar):
        if "min_q_mvar" not in net.ext_grid.columns:
            net.ext_grid.loc[:, "min_q_mvar"] = pd.Series()

        net.ext_grid.loc[index, "min_q_mvar"] = float(min_q_mvar)

    if not isnan(max_q_mvar):
        if "max_q_mvar" not in net.ext_grid.columns:
            net.ext_grid.loc[:, "max_q_mvar"] = pd.Series()

        net.ext_grid.loc[index, "max_q_mvar"] = float(max_q_mvar)

        # and preserve dtypes
    _preserve_dtypes(net.ext_grid, dtypes)
    return index


def create_line(net, from_bus, to_bus, length_km, std_type, name=None, index=None, geodata=None,
                df=1., parallel=1, in_service=True, max_loading_percent=nan, alpha=None,
                temperature_degree_celsius=None):
    """
    Creates a line element in net["line"]
    The line parameters are defined through the standard type library.


    INPUT:
        **net** - The net within this line should be created

        **from_bus** (int) - ID of the bus on one side which the line will be connected with

        **to_bus** (int) - ID of the bus on the other side which the line will be connected with

        **length_km** (float) - The line length in km

        **std_type** (string) - The linetype of a standard line pre-defined in standard_linetypes.

    OPTIONAL:
        **name** (string, None) - A custom name for this line

        **index** (int, None) - Force a specified ID if it is available. If None, the index one \
            higher than the highest already existing index is selected.

        **geodata**
        (array, default None, shape= (,2L)) -
        The linegeodata of the line. The first row should be the coordinates
        of bus a and the last should be the coordinates of bus b. The points
        in the middle represent the bending points of the line

        **in_service** (boolean, True) - True for in_service or False for out of service

        **df** (float, 1) - derating factor: maximal current of line in relation to nominal current \
            of line (from 0 to 1)

        **parallel** (integer, 1) - number of parallel line systems

        **max_loading_percent (float)** - maximum current loading (only needed for OPF)

    OUTPUT:
        **index** (int) - The unique ID of the created line

    EXAMPLE:
        create_line(net, "line1", from_bus = 0, to_bus = 1, length_km=0.1,  std_type="NAYY 4x50 SE")

    """

    # check if bus exist to attach the line to
    for b in [from_bus, to_bus]:
        if b not in net["bus"].index.values:
            raise UserWarning("Line %s tries to attach to non-existing bus %s" % (name, b))

    if index is None:
        index = get_free_id(net["line"])

    if index in net["line"].index:
        raise UserWarning("A line with index %s already exists" % index)

    v = {
        "name": name, "length_km": length_km, "from_bus": from_bus,
        "to_bus": to_bus, "in_service": bool(in_service), "std_type": std_type,
        "df": df, "parallel": parallel
    }

    lineparam = load_std_type(net, std_type, "line")
    v.update({
        "r_ohm_per_km": lineparam["r_ohm_per_km"],
        "x_ohm_per_km": lineparam["x_ohm_per_km"],
        "c_nf_per_km": lineparam["c_nf_per_km"],
        "max_i_ka": lineparam["max_i_ka"]
    })
    v["g_us_per_km"] = lineparam["g_us_per_km"] if "g_us_per_km" in lineparam else 0.

    if "type" in lineparam:
        v["type"] = lineparam["type"]

    # if net.line column already has alpha, add it from std_type
    if "alpha" in net.line.columns and "alpha" in lineparam:
        v["alpha"] = lineparam["alpha"]

    # store dtypes
    dtypes = net.line.dtypes

    net.line.loc[index, list(v.keys())] = list(v.values())

    # and preserve dtypes
    _preserve_dtypes(net.line, dtypes)

    if geodata is not None:
        net["line_geodata"].loc[index, "coords"] = geodata

    if not isnan(max_loading_percent):
        if "max_loading_percent" not in net.line.columns:
            net.line.loc[:, "max_loading_percent"] = pd.Series()

        net.line.loc[index, "max_loading_percent"] = float(max_loading_percent)

    if alpha is not None:
        if "alpha" not in net.line.columns:
            net.line.loc[:, "alpha"] = pd.Series()
        net.line.loc[index, "alpha"] = alpha

    if temperature_degree_celsius is not None:
        if "temperature_degree_celsius" not in net.line.columns:
            net.line.loc[:, "temperature_degree_celsius"] = pd.Series()
        net.line.loc[index, "temperature_degree_celsius"] = temperature_degree_celsius

    return index


def create_line_from_parameters(net, from_bus, to_bus, length_km, r_ohm_per_km, x_ohm_per_km,
                                c_nf_per_km, max_i_ka, name=None, index=None, type=None,
                                geodata=None, in_service=True, df=1., parallel=1, g_us_per_km=0.,
                                max_loading_percent=nan, alpha=None,
                                temperature_degree_celsius=None, **kwargs):
    """
    Creates a line element in net["line"] from line parameters.

    INPUT:
        **net** - The net within this line should be created

        **from_bus** (int) - ID of the bus on one side which the line will be connected with

        **to_bus** (int) - ID of the bus on the other side which the line will be connected with

        **length_km** (float) - The line length in km

        **r_ohm_per_km** (float) - line resistance in ohm per km

        **x_ohm_per_km** (float) - line reactance in ohm per km

        **c_nf_per_km** (float) - line capacitance in nano Farad per km

        **max_i_ka** (float) - maximum thermal current in kilo Ampere

    OPTIONAL:
        **name** (string, None) - A custom name for this line

        **index** (int, None) - Force a specified ID if it is available. If None, the index one \
            higher than the highest already existing index is selected.

        **in_service** (boolean, True) - True for in_service or False for out of service

        **type** (str, None) - type of line ("ol" for overhead line or "cs" for cable system)

        **df** (float, 1) - derating factor: maximal current of line in relation to nominal current \
            of line (from 0 to 1)

        **g_us_per_km** (float, 0) - dielectric conductance in micro Siemens per km

        **parallel** (integer, 1) - number of parallel line systems

        **geodata**
        (array, default None, shape= (,2L)) -
        The linegeodata of the line. The first row should be the coordinates
        of bus a and the last should be the coordinates of bus b. The points
        in the middle represent the bending points of the line

        **max_loading_percent (float)** - maximum current loading (only needed for OPF)

    OUTPUT:
        **index** (int) - The unique ID of the created line

    EXAMPLE:
        create_line_from_parameters(net, "line1", from_bus = 0, to_bus = 1, lenght_km=0.1,
        r_ohm_per_km = .01, x_ohm_per_km = 0.05, c_nf_per_km = 10,
        max_i_ka = 0.4)

    """

    # check if bus exist to attach the line to
    for b in [from_bus, to_bus]:
        if b not in net["bus"].index.values:
            raise UserWarning("Line %s tries to attach to non-existing bus %s"
                              % (name, b))

    if index is None:
        index = get_free_id(net["line"])

    if index in net["line"].index:
        raise UserWarning("A line with index %s already exists" % index)

    v = {
        "name": name, "length_km": length_km, "from_bus": from_bus,
        "to_bus": to_bus, "in_service": bool(in_service), "std_type": None,
        "df": df, "r_ohm_per_km": r_ohm_per_km, "x_ohm_per_km": x_ohm_per_km,
        "c_nf_per_km": c_nf_per_km, "max_i_ka": max_i_ka, "parallel": parallel, "type": type,
        "g_us_per_km": g_us_per_km
    }

    # store dtypes
    dtypes = net.line.dtypes

    net.line.loc[index, list(v.keys())] = list(v.values())

    # and preserve dtypes
    _preserve_dtypes(net.line, dtypes)

    if geodata is not None:
        net["line_geodata"].loc[index, "coords"] = geodata

    if not isnan(max_loading_percent):
        if "max_loading_percent" not in net.line.columns:
            net.line.loc[:, "max_loading_percent"] = pd.Series()

        net.line.loc[index, "max_loading_percent"] = float(max_loading_percent)

    if alpha is not None:
        if "alpha" not in net.line.columns:
            net.line.loc[:, "alpha"] = pd.Series()
        net.line.loc[index, "alpha"] = alpha

    if temperature_degree_celsius is not None:
        if "temperature_degree_celsius" not in net.line.columns:
            net.line.loc[:, "temperature_degree_celsius"] = pd.Series()
        net.line.loc[index, "temperature_degree_celsius"] = temperature_degree_celsius

    return index

def create_lines(net, from_buses, to_buses, length_km, std_type, name=None, index=None, geodata=None,
                df=1., parallel=1, in_service=True, max_loading_percent=nan):
    """ Convenience function for creating many lines at once. Parameters 'from_buses' and 'to_buses'
        must be arrays of equal length. Other parameters may be either arrays of the same length or
        single or values. In any case the line parameters are defined through a single standard
        type, so all lines have the same standard type.


        INPUT:
            **net** - The net within this line should be created

            **from_bus** (list of int) - ID of the bus on one side which the line will be connected with

            **to_bus** (list of int) - ID of the bus on the other side which the line will be connected with

            **length_km** (list of float) - The line length in km

            **std_type** (string) - The linetype of the lines.

        OPTIONAL:
            **name** (list of string, None) - A custom name for this line

            **index** (list of int, None) - Force a specified ID if it is available. If None, the index one \
                higher than the highest already existing index is selected.

            **geodata**
            (list of arrays, default None, shape of arrays (,2L)) -
            The linegeodata of the line. The first row should be the coordinates
            of bus a and the last should be the coordinates of bus b. The points
            in the middle represent the bending points of the line

            **in_service** (list of boolean, True) - True for in_service or False for out of service

            **df** (list of float, 1) - derating factor: maximal current of line in relation to nominal current \
                of line (from 0 to 1)

            **parallel** (list of integer, 1) - number of parallel line systems

            **max_loading_percent (list of float)** - maximum current loading (only needed for OPF)

        OUTPUT:
            **index** (list of int) - The unique ID of the created line

        EXAMPLE:
            create_line(net, "line1", from_bus = 0, to_bus = 1, length_km=0.1,  std_type="NAYY 4x50 SE")

    """

    nr_lines = len(from_buses)
    if index is not None:
        for idx in index:
            if idx in net.line.index:
                raise UserWarning("A line with index %s already exists" % index)
    else:
        lid = get_free_id(net["line"])
        index = arange(lid, lid + nr_lines, 1)

    dtypes = net.line.dtypes

    dd = pd.DataFrame(index=index, columns=net.line.columns)

    # user defined params
    dd["from_bus"] = from_buses
    dd["to_bus"] = to_buses
    dd["length_km"] = length_km
    dd["std_type"] = std_type

    # add std type data
    lineparam = load_std_type(net, std_type, "line")
    dd["r_ohm_per_km"] = lineparam["r_ohm_per_km"]
    dd["x_ohm_per_km"] = lineparam["x_ohm_per_km"]
    dd["c_nf_per_km"] = lineparam["c_nf_per_km"]
    dd["max_i_ka"] = lineparam["max_i_ka"]
    dd["g_us_per_km"] = lineparam["g_us_per_km"] if "g_us_per_km" in lineparam else 0.
    if "type" in lineparam:
        dd["type"] = lineparam["type"]

    # optional params
    dd["name"] = name
    dd["df"] = df
    dd["parallel"] = parallel
    dd["in_service"] = in_service

    # extend the lines by the frame we just created
    try:
        net["line"] = net["line"].append(dd, sort=False)
    except TypeError:
        # prior to pandas 0.23 there was no explicit parameter (instead it was standard behavior)
        net["line"] = net["line"].append(dd)


    if hasattr(max_loading_percent, "__iter__"):
        if "max_loading_percent" not in net.line.columns:
            net.line["max_loading_percent"] = pd.Series(index=net.line.index)
        net.line.loc[index, "max_loading_percent"] = [0 if isnan(ml) else float(ml) for ml in max_loading_percent]
    else:
        if not isnan(max_loading_percent):
            if "max_loading_percent" not in net.line.columns:
                net.line["max_loading_percent"] = pd.Series(index=net.line.index)
            net.line.loc[index, "max_loading_percent"] = max_loading_percent

    _preserve_dtypes(net.line, dtypes)

    if geodata is not None:
        dtypes = net.line_geodata.dtypes
        df = pd.DataFrame(index=index, columns=net.line_geodata.columns)
        # works with single or multiple lists of coordinates
        if len(geodata[0]) == 2 and not hasattr(geodata[0][0], "__iter__"):
            # geodata is a single list of coordinates
            df["coords"] = [geodata] * len(index)
        else:
            # geodata is multiple lists of coordinates
            df["coords"] = geodata
        
        if version.parse(pd.__version__) >= version.parse("0.23"):
            net.line_geodata = net.line_geodata.append(df, sort=False) 
        else:
            # prior to pandas 0.23 there was no explicit parameter (instead it was standard behavior)
            net.line_geodata = net.line_geodata.append(df)
            
        _preserve_dtypes(net.line_geodata, dtypes)

    return index


def create_transformer(net, hv_bus, lv_bus, std_type, name=None, tap_pos=nan, in_service=True,
                       index=None, max_loading_percent=nan, parallel=1, df=1.):
    """
    Creates a two-winding transformer in table net["trafo"].
    The trafo parameters are defined through the standard type library.

    INPUT:
        **net** - The net within this transformer should be created

        **hv_bus** (int) - The bus on the high-voltage side on which the transformer will be \
            connected to

        **lv_bus** (int) - The bus on the low-voltage side on which the transformer will be \
            connected to

        **std_type** -  The used standard type from the standard type library

    OPTIONAL:
        **name** (string, None) - A custom name for this transformer

        **tap_pos** (int, nan) - current tap position of the transformer. Defaults to the medium \
            position (tap_neutral)

        **in_service** (boolean, True) - True for in_service or False for out of service

        **index** (int, None) - Force a specified ID if it is available. If None, the index one \
            higher than the highest already existing index is selected.

        **max_loading_percent (float)** - maximum current loading (only needed for OPF)

        **parallel** (integer) - number of parallel transformers

        **df** (float) - derating factor: maximal current of transformer in relation to nominal \
            current of transformer (from 0 to 1)

    OUTPUT:
        **index** (int) - The unique ID of the created transformer

    EXAMPLE:
        create_transformer(net, hv_bus = 0, lv_bus = 1, name = "trafo1", std_type = \
            "0.4 MVA 10/0.4 kV")
    """

    # Check if bus exist to attach the trafo to
    for b in [hv_bus, lv_bus]:
        if b not in net["bus"].index.values:
            raise UserWarning("Trafo tries to attach to bus %s" % b)

    if df <= 0:
        raise UserWarning("raiting factor df must be positive: df = %.3f" % df)

    v = {
        "name": name, "hv_bus": hv_bus, "lv_bus": lv_bus,
        "in_service": bool(in_service), "std_type": std_type
    }
    ti = load_std_type(net, std_type, "trafo")

    if index is None:
        index = get_free_id(net["trafo"])

    if index in net["trafo"].index:
        raise UserWarning("A transformer with index %s already exists" % index)

    v.update({
        "sn_mva": ti["sn_mva"],
        "vn_hv_kv": ti["vn_hv_kv"],
        "vn_lv_kv": ti["vn_lv_kv"],
        "vk_percent": ti["vk_percent"],
        "vkr_percent": ti["vkr_percent"],
        "pfe_kw": ti["pfe_kw"],
        "i0_percent": ti["i0_percent"],
        "parallel": parallel,
        "df": df,
        "shift_degree": ti["shift_degree"] if "shift_degree" in ti else 0,
        "tap_phase_shifter": ti["tap_phase_shifter"] if "tap_phase_shifter" in ti
                            and pd.notnull(ti["tap_phase_shifter"]) else False
    })
    for tp in ("tap_neutral", "tap_max", "tap_min", "tap_side", "tap_step_percent", "tap_step_degree"):
        if tp in ti:
            v.update({tp: ti[tp]})
    if ("tap_neutral" in v) and (tap_pos is nan):
        v["tap_pos"] = v["tap_neutral"]
    else:
        v["tap_pos"] = tap_pos
        if isinstance(tap_pos, float):
            net.trafo.tap_pos = net.trafo.tap_pos.astype(float)
    # store dtypes
    dtypes = net.trafo.dtypes

    net.trafo.loc[index, list(v.keys())] = list(v.values())

    if not isnan(max_loading_percent):
        if "max_loading_percent" not in net.trafo.columns:
            net.trafo.loc[:, "max_loading_percent"] = pd.Series()

        net.trafo.loc[index, "max_loading_percent"] = float(max_loading_percent)

    # tap_phase_shifter default False
    net.trafo.tap_phase_shifter.fillna(False, inplace=True)

    # and preserve dtypes
    _preserve_dtypes(net.trafo, dtypes)

    return index


def create_transformer_from_parameters(net, hv_bus, lv_bus, sn_mva, vn_hv_kv, vn_lv_kv,
                                       vkr_percent, vk_percent, pfe_kw, i0_percent,
                                       shift_degree=0, tap_side=None, tap_neutral=nan, tap_max=nan,
                                       tap_min=nan, tap_step_percent=nan, tap_step_degree=nan,
                                       tap_pos=nan, tap_phase_shifter=False, in_service=True,
                                       name=None, index=None, max_loading_percent=nan, parallel=1,
                                       df=1., **kwargs):
    """
    Creates a two-winding transformer in table net["trafo"].
    The trafo parameters are defined through the standard type library.

    INPUT:
        **net** - The net within this transformer should be created

        **hv_bus** (int) - The bus on the high-voltage side on which the transformer will be \
            connected to

        **lv_bus** (int) - The bus on the low-voltage side on which the transformer will be \
            connected to

        **sn_mva** (float) - rated apparent power

        **vn_hv_kv** (float) - rated voltage on high voltage side

        **vn_lv_kv** (float) - rated voltage on low voltage side

        **vkr_percent** (float) - real part of relative short-circuit voltage

        **vk_percent** (float) - relative short-circuit voltage

        **pfe_kw** (float)  - iron losses in kW

        **i0_percent** (float) - open loop losses in percent of rated current

    OPTIONAL:
        **in_service** (boolean) - True for in_service or False for out of service

        **parallel** (integer) - number of parallel transformers

        **name** (string) - A custom name for this transformer

        **shift_degree** (float) - Angle shift over the transformer*

        **tap_side** (string) - position of tap changer ("hv", "lv")

        **tap_pos** (int, nan) - current tap position of the transformer. Defaults to the medium \
            position (tap_neutral)

        **tap_neutral** (int, nan) - tap position where the transformer ratio is equal to the ration of \
            the rated voltages

        **tap_max** (int, nan) - maximal allowed tap position

        **tap_min** (int, nan):  minimal allowed tap position

        **tap_step_percent** (float) - tap step size for voltage magnitude in percent

        **tap_step_degree** (float) - tap step size for voltage angle in degree*

        **tap_phase_shifter** (bool) - whether the transformer is an ideal phase shifter*

        **index** (int, None) - Force a specified ID if it is available. If None, the index one \
            higher than the highest already existing index is selected.

        **max_loading_percent (float)** - maximum current loading (only needed for OPF)

        **df** (float) - derating factor: maximal current of transformer in relation to nominal \
            current of transformer (from 0 to 1)

        \* only considered in loadflow if calculate_voltage_angles = True

    OUTPUT:
        **index** (int) - The unique ID of the created transformer

    EXAMPLE:
        create_transformer_from_parameters(net, hv_bus=0, lv_bus=1, name="trafo1", sn_mva=40, \
            vn_hv_kv=110, vn_lv_kv=10, vk_percent=10, vkr_percent=0.3, pfe_kw=30, \
            i0_percent=0.1, shift_degree=30)
    """

    # Check if bus exist to attach the trafo to
    for b in [hv_bus, lv_bus]:
        if b not in net["bus"].index.values:
            raise UserWarning("Trafo tries to attach to bus %s" % b)

    if df <= 0:
        raise UserWarning("derating factor df must be positive: df = %.3f" % df)

    if index is None:
        index = get_free_id(net["trafo"])

    if index in net["trafo"].index:
        raise UserWarning("A transformer with index %s already exists" % index)

    if tap_pos is nan:
        tap_pos = tap_neutral
    v = {
        "name": name, "hv_bus": hv_bus, "lv_bus": lv_bus,
        "in_service": bool(in_service), "std_type": None, "sn_mva": sn_mva, "vn_hv_kv": vn_hv_kv,
        "vn_lv_kv": vn_lv_kv, "vk_percent": vk_percent, "vkr_percent": vkr_percent,
        "pfe_kw": pfe_kw, "i0_percent": i0_percent, "tap_neutral": tap_neutral,
        "tap_max": tap_max, "tap_min": tap_min, "shift_degree": shift_degree,
        "tap_side": tap_side, "tap_step_percent": tap_step_percent, "tap_step_degree": tap_step_degree,
        "tap_phase_shifter": tap_phase_shifter, "parallel": parallel, "df": df
    }

    if ("tap_neutral" in v) and (tap_pos is nan):
        v["tap_pos"] = v["tap_neutral"]
    else:
        v["tap_pos"] = tap_pos
        if type(tap_pos) == float:
            net.trafo.tap_pos = net.trafo.tap_pos.astype(float)

    # store dtypes
    dtypes = net.trafo.dtypes

    net.trafo.loc[index, list(v.keys())] = list(v.values())

    # and preserve dtypes
    _preserve_dtypes(net.trafo, dtypes)

    if not isnan(max_loading_percent):
        if "max_loading_percent" not in net.trafo.columns:
            net.trafo.loc[:, "max_loading_percent"] = pd.Series()

        net.trafo.loc[index, "max_loading_percent"] = float(max_loading_percent)

    return index


def create_transformer3w(net, hv_bus, mv_bus, lv_bus, std_type, name=None, tap_pos=nan,
                         in_service=True, index=None, max_loading_percent=nan,
                         tap_at_star_point=False):
    """
    Creates a three-winding transformer in table net["trafo3w"].
    The trafo parameters are defined through the standard type library.

    INPUT:
        **net** - The net within this transformer should be created

        **hv_bus** (int) - The bus on the high-voltage side on which the transformer will be \
            connected to

        **mv_bus** (int) - The medium voltage bus on which the transformer will be connected to

        **lv_bus** (int) - The bus on the low-voltage side on which the transformer will be \
            connected to

        **std_type** -  The used standard type from the standard type library

    OPTIONAL:
        **name** (string) - A custom name for this transformer

        **tap_pos** (int, nan) - current tap position of the transformer. Defaults to the medium \
            position (tap_neutral)

        **tap_at_star_point** (boolean) - Whether tap changer is located at the star point of the \
            3W-transformer or at the bus

        **in_service** (boolean) - True for in_service or False for out of service

        **index** (int, None) - Force a specified ID if it is available. If None, the index one \
            higher than the highest already existing index is selected.

        **max_loading_percent (float)** - maximum current loading (only needed for OPF)

        **tap_at_star_point (bool)** - whether tap changer is modelled at star point or at the bus

    OUTPUT:
        **index** (int) - The unique ID of the created transformer

    EXAMPLE:
        create_transformer3w(net, hv_bus = 0, mv_bus = 1, lv_bus = 2, name = "trafo1", std_type = \
            "63/25/38 MVA 110/20/10 kV")
    """

    # Check if bus exist to attach the trafo to
    for b in [hv_bus, mv_bus, lv_bus]:
        if b not in net["bus"].index.values:
            raise UserWarning("Trafo tries to attach to bus %s" % b)

    v = {
        "name": name, "hv_bus": hv_bus, "mv_bus": mv_bus, "lv_bus": lv_bus,
        "in_service": bool(in_service), "std_type": std_type
    }
    ti = load_std_type(net, std_type, "trafo3w")

    if index is None:
        index = get_free_id(net["trafo3w"])

    if index in net["trafo3w"].index:
        raise UserWarning("A three winding transformer with index %s already exists" % index)

    v.update({
        "sn_hv_mva": ti["sn_hv_mva"],
        "sn_mv_mva": ti["sn_mv_mva"],
        "sn_lv_mva": ti["sn_lv_mva"],
        "vn_hv_kv": ti["vn_hv_kv"],
        "vn_mv_kv": ti["vn_mv_kv"],
        "vn_lv_kv": ti["vn_lv_kv"],
        "vk_hv_percent": ti["vk_hv_percent"],
        "vk_mv_percent": ti["vk_mv_percent"],
        "vk_lv_percent": ti["vk_lv_percent"],
        "vkr_hv_percent": ti["vkr_hv_percent"],
        "vkr_mv_percent": ti["vkr_mv_percent"],
        "vkr_lv_percent": ti["vkr_lv_percent"],
        "pfe_kw": ti["pfe_kw"],
        "i0_percent": ti["i0_percent"],
        "shift_mv_degree": ti["shift_mv_degree"] if "shift_mv_degree" in ti else 0,
        "shift_lv_degree": ti["shift_lv_degree"] if "shift_lv_degree" in ti else 0,
        "tap_at_star_point": tap_at_star_point
    })
    for tp in ("tap_neutral", "tap_max", "tap_min", "tap_side", "tap_step_percent", "tap_step_degree"):
        if tp in ti:
            v.update({tp: ti[tp]})

    if ("tap_neutral" in v) and (tap_pos is nan):
        v["tap_pos"] = v["tap_neutral"]
    else:
        v["tap_pos"] = tap_pos
        if type(tap_pos) == float:
            net.trafo3w.tap_pos = net.trafo3w.tap_pos.astype(float)

    dd = pd.DataFrame(v, index=[index])
    if version.parse(pd.__version__) < version.parse("0.21"):
        net["trafo3w"] = net["trafo3w"].append(dd).reindex_axis(net["trafo3w"].columns, axis=1)
    else:
        net["trafo3w"] = net["trafo3w"].append(dd).reindex(net["trafo3w"].columns, axis=1)

    if not isnan(max_loading_percent):
        if "max_loading_percent" not in net.trafo3w.columns:
            net.trafo3w.loc[:, "max_loading_percent"] = pd.Series()

        net.trafo3w.loc[index, "max_loading_percent"] = float(max_loading_percent)

    return index


def create_transformer3w_from_parameters(net, hv_bus, mv_bus, lv_bus, vn_hv_kv, vn_mv_kv, vn_lv_kv,
                                         sn_hv_mva, sn_mv_mva, sn_lv_mva, vk_hv_percent,
                                         vk_mv_percent, vk_lv_percent, vkr_hv_percent,
                                         vkr_mv_percent, vkr_lv_percent, pfe_kw, i0_percent,
                                         shift_mv_degree=0., shift_lv_degree=0., tap_side=None,
                                         tap_step_percent=nan, tap_step_degree=nan, tap_pos=nan,
                                         tap_neutral=nan, tap_max=nan,
                                         tap_min=nan, name=None, in_service=True, index=None,
                                         max_loading_percent=nan, tap_at_star_point=False):
    """
    Adds a three-winding transformer in table net["trafo3w"].

    Input:
        **net** (pandapowerNet) - The net within this transformer should be created

        **hv_bus** (int) - The bus on the high-voltage side on which the transformer will be \
            connected to

        **mv_bus** (int) - The bus on the middle-voltage side on which the transformer will be \
            connected to

        **lv_bus** (int) - The bus on the low-voltage side on which the transformer will be \
            connected to

        **vn_hv_kv** (float) rated voltage on high voltage side

        **vn_mv_kv** (float) rated voltage on medium voltage side

        **vn_lv_kv** (float) rated voltage on low voltage side

        **sn_hv_mva** (float) - rated apparent power on high voltage side

        **sn_mv_mva** (float) - rated apparent power on medium voltage side

        **sn_lv_mva** (float) - rated apparent power on low voltage side

        **vk_hv_percent** (float) - short circuit voltage from high to medium voltage

        **vk_mv_percent** (float) - short circuit voltage from medium to low voltage

        **vk_lv_percent** (float) - short circuit voltage from high to low voltage

        **vkr_hv_percent** (float) - real part of short circuit voltage from high to medium voltage

        **vkr_mv_percent** (float) - real part of short circuit voltage from medium to low voltage

        **vkr_lv_percent** (float) - real part of short circuit voltage from high to low voltage

        **pfe_kw** (float) - iron losses in kW

        **i0_percent** (float) - open loop losses

    OPTIONAL:
        **shift_mv_degree** (float, 0) - angle shift to medium voltage side*

        **shift_lv_degree** (float, 0) - angle shift to low voltage side*

        **tap_step_percent** (float) - Tap step in percent

        **tap_step_degree** (float) - Tap phase shift angle in degrees

        **tap_side** (string, None) - "hv", "mv", "lv"

        **tap_neutral** (int, nan) - default tap position

        **tap_min** (int, nan) - Minimum tap position

        **tap_max** (int, nan) - Maximum tap position

        **tap_pos** (int, nan) - current tap position of the transformer. Defaults to the \
            medium position (tap_neutral)

        **tap_at_star_point** (boolean) - Whether tap changer is located at the star point of the \
            3W-transformer or at the bus

        **name** (string, None) - Name of the 3-winding transformer

        **in_service** (boolean, True) - True for in_service or False for out of service

        \* only considered in loadflow if calculate_voltage_angles = True
        \**The model currently only supports one tap-changer per 3W Transformer.

        **max_loading_percent (float)** - maximum current loading (only needed for OPF)

    OUTPUT:
        **trafo_id** - The unique trafo_id of the created 3W transformer

    Example:
        create_transformer3w_from_parameters(net, hv_bus=0, mv_bus=1, lv_bus=2, name="trafo1",
        sn_hv_mva=40, sn_mv_mva=20, sn_lv_mva=20, vn_hv_kv=110, vn_mv_kv=20, vn_lv_kv=10,
        vk_hv_percent=10,vk_mv_percent=11, vk_lv_percent=12, vkr_hv_percent=0.3,
        vkr_mv_percent=0.31, vkr_lv_percent=0.32, pfe_kw=30, i0_percent=0.1, shift_mv_degree=30,
        shift_lv_degree=30)

    """

    # Check if bus exist to attach the trafo to
    for b in [hv_bus, mv_bus, lv_bus]:
        if b not in net["bus"].index.values:
            raise UserWarning("Trafo tries to attach to non-existent bus %s" % b)

    if index is None:
        index = get_free_id(net["trafo3w"])

    if index in net["trafo3w"].index:
        raise UserWarning("A three winding transformer with index %s already exists" % index)

    if tap_pos is nan:
        tap_pos = tap_neutral

    # store dtypes
    dtypes = net.trafo3w.dtypes

    net.trafo3w.loc[index, ["lv_bus", "mv_bus", "hv_bus", "vn_hv_kv", "vn_mv_kv", "vn_lv_kv",
                            "sn_hv_mva", "sn_mv_mva", "sn_lv_mva", "vk_hv_percent",
                            "vk_mv_percent", "vk_lv_percent", "vkr_hv_percent",
                            "vkr_mv_percent", "vkr_lv_percent", "pfe_kw", "i0_percent",
                            "shift_mv_degree", "shift_lv_degree", "tap_side", "tap_step_percent",
                            "tap_step_degree", "tap_pos", "tap_neutral", "tap_max", "tap_min", "in_service",
                            "name", "std_type", "tap_at_star_point" ]] = \
        [lv_bus, mv_bus, hv_bus, vn_hv_kv, vn_mv_kv, vn_lv_kv,
         sn_hv_mva, sn_mv_mva, sn_lv_mva, vk_hv_percent, vk_mv_percent,
         vk_lv_percent, vkr_hv_percent, vkr_mv_percent, vkr_lv_percent,
         pfe_kw, i0_percent, shift_mv_degree, shift_lv_degree,
         tap_side, tap_step_percent, tap_step_degree, tap_pos, tap_neutral, tap_max,
         tap_min, bool(in_service), name, None, tap_at_star_point]

    # and preserve dtypes
    _preserve_dtypes(net.trafo3w, dtypes)

    if not isnan(max_loading_percent):
        if "max_loading_percent" not in net.trafo3w.columns:
            net.trafo3w.loc[:, "max_loading_percent"] = pd.Series()

        net.trafo3w.loc[index, "max_loading_percent"] = float(max_loading_percent)

    return index


def create_switch(net, bus, element, et, closed=True, type=None, name=None, index=None, z_ohm=0):
    """
    Adds a switch in the net["switch"] table.

    Switches can be either between to buses (bus-bus switch) or at the end of a line or transformer
    element (bus-elememnt switch).

    Two buses that are connected through a closed bus-bus switches are fused in the power flow if
    the switch es closed or separated if the switch is open.

    An element that is connected to a bus through a bus-element switch is connected to the bus
    if the switch is closed or disconnected if the switch is open.

    INPUT:
        **net** (pandapowerNet) - The net within this transformer should be created

        **bus** - The bus that the switch is connected to

        **element** - index of the element: bus id if et == "b", line id if et == "l", trafo id if \
            et == "t"

        **et** - (string) element type: "l" = switch between bus and line, "t" = switch between
        bus and transformer, "b" = switch between two buses

    OPTIONAL:
        **closed** (boolean, True) - switch position: False = open, True = closed

        **type** (int, None) - indicates the type of switch: "LS" = Load Switch, "CB" = \
            Circuit Breaker, "LBS" = Load Break Switch or "DS" = Disconnecting Switch

        **z_ohm** (float, 0) - indicates the resistance of the switch, which has effect only on
            bus-bus switches, if sets to 0, the buses will be fused like before, if larger than
            0 a branch will be created for the switch which has also effects on the bus mapping

        **name** (string, default None) - The name for this switch

    OUTPUT:
        **sid** - The unique switch_id of the created switch

    EXAMPLE:
        create_switch(net, bus =  0, element = 1, et = 'b', type ="LS", z_ohm = 0.1)

        create_switch(net, bus = 0, element = 1, et = 'l')

    """
    if bus not in net["bus"].index:
        raise UserWarning("Unknown bus index")
    if et == "l":
        elm_tab = 'line'
        if element not in net[elm_tab].index:
            raise UserWarning("Unknown line index")
        if (not net[elm_tab]["from_bus"].loc[element] == bus and
                not net[elm_tab]["to_bus"].loc[element] == bus):
            raise UserWarning("Line %s not connected to bus %s" % (element, bus))
    elif et == "t":
        elm_tab = 'trafo'
        if element not in net[elm_tab].index:
            raise UserWarning("Unknown bus index")
        if (not net[elm_tab]["hv_bus"].loc[element] == bus and
                not net[elm_tab]["lv_bus"].loc[element] == bus):
            raise UserWarning("Trafo %s not connected to bus %s" % (element, bus))
    elif et == "t3":
        elm_tab = 'trafo3w'
        if element not in net[elm_tab].index:
            raise UserWarning("Unknown trafo3w index")
        if (not net[elm_tab]["hv_bus"].loc[element] == bus and
                not net[elm_tab]["mv_bus"].loc[element] == bus and
                not net[elm_tab]["lv_bus"].loc[element] == bus):
            raise UserWarning("Trafo3w %s not connected to bus %s" % (element, bus))
    elif et == "b":
        if element not in net["bus"].index:
            raise UserWarning("Unknown bus index")
    else:
        raise UserWarning("Unknown element type")

    if index is None:
        index = get_free_id(net["switch"])
    if index in net["switch"].index:
        raise UserWarning("A switch with index %s already exists" % index)

    # store dtypes
    dtypes = net.switch.dtypes

    net.switch.loc[index, ["bus", "element", "et", "closed", "type", "name", "z_ohm"]] = \
        [bus, element, et, closed, type, name, z_ohm]

    # and preserve dtypes
    _preserve_dtypes(net.switch, dtypes)

    return index


def create_shunt(net, bus, q_mvar, p_mw=0., vn_kv=None, step=1, max_step=1, name=None,
                 in_service=True, index=None):
    """
    Creates a shunt element

    INPUT:
        **net** (pandapowerNet) - The pandapower network in which the element is created

        **bus** - bus number of bus to whom the shunt is connected to

        **p_mw** - shunt active power in kW at v= 1.0 p.u.

        **q_mvar** - shunt susceptance in kVAr at v= 1.0 p.u.

    OPTIONAL:
        **vn_kv** (float, None) - rated voltage of the shunt. Defaults to rated voltage of \
            connected bus

        **step** (int, 1) - step of shunt with which power values are multiplied

        **max_step** (boolean, True) - True for in_service or False for out of service

        **name** (str, None) - element name

        **in_service** (boolean, True) - True for in_service or False for out of service

        **index** (int, None) - Force a specified ID if it is available. If None, the index one \
            higher than the highest already existing index is selected.

    OUTPUT:
        **index** (int) - The unique ID of the created shunt

    EXAMPLE:
        create_shunt(net, 0, 20)
    """
    if bus not in net["bus"].index.values:
        raise UserWarning("Cannot attach to bus %s, bus does not exist" % bus)

    if index is None:
        index = get_free_id(net["shunt"])

    if index in net["shunt"].index:
        raise UserWarning("A shunt with index %s already exists" % index)

    if vn_kv is None:
        vn_kv = net.bus.vn_kv.at[bus]
    # store dtypes
    dtypes = net.shunt.dtypes

    net.shunt.loc[index, ["bus", "name", "p_mw", "q_mvar", "vn_kv", "step", "max_step",
                          "in_service"]] = [bus, name, p_mw, q_mvar, vn_kv, step, max_step,
                                            in_service]

    # and preserve dtypes
    _preserve_dtypes(net.shunt, dtypes)

    return index


def create_shunt_as_capacitor(net, bus, q_mvar, loss_factor, **kwargs):
    """
    Creates a shunt element representing a capacitor bank.

    INPUT:

        **net** (pandapowerNet) - The pandapower network in which the element is created

        **bus** - bus number of bus to whom the shunt is connected to

        **q_mvar** (float) - reactive power of the capacitor bank at rated voltage

        **loss_factor** (float) - loss factor tan(delta) of the capacitor bank

        **kwargs are passed to the create_shunt function


    OUTPUT:
        **index** (int) - The unique ID of the created shunt
    """
    q_mvar = -abs(q_mvar)  # q is always negative for capacitor
    p_mw = abs(q_mvar * loss_factor)  # p is always positive for active power losses
    return create_shunt(net, bus, q_mvar=q_mvar, p_mw=p_mw, **kwargs)


def create_impedance(net, from_bus, to_bus, rft_pu, xft_pu, sn_mva, rtf_pu=None, xtf_pu=None,
                     name=None, in_service=True, index=None):
    """
    Creates an per unit impedance element

    INPUT:
        **net** (pandapowerNet) - The pandapower network in which the element is created

        **from_bus** (int) - starting bus of the impedance

        **to_bus** (int) - ending bus of the impedance

        **r_pu** (float) - real part of the impedance in per unit

        **x_pu** (float) - imaginary part of the impedance in per unit

        **sn_mva** (float) - rated power of the impedance in kVA

    OUTPUT:

        impedance id
    """
    for b in [from_bus, to_bus]:
        if b not in net["bus"].index.values:
            raise UserWarning("Impedance %s tries to attach to non-existing bus %s" % (name, b))

    if index is None:
        index = get_free_id(net.impedance)

    if index in net["impedance"].index:
        raise UserWarning("An impedance with index %s already exists" % index)

        # store dtypes
    dtypes = net.impedance.dtypes
    if rtf_pu is None:
        rtf_pu = rft_pu
    if xtf_pu is None:
        xtf_pu = xft_pu
    net.impedance.loc[index, ["from_bus", "to_bus", "rft_pu", "xft_pu", "rtf_pu", "xtf_pu",
                              "name", "sn_mva", "in_service"]] = \
        [from_bus, to_bus, rft_pu, xft_pu, rtf_pu, xtf_pu, name, sn_mva, in_service]

    # and preserve dtypes
    _preserve_dtypes(net.impedance, dtypes)

    return index


def create_series_reactor_as_impedance(net, from_bus, to_bus, r_ohm, x_ohm, sn_mva,
                                       name=None, in_service=True, index=None):
    """
    Creates a series reactor as per-unit impedance
    :param net: (pandapowerNet) - The pandapower network in which the element is created
    :param from_bus: (int) - starting bus of the series reactor
    :param to_bus: (int) - ending bus of the series reactor
    :param r_ohm: (float) - real part of the impedance in Ohm
    :param x_ohm: (float) - imaginary part of the impedance in Ohm
    :param sn_mva: (float) - rated power of the series reactor in kVA
    :param vn_kv: (float) - rated voltage of the series reactor in kV
    :return: index of the created element
    """
    for b in [from_bus, to_bus]:
        if b not in net["bus"].index.values:
            raise UserWarning(
                "Series reactor %s tries to attach to non-existing bus %s" % (name, b))

    if net.bus.at[from_bus, 'vn_kv'] == net.bus.at[to_bus, 'vn_kv']:
        vn_kv = net.bus.at[from_bus, 'vn_kv']
    else:
        raise UserWarning('Unable to infer rated voltage vn_kv for series reactor %s due to '
                          'different rated voltages of from_bus %d (%.3f p.u.) and '
                          'to_bus %d (%.3f p.u.)' % (name, from_bus, net.bus.at[from_bus, 'vn_kv'],
                                                     to_bus, net.bus.at[to_bus, 'vn_kv']))

    base_z_ohm = vn_kv ** 2 / (sn_mva * 1e-3)
    rft_pu = r_ohm / base_z_ohm
    xft_pu = x_ohm / base_z_ohm

    index = create_impedance(net, from_bus=from_bus, to_bus=to_bus, rft_pu=rft_pu, xft_pu=xft_pu,
                             sn_mva=sn_mva, name=name, in_service=in_service,
                             index=index)
    return index


def create_ward(net, bus, ps_mw, qs_mvar, pz_mw, qz_mvar, name=None, in_service=True, index=None):
    """
    Creates a ward equivalent.

    A ward equivalent is a combination of an impedance load and a PQ load.

    INPUT:
        **net** (pandapowernet) - The pandapower net within the element should be created

        **bus** (int) -  bus of the ward equivalent

        **ps_mw** (float) - active power of the PQ load

        **qs_mvar** (float) - reactive power of the PQ load

        **pz_mw** (float) - active power of the impedance load in kW at 1.pu voltage

        **qz_mvar** (float) - reactive power of the impedance load in kVar at 1.pu voltage

    OUTPUT:
        ward id
    """
    if bus not in net["bus"].index.values:
        raise UserWarning("Cannot attach to bus %s, bus does not exist" % bus)

    if index is None:
        index = get_free_id(net.ward)

    if index in net["ward"].index:
        raise UserWarning("A ward equivalent with index %s already exists" % index)

    # store dtypes
    dtypes = net.ward.dtypes

    net.ward.loc[index, ["bus", "ps_mw", "qs_mvar", "pz_mw", "qz_mvar", "name", "in_service"]] = \
        [bus, ps_mw, qs_mvar, pz_mw, qz_mvar, name, in_service]

    # and preserve dtypes
    _preserve_dtypes(net.ward, dtypes)

    return index


def create_xward(net, bus, ps_mw, qs_mvar, pz_mw, qz_mvar, r_ohm, x_ohm, vm_pu, in_service=True,
                 name=None, index=None):
    """
    Creates an extended ward equivalent.

    A ward equivalent is a combination of an impedance load, a PQ load and as voltage source with
    an internal impedance.

    INPUT:
        **net** - The pandapower net within the impedance should be created

        **bus** (int) -  bus of the ward equivalent

        **ps_mw** (float) - active power of the PQ load

        **qs_mvar** (float) - reactive power of the PQ load

        **pz_mw** (float) - active power of the impedance load in kW at 1.pu voltage

        **qz_mvar** (float) - reactive power of the impedance load in kVar at 1.pu voltage

        **r_ohm** (float) - internal resistance of the voltage source

        **x_ohm** (float) - internal reactance of the voltage source

        **vm_pu** (float) - voltage magnitude at the additional PV-node

    OUTPUT:
        xward id
    """
    if bus not in net["bus"].index.values:
        raise UserWarning("Cannot attach to bus %s, bus does not exist" % bus)

    if index is None:
        index = get_free_id(net.xward)

    if index in net["xward"].index:
        raise UserWarning("An extended ward equivalent with index %s already exists" % index)

    # store dtypes
    dtypes = net.xward.dtypes

    net.xward.loc[index, ["bus", "ps_mw", "qs_mvar", "pz_mw", "qz_mvar", "r_ohm", "x_ohm", "vm_pu",
                          "name", "in_service"]] = \
        [bus, ps_mw, qs_mvar, pz_mw, qz_mvar, r_ohm, x_ohm, vm_pu, name, in_service]

    # and preserve dtypes
    _preserve_dtypes(net.xward, dtypes)

    return index


def create_dcline(net, from_bus, to_bus, p_mw, loss_percent, loss_mw, vm_from_pu, vm_to_pu,
                  index=None, name=None, max_p_mw=nan, min_q_from_mvar=nan,
                  min_q_to_mvar=nan, max_q_from_mvar=nan, max_q_to_mvar=nan,
                  in_service=True):
    """
    Creates a dc line.

    INPUT:
        **from_bus** (int) - ID of the bus on one side which the line will be connected with

        **to_bus** (int) - ID of the bus on the other side which the line will be connected with

        **p_mw** - (float) Active power transmitted from 'from_bus' to 'to_bus'

        **loss_percent** - (float) Relative transmission loss in percent of active power
            transmission

        **loss_mw** - (float) Total transmission loss in kW

        **vm_from_pu** - (float) Voltage setpoint at from bus

        **vm_to_pu** - (float) Voltage setpoint at to bus

    OPTIONAL:
        **index** (int, None) - Force a specified ID if it is available. If None, the index one \
            higher than the highest already existing index is selected.

        **name** (str, None) - A custom name for this dc line

        **in_service** (boolean) - True for in_service or False for out of service

        **max_p_mw** - Maximum active power flow. Only respected for OPF

        **min_q_from_mvar** - Minimum reactive power at from bus. Necessary for OPF

        **min_q_to_mvar** - Minimum reactive power at to bus. Necessary for OPF

        **max_q_from_mvar** - Maximum reactive power at from bus. Necessary for OPF

        **max_q_to_mvar ** - Maximum reactive power at to bus. Necessary for OPF

    OUTPUT:
        **index** (int) - The unique ID of the created element

    EXAMPLE:
        create_dcline(net, from_bus=0, to_bus=1, p_mw=1e4, loss_percent=1.2, loss_mw=25, \
            vm_from_pu=1.01, vm_to_pu=1.02)
    """
    for bus in [from_bus, to_bus]:
        if bus not in net["bus"].index.values:
            raise UserWarning("Cannot attach to bus %s, bus does not exist" % bus)

    if index is None:
        index = get_free_id(net["dcline"])

    if index in net["dcline"].index:
        raise UserWarning("A dcline with the id %s already exists" % index)

    # store dtypes
    dtypes = net.dcline.dtypes

    net.dcline.loc[index, ["name", "from_bus", "to_bus", "p_mw", "loss_percent", "loss_mw",
                           "vm_from_pu", "vm_to_pu", "max_p_mw", "min_q_from_mvar",
                           "min_q_to_mvar", "max_q_from_mvar", "max_q_to_mvar", "in_service"]] \
        = [name, from_bus, to_bus, p_mw, loss_percent, loss_mw, vm_from_pu, vm_to_pu,
           max_p_mw, min_q_from_mvar, min_q_to_mvar, max_q_from_mvar, max_q_to_mvar, in_service]

    # and preserve dtypes
    _preserve_dtypes(net.dcline, dtypes)

    return index


def create_measurement(net, meas_type, element_type, value, std_dev, element, side=None,
                       check_existing=True, index=None, name=None):
    """
    Creates a measurement, which is used by the estimation module. Possible types of measurements
    are: v, p, q, i

    INPUT:
        **meas_type** (string) - Type of measurement. "v", "p", "q", "i" are possible

        **element_type** (string) - Clarifies which element is measured. "bus", "line",
        "trafo", and "trafo3w" are possible

        **value** (float) - Measurement value. Units are "MW" for P, "MVar" for Q, "p.u." for V,
        "kA" for I. Generation is a positive bus power injection, consumption negative

        **std_dev** (float) - Standard deviation in the same unit as the measurement

        **element** (int) - Index of the measured element (either bus index, line index, trafo index, trafo3w index)

        **side** (int, string, default: None) - Only used for measured lines or transformers. Side defines at which end
        of the branch the measurement is gathered. For lines this may be "from", "to" to denote the side with the
        from_bus or to_bus. It can also the be index of the from_bus or to_bus. For transformers, it can be "hv", "mv"
        or "lv" or the corresponding bus index, respectively

    OPTIONAL:
        **check_existing** (bool, default: None) - Check for and replace existing measurements for this bus,
        type and element_type. Set it to false for performance improvements which can cause unsafe
        behaviour

        **index** (int, default: None) - Index of the measurement in the measurement table. Should not exist already.

        **name** (str, default: None) - Name of measurement

    OUTPUT:
        (int) Index of measurement

    EXAMPLES:
        2 MW load measurement with 0.05 MW standard deviation on bus 0:
        create_measurement(net, "p", "bus", 0, -2., 0.05.)

        4.5 MVar line measurement with 0.1 MVar standard deviation on the "to_bus" side of line 2
        create_measurement(net, "q", "line", 2, 4.5, 0.1, "to")
    """

    if meas_type not in ("v", "p", "q", "i"):
        raise UserWarning("Invalid measurement type ({})".format(meas_type))

    if side is None and element_type in ("line", "trafo"):
        raise UserWarning("The element type {} requires a value in 'element'".format(element_type))

    if meas_type == "v":
        element_type = "bus"

    if element_type not in ("bus", "line", "trafo", "trafo3w"):
        raise UserWarning("Invalid element type ({})".format(element_type))

    if element_type == "bus" and element not in net["bus"].index.values:
        raise UserWarning("Bus with index={} does not exist".format(element))

    if element is not None and element_type == "line" and element not in net["line"].index.values:
        raise UserWarning("Line with index={} does not exist".format(element))

    if element is not None and element_type == "trafo" and element not in \
            net["trafo"].index.values:
        raise UserWarning("Trafo with index={} does not exist".format(element))

    if element is not None and element_type == "trafo3w" and element not in \
            net["trafo3w"].index.values:
        raise UserWarning("Trafo3w with index={} does not exist".format(element))

    if index is None:
        index = get_free_id(net.measurement)

    if index in net["measurement"].index:
        raise UserWarning("A measurement with index={} already exists".format(index))

    if meas_type == "i" and element_type == "bus":
        raise UserWarning("Line current measurements cannot be placed at buses")

    if meas_type == "v" and element_type in ("line", "trafo", "trafo3w"):
        raise UserWarning("Voltage measurements can only be placed at buses, not at {}".format(element_type))

    if check_existing:
        if side is None:
            existing = net.measurement[(net.measurement.measurement_type == meas_type) &
                                       (net.measurement.element_type == element_type) &
                                       (net.measurement.element == element) &
                                       (pd.isnull(net.measurement.side))].index
        else:
            existing = net.measurement[(net.measurement.measurement_type == meas_type) &
                                       (net.measurement.element_type == element_type) &
                                       (net.measurement.element == element) &
                                       (net.measurement.side == side)].index
        if len(existing) == 1:
            index = existing[0]
        elif len(existing) > 1:
            raise UserWarning("More than one measurement of this type exists")

    dtypes = net.measurement.dtypes
    columns = ["name", "measurement_type", "element_type", "element", "value", "std_dev", "side"]
    net.measurement.loc[index, columns] =\
        [name, meas_type.lower(), element_type, element, value, std_dev, side]
    _preserve_dtypes(net.measurement, dtypes)
    return index


def create_pwl_cost(net, element, et, points, power_type="p", index=None):
    """
    Creates an entry for piecewise linear costs for an element. The currently supported elements are
     - Generator{}
     - External Grid
     - Static Generator
     - Load
     - Dcline
     - Storage

    INPUT:
        **element** (int) - ID of the element in the respective element table

        **et** (string) - element type, one of "gen", "sgen", "ext_grid", "load", "dcline", "storage"]

        **points** - (list) list of lists with [[p1, p2, c1], [p2, p3, c2], ...] where c(n) defines the costs between p(n) and p(n+1)

    OPTIONAL:
        **type** - (string) - Type of cost ["p", "q"] are allowed for active or reactive power

        **index** (int, index) - Force a specified ID if it is available. If None, the index one \
            higher than the highest already existing index is selected.

    OUTPUT:
        **index** (int) - The unique ID of created cost entry

    EXAMPLE:
        The cost function is given by the x-values p1 and p2 with the slope m between those points. The constant part
        b of a linear function y = m*x + b can be neglected for OPF purposes. The intervals have to be continuous (the
        starting point of an interval has to be equal to th end point of the previous interval).
       
        To create a gen with costs of 1€/MW between 0 and 20 MW and 2€/MW between 20 and 30:
        
        create_pwl_cost(net, 0, "gen", [[0, 20, 1], [20, 30, 2]])
    """

    if index is None:
        index = get_free_id(net["pwl_cost"])

    if index in net["pwl_cost"].index:
        raise UserWarning("A piecewise_linear_cost with the id %s already exists" % index)

    net.pwl_cost.loc[index, ["power_type", "element", "et"]] = \
        [power_type, element, et]
    net.pwl_cost.points.loc[index] = points
    return index

def create_poly_cost(net, element, et, cp1_eur_per_mw, cp0_eur=0, cq1_eur_per_mvar=0,
                           cq0_eur=0, cp2_eur_per_mw2=0, cq2_eur_per_mvar2=0, type="p", index=None):
    """
    Creates an entry for polynimoal costs for an element. The currently supported elements are
     - Generator{}
     - External Grid
     - Static Generator
     - Load
     - Dcline
     - Storage

    INPUT:
        **element** (int) - ID of the element in the respective element table

        **element_type** (string) - Type of element ["gen", "sgen", "ext_grid", "load", "dcline", "storage"] \
            are possible

        **cp1_eur_per_mw** (float) - Linear costs per MW

        **cp0_eur=0** (float) - Offset active power costs in euro

        **cq1_eur_per_mvar=0** (float) - Linear costs per Mvar

        **cq0_eur=0** (float) - Offset reactive power costs in euro

        **cp2_eur_per_mw2=0** (float) - Quadratic costs per MW

        **cq2_eur_per_mvar2=0** (float) - Quadratic costs per Mvar

    OPTIONAL:
        **type** - (string) - Type of cost ["p", "q"] are allowed

        **index** (int, index) - Force a specified ID if it is available. If None, the index one \
            higher than the highest already existing index is selected.

    OUTPUT:
        **index** (int) - The unique ID of created cost entry

    EXAMPLE:
        The polynomial cost function is given by the linear and quadratic cost coefficients.

        create_poly_cost(net, 0, "load", cp1_eur_per_mw = 0.1)
    """

    if index is None:
        index = get_free_id(net["poly_cost"])
    columns = ["element", "et", "cp0_eur", "cp1_eur_per_mw", "cq0_eur", "cq1_eur_per_mvar",
               "cp2_eur_per_mw2", "cq2_eur_per_mvar2"]
    variables = [element, et, cp0_eur, cp1_eur_per_mw, cq0_eur, cq1_eur_per_mvar,
                 cp2_eur_per_mw2, cq2_eur_per_mvar2]
    net.poly_cost.loc[index, columns] = variables
    return index
<|MERGE_RESOLUTION|>--- conflicted
+++ resolved
@@ -685,11 +685,7 @@
 
         **bus** (int) - The bus id to which the static generator is connected
 
-<<<<<<< HEAD
-        **p_mw** (float) - The real power of the static generator 
-=======
         **p_mw** (float) - The real power of the static generator  (positive for generation!)
->>>>>>> 2d437e56
 
     OPTIONAL:
 
@@ -980,11 +976,7 @@
         **bus** (int) - The bus id to which the generator is connected
 
     OPTIONAL:
-<<<<<<< HEAD
-        **p_mw** (float, default 0) - The real power of the generator
-=======
         **p_mw** (float, default 0) - The real power of the generator (positive for generation!)
->>>>>>> 2d437e56
 
         **vm_pu** (float, default 0) - The voltage set point of the generator.
 
