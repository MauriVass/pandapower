# -*- coding: utf-8 -*-

# Copyright (c) 2016-2018 by University of Kassel and Fraunhofer Institute for Energy Economics
# and Energy System Technology (IEE), Kassel. All rights reserved.


import pandas as pd
from numpy import nan, isnan, arange, dtype, zeros

from pandapower.auxiliary import pandapowerNet, get_free_id, _preserve_dtypes
from pandapower.results import reset_results
from pandapower.std_types import add_basic_std_types, load_std_type
from pandapower import __version__


def create_empty_network(name="", f_hz=50., sn_kva=1e3):
    """
    This function initializes the pandapower datastructure.

    OPTIONAL:
        **f_hz** (float, 50.) - power system frequency in hertz

        **name** (string, None) - name for the network

        **sn_kva** (float, 1e3) - reference apparent power for per unit system

    OUTPUT:
        **net** (attrdict) - PANDAPOWER attrdict with empty tables:

    EXAMPLE:
        net = create_empty_network()

    """
    net = pandapowerNet({
        # structure data
        "bus": [('name', dtype(object)),
                ('vn_kv', 'f8'),
                ('type', dtype(object)),
                ('zone', dtype(object)),
                ('in_service', 'bool'), ],
        "load": [("name", dtype(object)),
                 ("bus", "u4"),
                 ("p_kw", "f8"),
                 ("q_kvar", "f8"),
                 ("const_z_percent", "f8"),
                 ("const_i_percent", "f8"),
                 ("sn_kva", "f8"),
                 ("scaling", "f8"),
                 ("in_service", 'bool'),
                 ("type", dtype(object))],
        "sgen": [("name", dtype(object)),
                 ("bus", "i8"),
                 ("p_kw", "f8"),
                 ("q_kvar", "f8"),
                 ("sn_kva", "f8"),
                 ("scaling", "f8"),
                 ("in_service", 'bool'),
                 ("type", dtype(object))],
        "storage": [("name", dtype(object)),
                    ("bus", "i8"),
                    ("p_kw", "f8"),
                    ("q_kvar", "f8"),
                    ("sn_kva", "f8"),
                    ("soc_percent", "f8"),
                    ("min_e_kwh", "f8"),
                    ("max_e_kwh", "f8"),
                    ("scaling", "f8"),
                    ("in_service", 'bool'),
                    ("type", dtype(object))],
        "gen": [("name", dtype(object)),
                ("bus", "u4"),
                ("p_kw", "f8"),
                ("vm_pu", "f8"),
                ("sn_kva", "f8"),
                ("min_q_kvar", "f8"),
                ("max_q_kvar", "f8"),
                ("scaling", "f8"),
                ("in_service", 'bool'),
                ("type", dtype(object))],
        "switch": [("bus", "i8"),
                   ("element", "i8"),
                   ("et", dtype(object)),
                   ("type", dtype(object)),
                   ("closed", "bool"),
                   ("name", dtype(object))],
        "shunt": [("bus", "u4"),
                  ("name", dtype(object)),
                  ("q_kvar", "f8"),
                  ("p_kw", "f8"),
                  ("vn_kv", "f8"),
                  ("step", "u4"),
                  ("max_step", "u4"),
                  ("in_service", "bool")],
        "ext_grid": [("name", dtype(object)),
                     ("bus", "u4"),
                     ("vm_pu", "f8"),
                     ("va_degree", "f8"),
                     ("in_service", 'bool')],
        "line": [("name", dtype(object)),
                 ("std_type", dtype(object)),
                 ("from_bus", "u4"),
                 ("to_bus", "u4"),
                 ("length_km", "f8"),
                 ("r_ohm_per_km", "f8"),
                 ("x_ohm_per_km", "f8"),
                 ("c_nf_per_km", "f8"),
                 ("g_us_per_km", "f8"),
                 ("max_i_ka", "f8"),
                 ("df", "f8"),
                 ("parallel", "u4"),
                 ("type", dtype(object)),
                 ("in_service", 'bool')],
        "trafo": [("name", dtype(object)),
                  ("std_type", dtype(object)),
                  ("hv_bus", "u4"),
                  ("lv_bus", "u4"),
                  ("sn_kva", "f8"),
                  ("vn_hv_kv", "f8"),
                  ("vn_lv_kv", "f8"),
                  ("vsc_percent", "f8"),
                  ("vscr_percent", "f8"),
                  ("pfe_kw", "f8"),
                  ("i0_percent", "f8"),
                  ("shift_degree", "f8"),
                  ("tp_side", dtype(object)),
                  ("tp_mid", "i4"),
                  ("tp_min", "i4"),
                  ("tp_max", "i4"),
                  ("tp_st_percent", "f8"),
                  ("tp_st_degree", "f8"),
                  ("tp_pos", "i4"),
                  ("tp_phase_shifter", 'bool'),
                  ("parallel", "u4"),
                  ("df", "f8"),
                  ("in_service", 'bool')],
        "trafo3w": [("name", dtype(object)),
                    ("std_type", dtype(object)),
                    ("hv_bus", "u4"),
                    ("mv_bus", "u4"),
                    ("lv_bus", "u4"),
                    ("sn_hv_kva", "u8"),
                    ("sn_mv_kva", "u8"),
                    ("sn_lv_kva", "u8"),
                    ("vn_hv_kv", "f8"),
                    ("vn_mv_kv", "f8"),
                    ("vn_lv_kv", "f8"),
                    ("vsc_hv_percent", "f8"),
                    ("vsc_mv_percent", "f8"),
                    ("vsc_lv_percent", "f8"),
                    ("vscr_hv_percent", "f8"),
                    ("vscr_mv_percent", "f8"),
                    ("vscr_lv_percent", "f8"),
                    ("pfe_kw", "f8"),
                    ("i0_percent", "f8"),
                    ("shift_mv_degree", "f8"),
                    ("shift_lv_degree", "f8"),
                    ("tp_side", dtype(object)),
                    ("tp_mid", "i4"),
                    ("tp_min", "i4"),
                    ("tp_max", "i4"),
                    ("tp_st_percent", "f8"),
                    ("tp_st_degree", "f8"),
                    ("tp_pos", "i4"),
                    ("tap_at_star_point", 'bool'),
                    ("in_service", 'bool')],
        "impedance": [("name", dtype(object)),
                      ("from_bus", "u4"),
                      ("to_bus", "u4"),
                      ("rft_pu", "f8"),
                      ("xft_pu", "f8"),
                      ("rtf_pu", "f8"),
                      ("xtf_pu", "f8"),
                      ("sn_kva", "f8"),
                      ("in_service", 'bool')],
        "dcline": [("name", dtype(object)),
                   ("from_bus", "u4"),
                   ("to_bus", "u4"),
                   ("p_kw", "f8"),
                   ("loss_percent", 'f8'),
                   ("loss_kw", 'f8'),
                   ("vm_from_pu", "f8"),
                   ("vm_to_pu", "f8"),
                   ("max_p_kw", "f8"),
                   ("min_q_from_kvar", "f8"),
                   ("min_q_to_kvar", "f8"),
                   ("max_q_from_kvar", "f8"),
                   ("max_q_to_kvar", "f8"),
                   ("in_service", 'bool')],
        "ward": [("name", dtype(object)),
                 ("bus", "u4"),
                 ("ps_kw", "f8"),
                 ("qs_kvar", "f8"),
                 ("qz_kvar", "f8"),
                 ("pz_kw", "f8"),
                 ("in_service", "bool")],
        "xward": [("name", dtype(object)),
                  ("bus", "u4"),
                  ("ps_kw", "f8"),
                  ("qs_kvar", "f8"),
                  ("qz_kvar", "f8"),
                  ("pz_kw", "f8"),
                  ("r_ohm", "f8"),
                  ("x_ohm", "f8"),
                  ("vm_pu", "f8"),
                  ("in_service", "bool")],
        "measurement": [("name", dtype(object)),
                        ("type", dtype(object)),
                        ("element_type", dtype(object)),
                        ("value", "f8"),
                        ("std_dev", "f8"),
                        ("bus", "u4"),
                        ("element", dtype(object))],
        "piecewise_linear_cost": [("type", dtype(object)),
                                  ("element", dtype(object)),
                                  ("element_type", dtype(object)),
                                  ("p", dtype(object)),
                                  ("f", dtype(object))],
        "polynomial_cost": [("type", dtype(object)),
                            ("element", dtype(object)),
                            ("element_type", dtype(object)),
                            ("c", dtype(object))],
        # geodata
        "line_geodata": [("coords", dtype(object))],
        "bus_geodata": [("x", "f8"), ("y", "f8")],

        # result tables
        "_empty_res_bus": [("vm_pu", "f8"),
                           ("va_degree", "f8"),
                           ("p_kw", "f8"),
                           ("q_kvar", "f8")],
        "_empty_res_ext_grid": [("p_kw", "f8"),
                                ("q_kvar", "f8")],
        "_empty_res_line": [("p_from_kw", "f8"),
                            ("q_from_kvar", "f8"),
                            ("p_to_kw", "f8"),
                            ("q_to_kvar", "f8"),
                            ("pl_kw", "f8"),
                            ("ql_kvar", "f8"),
                            ("i_from_ka", "f8"),
                            ("i_to_ka", "f8"),
                            ("i_ka", "f8"),
                            ("loading_percent", "f8")],
        "_empty_res_trafo": [("p_hv_kw", "f8"),
                             ("q_hv_kvar", "f8"),
                             ("p_lv_kw", "f8"),
                             ("q_lv_kvar", "f8"),
                             ("pl_kw", "f8"),
                             ("ql_kvar", "f8"),
                             ("i_hv_ka", "f8"),
                             ("i_lv_ka", "f8"),
                             ("loading_percent", "f8")],
        "_empty_res_trafo3w": [("p_hv_kw", "f8"),
                               ("q_hv_kvar", "f8"),
                               ("p_mv_kw", "f8"),
                               ("q_mv_kvar", "f8"),
                               ("p_lv_kw", "f8"),
                               ("q_lv_kvar", "f8"),
                               ("pl_kw", "f8"),
                               ("ql_kvar", "f8"),
                               ("i_hv_ka", "f8"),
                               ("i_mv_ka", "f8"),
                               ("i_lv_ka", "f8"),
                               ("loading_percent", "f8")],
        "_empty_res_load": [("p_kw", "f8"),
                            ("q_kvar", "f8")],
        "_empty_res_sgen": [("p_kw", "f8"),
                            ("q_kvar", "f8")],
        "_empty_res_storage": [("p_kw", "f8"),
                               ("q_kvar", "f8")],
        "_empty_res_gen": [("p_kw", "f8"),
                           ("q_kvar", "f8"),
                           ("va_degree", "f8"),
                           ("vm_pu", "f8")],
        "_empty_res_shunt": [("p_kw", "f8"),
                             ("q_kvar", "f8"),
                             ("vm_pu", "f8")],
        "_empty_res_impedance": [("p_from_kw", "f8"),
                                 ("q_from_kvar", "f8"),
                                 ("p_to_kw", "f8"),
                                 ("q_to_kvar", "f8"),
                                 ("pl_kw", "f8"),
                                 ("ql_kvar", "f8"),
                                 ("i_from_ka", "f8"),
                                 ("i_to_ka", "f8")],
        "_empty_res_dcline": [("p_from_kw", "f8"),
                              ("q_from_kvar", "f8"),
                              ("p_to_kw", "f8"),
                              ("q_to_kvar", "f8"),
                              ("pl_kw", "f8"),
                              ("vm_from_pu", "f8"),
                              ("va_from_degree", "f8"),
                              ("vm_to_pu", "f8"),
                              ("va_to_degree", "f8")],
        "_empty_res_ward": [("p_kw", "f8"),
                            ("q_kvar", "f8"),
                            ("vm_pu", "f8")],
        "_empty_res_xward": [("p_kw", "f8"),
                             ("q_kvar", "f8"),
                             ("vm_pu", "f8")],

        # internal
        "_ppc": None,
        "_is_elements": None,
        "_pd2ppc_lookups": {"bus": None,
                            "ext_grid": None,
                            "gen": None},
        "version": float(__version__[:3]),
        "converged": False,
        "name": name,
        "f_hz": f_hz,
        "sn_kva": sn_kva
    })
    for s in net:
        if isinstance(net[s], list):
            net[s] = pd.DataFrame(zeros(0, dtype=net[s]), index=[])
    add_basic_std_types(net)
    reset_results(net)
    net['user_pf_options'] = dict()
    return net


def create_bus(net, vn_kv, name=None, index=None, geodata=None, type="b",
               zone=None, in_service=True, max_vm_pu=nan,
               min_vm_pu=nan, **kwargs):
    """create_bus(net, vn_kv, name=None, index=None, geodata=None, type="b", \
                  zone=None, in_service=True, max_vm_pu=nan, min_vm_pu=nan)
    Adds one bus in table net["bus"].

    Busses are the nodes of the network that all other elements connect to.

    INPUT:
        **net** (pandapowerNet) - The pandapower network in which the element is created

    OPTIONAL:
        **name** (string, default None) - the name for this bus

        **index** (int, default None) - Force a specified ID if it is available. If None, the \
            index one higher than the highest already existing index is selected.

        **vn_kv** (float) - The grid voltage level.

        **geodata** ((x,y)-tuple, default None) - coordinates used for plotting

        **type** (string, default "b") - Type of the bus. "n" - node,
        "b" - busbar, "m" - muff

        **zone** (string, None) - grid region

        **in_service** (boolean) - True for in_service or False for out of service

        **max_vm_pu** (float, NAN) - Maximum bus voltage in p.u. - necessary for OPF

        **min_vm_pu** (float, NAN) - Minimum bus voltage in p.u. - necessary for OPF

    OUTPUT:
        **index** (int) - The unique ID of the created element

    EXAMPLE:
        create_bus(net, name = "bus1")
    """
    if index is not None and index in net["bus"].index:
        raise UserWarning("A bus with index %s already exists" % index)

    if index is None:
        index = get_free_id(net["bus"])

    # store dtypes
    dtypes = net.bus.dtypes

    net.bus.loc[index, ["name", "vn_kv", "type", "zone", "in_service"]] = \
        [name, vn_kv, type, zone, bool(in_service)]

    # and preserve dtypes
    _preserve_dtypes(net.bus, dtypes)

    if geodata is not None:
        if len(geodata) != 2:
            raise UserWarning("geodata must be given as (x, y) tupel")
        net["bus_geodata"].loc[index, ["x", "y"]] = geodata

    if not isnan(min_vm_pu):
        if "min_vm_pu" not in net.bus.columns:
            net.bus.loc[:, "min_vm_pu"] = pd.Series()

        net.bus.loc[index, "min_vm_pu"] = float(min_vm_pu)

    if not isnan(max_vm_pu):
        if "max_vm_pu" not in net.bus.columns:
            net.bus.loc[:, "max_vm_pu"] = pd.Series()

        net.bus.loc[index, "max_vm_pu"] = float(max_vm_pu)

    return index


def create_buses(net, nr_buses, vn_kv, index=None, name=None, type="b", geodata=None,
                 zone=None, in_service=True, max_vm_pu=nan, min_vm_pu=nan):
    """create_buses(net, nr_buses, vn_kv, index=None, name=None, type="b", geodata=None, \
                    zone=None, in_service=True, max_vm_pu=nan, min_vm_pu=nan)
    Adds several buses in table net["bus"] at once.

    Busses are the nodal points of the network that all other elements connect to.

    Input:
        **net** (pandapowerNet) - The pandapower network in which the element is created

        **nr_buses** (int) - The number of buses that is created

    OPTIONAL:
        **name** (string, default None) - the name for this bus

        **index** (int, default None) - Force specified IDs if available. If None, the indices \
            higher than the highest already existing index are selected.

        **vn_kv** (float) - The grid voltage level.

        **geodata** ((x,y)-tuple, default None) - coordinates used for plotting

        **type** (string, default "b") - Type of the bus. "n" - auxilary node,
        "b" - busbar, "m" - muff

        **zone** (string, None) - grid region

        **in_service** (boolean) - True for in_service or False for out of service

        **max_vm_pu** (float, NAN) - Maximum bus voltage in p.u. - necessary for OPF

        **min_vm_pu** (float, NAN) - Minimum bus voltage in p.u. - necessary for OPF

    OUTPUT:
        **index** (int) - The unique indices ID of the created elements

    EXAMPLE:
        create_bus(net, name = "bus1")
    """
    if index is not None:
        for idx in index:
            if idx in net.bus.index:
                raise UserWarning("A bus with index %s already exists" % index)
    else:
        bid = get_free_id(net["bus"])
        index = arange(bid, bid + nr_buses, 1)

    # TODO: not needed when concating anyways?
    # store dtypes
    # dtypes = net.bus.dtypes

    dd = pd.DataFrame(index=index, columns=net.bus.columns)
    dd["vn_kv"] = vn_kv
    dd["type"] = type
    dd["zone"] = zone
    dd["in_service"] = in_service
    dd["name"] = name
    try:
        net["bus"] = pd.concat([net["bus"], dd], axis=0, sort=True).reindex(net["bus"].columns, axis=1)
    except:  # legacy for pandas <0.21
<<<<<<< HEAD
        net["bus"] = pd.concat([net["bus"], dd], axis=0).reindex_axis(net["bus"].columns, axis=1)
=======
        net["bus"] = pd.concat([net["bus"], dd], axis=0).reindex(columns=net["bus"].columns)
>>>>>>> c319a3b5
    # and preserve dtypes
    # _preserve_dtypes(net.bus, dtypes)

    if geodata:
        if len(geodata) != 2:
            raise UserWarning("geodata must be given as (x, y) tupel")
        net["bus_geodata"].loc[bid, ["x", "y"]] = geodata
    if not isnan(min_vm_pu):
        if "min_vm_pu" not in net.bus.columns:
            net.bus.loc[:, "min_vm_pu"] = pd.Series()

        net.bus.loc[index, "min_vm_pu"] = float(min_vm_pu)

    if not isnan(max_vm_pu):
        if "max_vm_pu" not in net.bus.columns:
            net.bus.loc[:, "max_vm_pu"] = pd.Series()

        net.bus.loc[index, "max_vm_pu"] = float(max_vm_pu)

    return index


def create_load(net, bus, p_kw, q_kvar=0, const_z_percent=0, const_i_percent=0, sn_kva=nan,
                name=None, scaling=1., index=None,
                in_service=True, type=None, max_p_kw=nan, min_p_kw=nan,
                max_q_kvar=nan, min_q_kvar=nan, controllable=nan):
    """create_load(net, bus, p_kw, q_kvar=0, const_z_percent=0, const_i_percent=0, sn_kva=nan, \
                   name=None, scaling=1., index=None, \
                   in_service=True, type=None, max_p_kw=nan, min_p_kw=nan, max_q_kvar=nan, \
                   min_q_kvar=nan, controllable=nan)
    Adds one load in table net["load"].

    All loads are modelled in the consumer system, meaning load is positive and generation is
    negative active power. Please pay attention to the correct signing of the reactive power as
    well.

    INPUT:
        **net** - The net within this load should be created

        **bus** (int) - The bus id to which the load is connected

    OPTIONAL:
        **p_kw** (float, default 0) - The real power of the load

        - postive value   -> load
        - negative value  -> generation

        **q_kvar** (float, default 0) - The reactive power of the load

        **const_z_percent** (float, default 0) - percentage of p_kw and q_kvar that will be \
            associated to constant impedance load at rated voltage

        **const_i_percent** (float, default 0) - percentage of p_kw and q_kvar that will be \
            associated to constant current load at rated voltage

        **sn_kva** (float, default None) - Nominal power of the load

        **name** (string, default None) - The name for this load

        **scaling** (float, default 1.) - An OPTIONAL scaling factor to be set customly

        **type** (string, None) -  type variable to classify the load

        **index** (int, None) - Force a specified ID if it is available. If None, the index one \
            higher than the highest already existing index is selected.

        **in_service** (boolean) - True for in_service or False for out of service

        **max_p_kw** (float, default NaN) - Maximum active power load - necessary for controllable \
            loads in for OPF

        **min_p_kw** (float, default NaN) - Minimum active power load - necessary for controllable \
            loads in for OPF

        **max_q_kvar** (float, default NaN) - Maximum reactive power load - necessary for \
            controllable loads in for OPF

        **min_q_kvar** (float, default NaN) - Minimum reactive power load - necessary for \
            controllable loads in OPF

        **controllable** (boolean, default NaN) - States, whether a load is controllable or not. \
            Only respected for OPF

    OUTPUT:
        **index** (int) - The unique ID of the created element

    EXAMPLE:
        create_load(net, bus=0, p_kw=10., q_kvar=2.)

    """
    if bus not in net["bus"].index.values:
        raise UserWarning("Cannot attach to bus %s, bus does not exist" % bus)

    if index is None:
        index = get_free_id(net["load"])
    if index in net["load"].index:
        raise UserWarning("A load with the id %s already exists" % index)

    # store dtypes
    dtypes = net.load.dtypes

    net.load.loc[index, ["name", "bus", "p_kw", "const_z_percent", "const_i_percent", "scaling",
                         "q_kvar", "sn_kva", "in_service", "type"]] = \
        [name, bus, p_kw, const_z_percent, const_i_percent, scaling, q_kvar, sn_kva,
         bool(in_service), type]

    # and preserve dtypes
    _preserve_dtypes(net.load, dtypes)

    if not isnan(min_p_kw):
        if "min_p_kw" not in net.load.columns:
            net.load.loc[:, "min_p_kw"] = pd.Series()

        net.load.loc[index, "min_p_kw"] = float(min_p_kw)

    if not isnan(max_p_kw):
        if "max_p_kw" not in net.load.columns:
            net.load.loc[:, "max_p_kw"] = pd.Series()

        net.load.loc[index, "max_p_kw"] = float(max_p_kw)

    if not isnan(min_q_kvar):
        if "min_q_kvar" not in net.load.columns:
            net.load.loc[:, "min_q_kvar"] = pd.Series()

        net.load.loc[index, "min_q_kvar"] = float(min_q_kvar)

    if not isnan(max_q_kvar):
        if "max_q_kvar" not in net.load.columns:
            net.load.loc[:, "max_q_kvar"] = pd.Series()

        net.load.loc[index, "max_q_kvar"] = float(max_q_kvar)

    if not isnan(controllable):
        if "controllable" not in net.load.columns:
            net.load.loc[:, "controllable"] = pd.Series()

        net.load.loc[index, "controllable"] = bool(controllable)
    else:
        if "controllable" in net.load.columns:
            net.load.loc[index, "controllable"] = False

    return index


def create_load_from_cosphi(net, bus, sn_kva, cos_phi, mode, **kwargs):
    """
    Creates a load element from rated power and power factor cos(phi).

    INPUT:
        **net** - The net within this static generator should be created

        **bus** (int) - The bus id to which the load is connected

        **sn_kva** (float) - rated power of the load

        **cos_phi** (float) - power factor cos_phi

        **mode** (str) - "ind" for inductive or "cap" for capacitive behaviour

        **kwargs are passed on to the create_load function

    OUTPUT:
        **index** (int) - The unique ID of the created load

    All elements are modeled from a consumer point of view. Active power will therefore always be
    positive, reactive power will be negative for inductive behaviour and positive for capacitive
    behaviour.
    """
    from pandapower.toolbox import pq_from_cosphi
    p_kw, q_kvar = pq_from_cosphi(sn_kva, cos_phi, qmode=mode, pmode="load")
    return create_load(net, bus, sn_kva=sn_kva, p_kw=p_kw, q_kvar=q_kvar, **kwargs)


def create_sgen(net, bus, p_kw, q_kvar=0, sn_kva=nan, name=None, index=None,
                scaling=1., type=None, in_service=True, max_p_kw=nan, min_p_kw=nan,
                max_q_kvar=nan, min_q_kvar=nan, controllable=nan, k=nan, rx=nan):
    """create_sgen(net, bus, p_kw, q_kvar=0, sn_kva=nan, name=None, index=None, \
                scaling=1., type=None, in_service=True, max_p_kw=nan, min_p_kw=nan, \
                max_q_kvar=nan, min_q_kvar=nan, controllable=nan, k=nan, rx=nan)
    Adds one static generator in table net["sgen"].

    Static generators are modelled as negative  PQ loads. This element is used to model generators
    with a constant active and reactive power feed-in. If you want to model a voltage controlled
    generator, use the generator element instead.

    All elements in the grid are modelled in the consumer system, including generators!
    If you want to model the generation of power, you have to assign a negative active power
    to the generator. Please pay attention to the correct signing of the
    reactive power as well.

    INPUT:
        **net** - The net within this static generator should be created

        **bus** (int) - The bus id to which the static generator is connected

        **p_kw** (float) - The real power of the static generator  (negative for generation!)

    OPTIONAL:

        **q_kvar** (float, default 0) - The reactive power of the sgen

        **sn_kva** (float, default None) - Nominal power of the sgen

        **name** (string, default None) - The name for this sgen

        **index** (int, None) - Force a specified ID if it is available. If None, the index one \
            higher than the highest already existing index is selected.

        **scaling** (float, 1.) - An OPTIONAL scaling factor to be set customly

        **type** (string, None) -  type variable to classify the static generator

        **in_service** (boolean) - True for in_service or False for out of service

        **max_p_kw** (float, NaN) - Maximum active power injection - necessary for \
            controllable sgens in OPF

        **min_p_kw** (float, NaN) - Minimum active power injection - necessary for \
            controllable sgens in OPF

        **max_q_kvar** (float, NaN) - Maximum reactive power injection - necessary for \
            controllable sgens in OPF

        **min_q_kvar** (float, NaN) - Minimum reactive power injection - necessary for \
            controllable sgens in OPF

        **controllable** (bool, NaN) - Whether this generator is controllable by the optimal
        powerflow

        **k** (float, NaN) - Ratio of nominal current to short circuit current

        **rx** (float, NaN) - R/X ratio for short circuit impedance. Only relevant if type is \
            specified as motor so that sgen is treated as asynchronous motor

    OUTPUT:
        **index** (int) - The unique ID of the created sgen

    EXAMPLE:
        create_sgen(net, 1, p_kw = -120)

    """
    if bus not in net["bus"].index.values:
        raise UserWarning("Cannot attach to bus %s, bus does not exist" % bus)

    if index is None:
        index = get_free_id(net["sgen"])

    if index in net["sgen"].index:
        raise UserWarning("A static generator with the id %s already exists" % index)

    # store dtypes
    dtypes = net.sgen.dtypes

    net.sgen.loc[index, ["name", "bus", "p_kw", "scaling",
                         "q_kvar", "sn_kva", "in_service", "type"]] = \
        [name, bus, p_kw, scaling, q_kvar, sn_kva, bool(in_service), type]

    # and preserve dtypes
    _preserve_dtypes(net.sgen, dtypes)

    if not isnan(min_p_kw):
        if "min_p_kw" not in net.sgen.columns:
            net.sgen.loc[:, "min_p_kw"] = pd.Series()

        net.sgen.loc[index, "min_p_kw"] = float(min_p_kw)

    if not isnan(max_p_kw):
        if "max_p_kw" not in net.sgen.columns:
            net.sgen.loc[:, "max_p_kw"] = pd.Series()

        net.sgen.loc[index, "max_p_kw"] = float(max_p_kw)

    if not isnan(min_q_kvar):
        if "min_q_kvar" not in net.sgen.columns:
            net.sgen.loc[:, "min_q_kvar"] = pd.Series()

        net.sgen.loc[index, "min_q_kvar"] = float(min_q_kvar)

    if not isnan(max_q_kvar):
        if "max_q_kvar" not in net.sgen.columns:
            net.sgen.loc[:, "max_q_kvar"] = pd.Series()

        net.sgen.loc[index, "max_q_kvar"] = float(max_q_kvar)

    if not isnan(controllable):
        if "controllable" not in net.sgen.columns:
            net.sgen.loc[:, "controllable"] = pd.Series()

        net.sgen.loc[index, "controllable"] = bool(controllable)
    else:
        if "controllable" in net.sgen.columns:
            net.sgen.loc[index, "controllable"] = False

    if not isnan(k):
        if "k" not in net.sgen.columns:
            net.sgen.loc[:, "k"] = pd.Series()

        net.sgen.loc[index, "k"] = float(k)

    if not isnan(rx):
        if "rx" not in net.sgen.columns:
            net.sgen.loc[:, "rx"] = pd.Series()

        net.sgen.loc[index, "rx"] = float(rx)

    return index


def create_sgen_from_cosphi(net, bus, sn_kva, cos_phi, mode, **kwargs):
    """
    Creates an sgen element from rated power and power factor cos(phi).

    INPUT:
        **net** - The net within this static generator should be created

        **bus** (int) - The bus id to which the static generator is connected

        **sn_kva** (float) - rated power of the generator

        **cos_phi** (float) - power factor cos_phi

        **mode** (str) - "ind" for inductive or "cap" for capacitive behaviour

    OUTPUT:
        **index** (int) - The unique ID of the created sgen

    All elements including generators are modeled from a consumer point of view. Active power
    will therefore always be negative, reactive power will be negative for inductive behaviour and
    positive for capacitive behaviour.
    """
    from pandapower.toolbox import pq_from_cosphi
    p_kw, q_kvar = pq_from_cosphi(sn_kva, cos_phi, qmode=mode, pmode="gen")
    return create_sgen(net, bus, sn_kva=sn_kva, p_kw=p_kw, q_kvar=q_kvar, **kwargs)


def create_storage(net, bus, p_kw, max_e_kwh, q_kvar=0, sn_kva=nan, soc_percent=nan, min_e_kwh=0.0,
                   name=None, index=None, scaling=1., type=None, in_service=True, max_p_kw=nan,
                   min_p_kw=nan, max_q_kvar=nan, min_q_kvar=nan, controllable = nan):
    """create_storage(net, bus, p_kw, max_e_kwh, q_kvar=0, sn_kva=nan, soc_percent=nan, min_e_kwh=0.0, \
                   name=None, index=None, scaling=1., type=None, in_service=True, max_p_kw=nan, \
                   min_p_kw=nan, max_q_kvar=nan, min_q_kvar=nan, controllable = nan)
    Adds a storage to the network.

    In order to simulate a storage system it is possible to use sgens or loads to model the
    discharging or charging state. The power of a storage can be positive or negative, so the use
    of either a sgen or a load is (per definition of the elements) not correct.
    To overcome this issue, a storage element can be created.

    As pandapower is not a time dependend simulation tool and there is no time domain parameter in
    default power flow calculations, the state of charge (SOC) is not updated during any power flow
    calculation.
    The implementation of energy content related parameters in the storage element allows to create
    customized, time dependend simulations by running several power flow calculations and updating
    variables manually.

    INPUT:
        **net** - The net within this storage should be created

        **bus** (int) - The bus id to which the storage is connected

        **p_kw** (float) - The momentary real power of the storage \
            (positive for charging, negative for discharging)

        **max_e_kwh** (float) - The maximum energy content of the storage \
            (maximum charge level)

    OPTIONAL:
        **q_kvar** (float, default 0) - The reactive power of the storage

        **sn_kva** (float, default None) - Nominal power of the storage

        **soc_percent** (float, NaN) - The state of charge of the storage

        **min_e_kwh** (float, 0) - The minimum energy content of the storage \
            (minimum charge level)

        **name** (string, default None) - The name for this storage

        **index** (int, None) - Force a specified ID if it is available. If None, the index one \
            higher than the highest already existing index is selected.

        **scaling** (float, 1.) - An OPTIONAL scaling factor to be set customly

        **type** (string, None) -  type variable to classify the storage

        **in_service** (boolean) - True for in_service or False for out of service

        **max_p_kw** (float, NaN) - Maximum active power injection - necessary for a \
            controllable storage in OPF

        **min_p_kw** (float, NaN) - Minimum active power injection - necessary for a \
            controllable storage in OPF

        **max_q_kvar** (float, NaN) - Maximum reactive power injection - necessary for a \
            controllable storage in OPF

        **min_q_kvar** (float, NaN) - Minimum reactive power injection - necessary for a \
            controllable storage in OPF

        **controllable** (bool, NaN) - Whether this storage is controllable by the optimal
        powerflow

    OUTPUT:
        **index** (int) - The unique ID of the created storage

    EXAMPLE:
        create_storage(net, 1, p_kw = -30, max_e_kwh = 60, soc_percent = 1.0, min_e_kwh = 5)

    """
    if bus not in net["bus"].index.values:
        raise UserWarning("Cannot attach to bus %s, bus does not exist" % bus)

    if index is None:
        index = get_free_id(net["storage"])

    if index in net["storage"].index:
        raise UserWarning("A storage with the id %s already exists" % index)

    # store dtypes
    dtypes = net.storage.dtypes

    net.storage.loc[index, ["name", "bus", "p_kw", "q_kvar", "sn_kva", "scaling",
                            "soc_percent", "min_e_kwh", "max_e_kwh", "in_service", "type"]] = \
        [name, bus, p_kw, q_kvar, sn_kva, scaling,
         soc_percent, min_e_kwh, max_e_kwh, bool(in_service), type]

    # and preserve dtypes
    _preserve_dtypes(net.storage, dtypes)

    # check for OPF parameters and add columns to network table
    if not isnan(min_p_kw):
        if "min_p_kw" not in net.storage.columns:
            net.storage.loc[:, "min_p_kw"] = pd.Series()

        net.storage.loc[index, "min_p_kw"] = float(min_p_kw)

    if not isnan(max_p_kw):
        if "max_p_kw" not in net.storage.columns:
            net.storage.loc[:, "max_p_kw"] = pd.Series()

        net.storage.loc[index, "max_p_kw"] = float(max_p_kw)

    if not isnan(min_q_kvar):
        if "min_q_kvar" not in net.storage.columns:
            net.storage.loc[:, "min_q_kvar"] = pd.Series()

        net.storage.loc[index, "min_q_kvar"] = float(min_q_kvar)

    if not isnan(max_q_kvar):
        if "max_q_kvar" not in net.storage.columns:
            net.storage.loc[:, "max_q_kvar"] = pd.Series()

        net.storage.loc[index, "max_q_kvar"] = float(max_q_kvar)

    if not isnan(controllable):
        if "controllable" not in net.storage.columns:
            net.storage.loc[:, "controllable"] = pd.Series()

        net.storage.loc[index, "controllable"] = bool(controllable)
    else:
        if "controllable" in net.storage.columns:
            net.storage.loc[index, "controllable"] = False

    return index


def create_gen(net, bus, p_kw, vm_pu=1., sn_kva=nan, name=None, index=None, max_q_kvar=nan,
               min_q_kvar=nan, min_p_kw=nan, max_p_kw=nan, scaling=1., type=None,
               controllable=nan, vn_kv=nan, xdss=nan, rdss=nan, cos_phi=nan, in_service=True):
    """create_gen(net, bus, p_kw, vm_pu=1., sn_kva=nan, name=None, index=None, max_q_kvar=nan, \
               min_q_kvar=nan, min_p_kw=nan, max_p_kw=nan, scaling=1., type=None, \
               controllable=nan, vn_kv=nan, xdss=nan, rdss=nan, cos_phi=nan, in_service=True)
    Adds a generator to the network.

    Generators are always modelled as voltage controlled PV nodes, which is why the input parameter
    is active power and a voltage set point. If you want to model a generator as PQ load with fixed
    reactive power and variable voltage, please use a static generator instead.

    INPUT:
        **net** - The net within this generator should be created

        **bus** (int) - The bus id to which the generator is connected

    OPTIONAL:
        **p_kw** (float, default 0) - The real power of the generator (negative for generation!)

        **vm_pu** (float, default 0) - The voltage set point of the generator.

        **sn_kva** (float, None) - Nominal power of the generator

        **name** (string, None) - The name for this generator

        **index** (int, None) - Force a specified ID if it is available. If None, the index one \
            higher than the highest already existing index is selected.

        **scaling** (float, 1.0) - scaling factor which for the active power of the generator

        **type** (string, None) - type variable to classify generators

        **controllable** (bool, NaN) - Whether this generator is controllable by the optimal
        powerflow

        **vn_kv** (float, NaN) - Rated voltage of the generator for short-circuit calculation

        **xdss** (float, NaN) - Subtransient generator reactance for short-circuit calculation

        **rdss** (float, NaN) - Subtransient generator resistance for short-circuit calculation

        **cos_phi** (float, NaN) - Rated cosine phi of the generator for short-circuit calculation

        **in_service** (bool, True) - True for in_service or False for out of service

        **max_p_kw** (float, default NaN) - Maximum active power injection - necessary for OPF

        **min_p_kw** (float, default NaN) - Minimum active power injection - necessary for OPF

        **max_q_kvar** (float, default NaN) - Maximum reactive power injection - necessary for OPF

        **min_q_kvar** (float, default NaN) - Minimum reactive power injection - necessary for OPF

    OUTPUT:
        **index** (int) - The unique ID of the created generator

    EXAMPLE:
        create_gen(net, 1, p_kw = -120, vm_pu = 1.02)

    """
    if bus not in net["bus"].index.values:
        raise UserWarning("Cannot attach to bus %s, bus does not exist" % bus)

    if bus in net.ext_grid.query("in_service").bus.values:
        raise UserWarning(
            "There is already an external grid at bus %u, thus no other voltage " % bus +
            "controlling element (ext_grid, gen) is allowed at this bus.")

    #    if bus in net.gen.query("in_service").bus.values:
    #        raise UserWarning(
    #            "There is already a generator at bus %u, only one voltage controlling " % bus +
    #            "element (ext_grid, gen) is allowed per bus.")

    if index is None:
        index = get_free_id(net["gen"])

    if index in net["gen"].index:
        raise UserWarning("A generator with the id %s already exists" % index)

    # store dtypes
    dtypes = net.gen.dtypes

    net.gen.loc[index, ["name", "bus", "p_kw", "vm_pu", "sn_kva", "type", "in_service",
                        "scaling"]] = [name, bus, p_kw, vm_pu, sn_kva, type, bool(in_service),
                                       scaling]

    # and preserve dtypes
    _preserve_dtypes(net.gen, dtypes)

    if not isnan(min_p_kw):
        if "min_p_kw" not in net.gen.columns:
            net.gen.loc[:, "min_p_kw"] = pd.Series()
        net.gen.loc[index, "min_p_kw"] = float(min_p_kw)

    if not isnan(max_p_kw):
        if "max_p_kw" not in net.gen.columns:
            net.gen.loc[:, "max_p_kw"] = pd.Series()
        net.gen.loc[index, "max_p_kw"] = float(max_p_kw)

    if not isnan(min_q_kvar):
        if "min_q_kvar" not in net.gen.columns:
            net.gen.loc[:, "min_q_kvar"] = pd.Series()
        net.gen.loc[index, "min_q_kvar"] = float(min_q_kvar)

    if not isnan(max_q_kvar):
        if "max_q_kvar" not in net.gen.columns:
            net.gen.loc[:, "max_q_kvar"] = pd.Series()
        net.gen.loc[index, "max_q_kvar"] = float(max_q_kvar)

    if not isnan(controllable):
        if "controllable" not in net.gen.columns:
            net.gen.loc[:, "controllable"] = pd.Series(False)
        net.gen.loc[index, "controllable"] = bool(controllable)
    elif "controllable" in net.gen.columns:
        net.gen.loc[index, "controllable"] = False

    if not isnan(vn_kv):
        if "vn_kv" not in net.gen.columns:
            net.gen.loc[:, "vn_kv"] = pd.Series()
        net.gen.loc[index, "vn_kv"] = float(vn_kv)

    if not isnan(xdss):
        if "xdss" not in net.gen.columns:
            net.gen.loc[:, "xdss"] = pd.Series()
        net.gen.loc[index, "xdss"] = float(xdss)

    if not isnan(rdss):
        if "rdss" not in net.gen.columns:
            net.gen.loc[:, "rdss"] = pd.Series()
        net.gen.loc[index, "rdss"] = float(rdss)

    if not isnan(cos_phi):
        if "cos_phi" not in net.gen.columns:
            net.gen.loc[:, "cos_phi"] = pd.Series()
        net.gen.loc[index, "cos_phi"] = float(cos_phi)

    return index


def create_ext_grid(net, bus, vm_pu=1.0, va_degree=0., name=None, in_service=True,
                    s_sc_max_mva=nan, s_sc_min_mva=nan, rx_max=nan, rx_min=nan,
                    max_p_kw=nan, min_p_kw=nan, max_q_kvar=nan, min_q_kvar=nan,
                    index=None, **kwargs):
    """create_ext_grid(net, bus, vm_pu=1.0, va_degree=0., name=None, in_service=True,\
                    s_sc_max_mva=nan, s_sc_min_mva=nan, rx_max=nan, rx_min=nan,\
                    max_p_kw=nan, min_p_kw=nan, max_q_kvar=nan, min_q_kvar=nan,\
                    index=None)
    Creates an external grid connection.

    External grids represent the higher level power grid connection and are modelled as the slack
    bus in the power flow calculation.

    INPUT:
        **net** - pandapower network

        **bus** (int) - bus where the slack is connected

    OPTIONAL:
        **vm_pu** (float, default 1.0) - voltage at the slack node in per unit

        **va_degree** (float, default 0.) - voltage angle at the slack node in degrees*

        **name** (string, default None) - name of of the external grid

        **in_service** (boolean) - True for in_service or False for out of service

        **s_sc_max_mva** (float, NaN) - maximal short circuit apparent power to calculate internal \
            impedance of ext_grid for short circuit calculations

        **s_sc_min_mva** (float, NaN) - minimal short circuit apparent power to calculate internal \
            impedance of ext_grid for short circuit calculations

        **rx_max** (float, NaN) - maximal R/X-ratio to calculate internal impedance of ext_grid \
            for short circuit calculations

        **rx_min** (float, NaN) - minimal R/X-ratio to calculate internal impedance of ext_grid \
            for short circuit calculations

        **max_p_kw** (float, NaN) - Maximum active power injection. Only respected for OPF

        **min_p_kw** (float, NaN) - Minimum active power injection. Only respected for OPF

        **max_q_kvar** (float, NaN) - Maximum reactive power injection. Only respected for OPF

        **min_q_kvar** (float, NaN) - Minimum reactive power injection. Only respected for OPF

        \* only considered in loadflow if calculate_voltage_angles = True

    EXAMPLE:
        create_ext_grid(net, 1, voltage = 1.03)
    """
    if bus not in net["bus"].index.values:
        raise UserWarning("Cannot attach to bus %s, bus does not exist" % bus)

    if index is not None and index in net["ext_grid"].index:
        raise UserWarning("An external grid with with index %s already exists" % index)

    if index is None:
        index = get_free_id(net["ext_grid"])

    if bus in net.ext_grid.query("in_service").bus.values:
        raise UserWarning(
            "There is already an external grid at bus %u, thus no other voltage " % bus +
            "controlling element (ext_grid, gen) is allowed at this bus.")

    if bus in net.gen.query("in_service").bus.values:
        raise UserWarning("There is already a generator (PV-node) at bus %u, "
                          "thus no ext_grid is allowed at this bus." % bus)

        # store dtypes
    dtypes = net.ext_grid.dtypes

    net.ext_grid.loc[index, ["bus", "name", "vm_pu", "va_degree", "in_service"]] = \
        [bus, name, vm_pu, va_degree, bool(in_service)]

    if not isnan(s_sc_max_mva):
        if "s_sc_max_mva" not in net.ext_grid.columns:
            net.ext_grid.loc[:, "s_sc_max_mva"] = pd.Series()

        net.ext_grid.at[index, "s_sc_max_mva"] = float(s_sc_max_mva)

    if not isnan(s_sc_min_mva):
        if "s_sc_min_mva" not in net.ext_grid.columns:
            net.ext_grid.loc[:, "s_sc_min_mva"] = pd.Series()

        net.ext_grid.at[index, "s_sc_min_mva"] = float(s_sc_min_mva)

    if not isnan(rx_min):
        if "rx_min" not in net.ext_grid.columns:
            net.ext_grid.loc[:, "rx_min"] = pd.Series()

        net.ext_grid.at[index, "rx_min"] = float(rx_min)

    if not isnan(rx_max):
        if "rx_max" not in net.ext_grid.columns:
            net.ext_grid.loc[:, "rx_max"] = pd.Series()

        net.ext_grid.at[index, "rx_max"] = float(rx_max)

    if not isnan(min_p_kw):
        if "min_p_kw" not in net.ext_grid.columns:
            net.ext_grid.loc[:, "min_p_kw"] = pd.Series()

        net.ext_grid.loc[index, "min_p_kw"] = float(min_p_kw)

    if not isnan(max_p_kw):
        if "max_p_kw" not in net.ext_grid.columns:
            net.ext_grid.loc[:, "max_p_kw"] = pd.Series()

        net.ext_grid.loc[index, "max_p_kw"] = float(max_p_kw)

    if not isnan(min_q_kvar):
        if "min_q_kvar" not in net.ext_grid.columns:
            net.ext_grid.loc[:, "min_q_kvar"] = pd.Series()

        net.ext_grid.loc[index, "min_q_kvar"] = float(min_q_kvar)

    if not isnan(max_q_kvar):
        if "max_q_kvar" not in net.ext_grid.columns:
            net.ext_grid.loc[:, "max_q_kvar"] = pd.Series()

        net.ext_grid.loc[index, "max_q_kvar"] = float(max_q_kvar)

        # and preserve dtypes
    _preserve_dtypes(net.ext_grid, dtypes)
    return index


def create_line(net, from_bus, to_bus, length_km, std_type, name=None, index=None, geodata=None,
                df=1., parallel=1, in_service=True, max_loading_percent=nan):
    """ create_line(net, from_bus, to_bus, length_km, std_type, name=None, index=None, \
                geodata=None, df=1., parallel=1, in_service=True, max_loading_percent=nan)
    Creates a line element in net["line"]
    The line parameters are defined through the standard type library.


    INPUT:
        **net** - The net within this line should be created

        **from_bus** (int) - ID of the bus on one side which the line will be connected with

        **to_bus** (int) - ID of the bus on the other side which the line will be connected with

        **length_km** (float) - The line length in km

        **std_type** (string) - The linetype of a standard line pre-defined in standard_linetypes.

    OPTIONAL:
        **name** (string, None) - A custom name for this line

        **index** (int, None) - Force a specified ID if it is available. If None, the index one \
            higher than the highest already existing index is selected.

        **geodata**
        (array, default None, shape= (,2L)) -
        The linegeodata of the line. The first row should be the coordinates
        of bus a and the last should be the coordinates of bus b. The points
        in the middle represent the bending points of the line

        **in_service** (boolean, True) - True for in_service or False for out of service

        **df** (float, 1) - derating factor: maximal current of line in relation to nominal current \
            of line (from 0 to 1)

        **parallel** (integer, 1) - number of parallel line systems

        **max_loading_percent (float)** - maximum current loading (only needed for OPF)

    OUTPUT:
        **index** (int) - The unique ID of the created line

    EXAMPLE:
        create_line(net, "line1", from_bus = 0, to_bus = 1, length_km=0.1,  std_type="NAYY 4x50 SE")

    """

    # check if bus exist to attach the line to
    for b in [from_bus, to_bus]:
        if b not in net["bus"].index.values:
            raise UserWarning("Line %s tries to attach to non-existing bus %s" % (name, b))

    if index is None:
        index = get_free_id(net["line"])

    if index in net["line"].index:
        raise UserWarning("A line with index %s already exists" % index)

    v = {
        "name": name, "length_km": length_km, "from_bus": from_bus,
        "to_bus": to_bus, "in_service": bool(in_service), "std_type": std_type,
        "df": df, "parallel": parallel
    }

    lineparam = load_std_type(net, std_type, "line")
    v.update({
        "r_ohm_per_km": lineparam["r_ohm_per_km"],
        "x_ohm_per_km": lineparam["x_ohm_per_km"],
        "c_nf_per_km": lineparam["c_nf_per_km"],
        "max_i_ka": lineparam["max_i_ka"]
    })
    v["g_us_per_km"] = lineparam["g_us_per_km"] if "g_us_per_km" in lineparam else 0.

    if "type" in lineparam:
        v["type"] = lineparam["type"]


    # store dtypes
    dtypes = net.line.dtypes

    net.line.loc[index, list(v.keys())] = list(v.values())

    # and preserve dtypes
    _preserve_dtypes(net.line, dtypes)

    if geodata is not None:
        net["line_geodata"].loc[index, "coords"] = geodata

    if not isnan(max_loading_percent):
        if "max_loading_percent" not in net.line.columns:
            net.line.loc[:, "max_loading_percent"] = pd.Series()

        net.line.loc[index, "max_loading_percent"] = float(max_loading_percent)

    return index


def create_line_from_parameters(net, from_bus, to_bus, length_km, r_ohm_per_km, x_ohm_per_km,
                                c_nf_per_km, max_i_ka, name=None, index=None, type=None,
                                geodata=None, in_service=True, df=1., parallel=1, g_us_per_km=0.,
                                max_loading_percent=nan, **kwargs):
    """create_line_from_parameters(net, from_bus, to_bus, length_km, r_ohm_per_km, x_ohm_per_km, \
                                c_nf_per_km, max_i_ka, name=None, index=None, type=None, \
                                geodata=None, in_service=True, df=1., parallel=1, g_us_per_km=0.,\
                                max_loading_percent=nan, **kwargs)
    Creates a line element in net["line"] from line parameters.

    INPUT:
        **net** - The net within this line should be created

        **from_bus** (int) - ID of the bus on one side which the line will be connected with

        **to_bus** (int) - ID of the bus on the other side which the line will be connected with

        **length_km** (float) - The line length in km

        **r_ohm_per_km** (float) - line resistance in ohm per km

        **x_ohm_per_km** (float) - line reactance in ohm per km

        **c_nf_per_km** (float) - line capacitance in nano Farad per km

        **max_i_ka** (float) - maximum thermal current in kilo Ampere

    OPTIONAL:
        **name** (string, None) - A custom name for this line

        **index** (int, None) - Force a specified ID if it is available. If None, the index one \
            higher than the highest already existing index is selected.

        **in_service** (boolean, True) - True for in_service or False for out of service

        **type** (str, None) - type of line ("ol" for overhead line or "cs" for cable system)

        **df** (float, 1) - derating factor: maximal current of line in relation to nominal current \
            of line (from 0 to 1)

        **g_us_per_km** (float, 0) - dielectric conductance in micro Siemens per km

        **parallel** (integer, 1) - number of parallel line systems

        **geodata**
        (array, default None, shape= (,2L)) -
        The linegeodata of the line. The first row should be the coordinates
        of bus a and the last should be the coordinates of bus b. The points
        in the middle represent the bending points of the line

        **max_loading_percent (float)** - maximum current loading (only needed for OPF)

    OUTPUT:
        **index** (int) - The unique ID of the created line

    EXAMPLE:
        create_line_from_parameters(net, "line1", from_bus = 0, to_bus = 1, lenght_km=0.1,
        r_ohm_per_km = .01, x_ohm_per_km = 0.05, c_nf_per_km = 10,
        max_i_ka = 0.4)

    """

    # check if bus exist to attach the line to
    for b in [from_bus, to_bus]:
        if b not in net["bus"].index.values:
            raise UserWarning("Line %s tries to attach to non-existing bus %s"
                              % (name, b))

    if index is None:
        index = get_free_id(net["line"])

    if index in net["line"].index:
        raise UserWarning("A line with index %s already exists" % index)

    v = {
        "name": name, "length_km": length_km, "from_bus": from_bus,
        "to_bus": to_bus, "in_service": bool(in_service), "std_type": None,
        "df": df, "r_ohm_per_km": r_ohm_per_km, "x_ohm_per_km": x_ohm_per_km,
        "c_nf_per_km": c_nf_per_km, "max_i_ka": max_i_ka, "parallel": parallel, "type": type,
        "g_us_per_km": g_us_per_km
    }

    # store dtypes
    dtypes = net.line.dtypes

    net.line.loc[index, list(v.keys())] = list(v.values())

    # and preserve dtypes
    _preserve_dtypes(net.line, dtypes)

    if geodata is not None:
        net["line_geodata"].loc[index, "coords"] = geodata

    if not isnan(max_loading_percent):
        if "max_loading_percent" not in net.line.columns:
            net.line.loc[:, "max_loading_percent"] = pd.Series()

        net.line.loc[index, "max_loading_percent"] = float(max_loading_percent)

    return index


def create_transformer(net, hv_bus, lv_bus, std_type, name=None, tp_pos=nan, in_service=True,
                       index=None, max_loading_percent=nan, parallel=1, df=1.):
    """create_transformer(net, hv_bus, lv_bus, std_type, name=None, tp_pos=nan, in_service=True, \
                       index=None, max_loading_percent=nan, parallel=1)
    Creates a two-winding transformer in table net["trafo"].
    The trafo parameters are defined through the standard type library.

    INPUT:
        **net** - The net within this transformer should be created

        **hv_bus** (int) - The bus on the high-voltage side on which the transformer will be \
            connected to

        **lv_bus** (int) - The bus on the low-voltage side on which the transformer will be \
            connected to

        **std_type** -  The used standard type from the standard type library

    OPTIONAL:
        **name** (string, None) - A custom name for this transformer

        **tp_pos** (int, nan) - current tap position of the transformer. Defaults to the medium \
            position (tp_mid)

        **in_service** (boolean, True) - True for in_service or False for out of service

        **index** (int, None) - Force a specified ID if it is available. If None, the index one \
            higher than the highest already existing index is selected.

        **max_loading_percent (float)** - maximum current loading (only needed for OPF)

        **parallel** (integer) - number of parallel transformers

        **df** (float) - derating factor: maximal current of transformer in relation to nominal \
            current of transformer (from 0 to 1)

    OUTPUT:
        **index** (int) - The unique ID of the created transformer

    EXAMPLE:
        create_transformer(net, hv_bus = 0, lv_bus = 1, name = "trafo1", std_type = \
            "0.4 MVA 10/0.4 kV")
    """

    # Check if bus exist to attach the trafo to
    for b in [hv_bus, lv_bus]:
        if b not in net["bus"].index.values:
            raise UserWarning("Trafo tries to attach to bus %s" % b)

    if df <= 0:
        raise UserWarning("raiting factor df must be positive: df = %.3f" % df)

    v = {
        "name": name, "hv_bus": hv_bus, "lv_bus": lv_bus,
        "in_service": bool(in_service), "std_type": std_type
    }
    ti = load_std_type(net, std_type, "trafo")

    if index is None:
        index = get_free_id(net["trafo"])

    if index in net["trafo"].index:
        raise UserWarning("A transformer with index %s already exists" % index)

    v.update({
        "sn_kva": ti["sn_kva"],
        "vn_hv_kv": ti["vn_hv_kv"],
        "vn_lv_kv": ti["vn_lv_kv"],
        "vsc_percent": ti["vsc_percent"],
        "vscr_percent": ti["vscr_percent"],
        "pfe_kw": ti["pfe_kw"],
        "i0_percent": ti["i0_percent"],
        "parallel": parallel,
        "df": df,
        "shift_degree": ti["shift_degree"] if "shift_degree" in ti else 0,
        "tp_phase_shifter": ti["tp_phase_shifter"] if "tp_phase_shifter" in ti
                            and pd.notnull(ti["tp_phase_shifter"]) else False
    })
    for tp in ("tp_mid", "tp_max", "tp_min", "tp_side", "tp_st_percent", "tp_st_degree"):
        if tp in ti:
            v.update({tp: ti[tp]})
    if ("tp_mid" in v) and (tp_pos is nan):
        v["tp_pos"] = v["tp_mid"]
    else:
        v["tp_pos"] = tp_pos
        if isinstance(tp_pos, float):
            net.trafo.tp_pos = net.trafo.tp_pos.astype(float)
    # store dtypes
    dtypes = net.trafo.dtypes

    net.trafo.loc[index, list(v.keys())] = list(v.values())

    if not isnan(max_loading_percent):
        if "max_loading_percent" not in net.trafo.columns:
            net.trafo.loc[:, "max_loading_percent"] = pd.Series()

        net.trafo.loc[index, "max_loading_percent"] = float(max_loading_percent)

    # tp_phase_shifter default False
    net.trafo.tp_phase_shifter.fillna(False, inplace=True)

    # and preserve dtypes
    _preserve_dtypes(net.trafo, dtypes)

    return index


def create_transformer_from_parameters(net, hv_bus, lv_bus, sn_kva, vn_hv_kv, vn_lv_kv,
                                       vscr_percent, vsc_percent, pfe_kw, i0_percent,
                                       shift_degree=0, tp_side=None, tp_mid=nan, tp_max=nan,
                                       tp_min=nan, tp_st_percent=nan, tp_st_degree=nan,
                                       tp_pos=nan, tp_phase_shifter=False, in_service=True,
                                       name=None, index=None, max_loading_percent=nan, parallel=1,
                                       df=1., **kwargs):
    """create_transformer_from_parameters(net, hv_bus, lv_bus, sn_kva, vn_hv_kv, vn_lv_kv, \
                                       vscr_percent, vsc_percent, pfe_kw, i0_percent, \
                                       shift_degree=0, tp_side=None, tp_mid=nan, tp_max=nan, \
                                       tp_min=nan, tp_st_percent=nan, tp_st_degree=nan, \
                                       tp_pos=nan, in_service=True, name=None, index=None, \
                                       max_loading_percent=nan, parallel=1, **kwargs)
    Creates a two-winding transformer in table net["trafo"].
    The trafo parameters are defined through the standard type library.

    INPUT:
        **net** - The net within this transformer should be created

        **hv_bus** (int) - The bus on the high-voltage side on which the transformer will be \
            connected to

        **lv_bus** (int) - The bus on the low-voltage side on which the transformer will be \
            connected to

        **sn_kva** (float) - rated apparent power

        **vn_hv_kv** (float) - rated voltage on high voltage side

        **vn_lv_kv** (float) - rated voltage on low voltage side

        **vscr_percent** (float) - real part of relative short-circuit voltage

        **vsc_percent** (float) - relative short-circuit voltage

        **pfe_kw** (float)  - iron losses in kW

        **i0_percent** (float) - open loop losses in percent of rated current

    OPTIONAL:
        **in_service** (boolean) - True for in_service or False for out of service

        **parallel** (integer) - number of parallel transformers

        **name** (string) - A custom name for this transformer

        **shift_degree** (float) - Angle shift over the transformer*

        **tp_side** (string) - position of tap changer ("hv", "lv")

        **tp_pos** (int, nan) - current tap position of the transformer. Defaults to the medium \
            position (tp_mid)

        **tp_mid** (int, nan) - tap position where the transformer ratio is equal to the ration of \
            the rated voltages

        **tp_max** (int, nan) - maximal allowed tap position

        **tp_min** (int, nan):  minimal allowed tap position

        **tp_st_percent** (float) - tap step size for voltage magnitude in percent

        **tp_st_degree** (float) - tap step size for voltage angle in degree*

        **tp_phase_shifter** (bool) - whether the transformer is an ideal phase shifter*

        **index** (int, None) - Force a specified ID if it is available. If None, the index one \
            higher than the highest already existing index is selected.

        **max_loading_percent (float)** - maximum current loading (only needed for OPF)

        **df** (float) - derating factor: maximal current of transformer in relation to nominal \
            current of transformer (from 0 to 1)

        \* only considered in loadflow if calculate_voltage_angles = True

    OUTPUT:
        **index** (int) - The unique ID of the created transformer

    EXAMPLE:
        create_transformer_from_parameters(net, hv_bus=0, lv_bus=1, name="trafo1", sn_kva=40, \
            vn_hv_kv=110, vn_lv_kv=10, vsc_percent=10, vscr_percent=0.3, pfe_kw=30, \
            i0_percent=0.1, shift_degree=30)
    """

    # Check if bus exist to attach the trafo to
    for b in [hv_bus, lv_bus]:
        if b not in net["bus"].index.values:
            raise UserWarning("Trafo tries to attach to bus %s" % b)

    if df <= 0:
        raise UserWarning("derating factor df must be positive: df = %.3f" % df)

    if index is None:
        index = get_free_id(net["trafo"])

    if index in net["trafo"].index:
        raise UserWarning("A transformer with index %s already exists" % index)

    if tp_pos is nan:
        tp_pos = tp_mid
    v = {
        "name": name, "hv_bus": hv_bus, "lv_bus": lv_bus,
        "in_service": bool(in_service), "std_type": None, "sn_kva": sn_kva, "vn_hv_kv": vn_hv_kv,
        "vn_lv_kv": vn_lv_kv, "vsc_percent": vsc_percent, "vscr_percent": vscr_percent,
        "pfe_kw": pfe_kw, "i0_percent": i0_percent, "tp_mid": tp_mid,
        "tp_max": tp_max, "tp_min": tp_min, "shift_degree": shift_degree,
        "tp_side": tp_side, "tp_st_percent": tp_st_percent, "tp_st_degree": tp_st_degree,
        "tp_phase_shifter": tp_phase_shifter, "parallel": parallel, "df": df
    }

    if ("tp_mid" in v) and (tp_pos is nan):
        v["tp_pos"] = v["tp_mid"]
    else:
        v["tp_pos"] = tp_pos
        if type(tp_pos) == float:
            net.trafo.tp_pos = net.trafo.tp_pos.astype(float)

    # store dtypes
    dtypes = net.trafo.dtypes

    net.trafo.loc[index, list(v.keys())] = list(v.values())

    # and preserve dtypes
    _preserve_dtypes(net.trafo, dtypes)

    if not isnan(max_loading_percent):
        if "max_loading_percent" not in net.trafo.columns:
            net.trafo.loc[:, "max_loading_percent"] = pd.Series()

        net.trafo.loc[index, "max_loading_percent"] = float(max_loading_percent)

    return index


def create_transformer3w(net, hv_bus, mv_bus, lv_bus, std_type, name=None, tp_pos=nan,
                         in_service=True, index=None, max_loading_percent=nan,
                         tap_at_star_point=False):
    """create_transformer3w(net, hv_bus, mv_bus, lv_bus, std_type, name=None, tp_pos=nan, \
                         in_service=True, index=None, max_loading_percent=nan)
    Creates a three-winding transformer in table net["trafo3w"].
    The trafo parameters are defined through the standard type library.

    INPUT:
        **net** - The net within this transformer should be created

        **hv_bus** (int) - The bus on the high-voltage side on which the transformer will be \
            connected to

        **mv_bus** (int) - The medium voltage bus on which the transformer will be connected to

        **lv_bus** (int) - The bus on the low-voltage side on which the transformer will be \
            connected to

        **std_type** -  The used standard type from the standard type library

    OPTIONAL:
        **name** (string) - A custom name for this transformer

        **tp_pos** (int, nan) - current tap position of the transformer. Defaults to the medium \
            position (tp_mid)

        **tap_at_star_point** (boolean) - Whether tap changer is located at the star point of the \
            3W-transformer or at the bus

        **in_service** (boolean) - True for in_service or False for out of service

        **index** (int, None) - Force a specified ID if it is available. If None, the index one \
            higher than the highest already existing index is selected.

        **max_loading_percent (float)** - maximum current loading (only needed for OPF)

        **tap_at_star_point (bool)** - whether tap changer is modelled at star point or at the bus

    OUTPUT:
        **index** (int) - The unique ID of the created transformer

    EXAMPLE:
        create_transformer3w(net, hv_bus = 0, mv_bus = 1, lv_bus = 2, name = "trafo1", std_type = \
            "63/25/38 MVA 110/20/10 kV")
    """

    # Check if bus exist to attach the trafo to
    for b in [hv_bus, mv_bus, lv_bus]:
        if b not in net["bus"].index.values:
            raise UserWarning("Trafo tries to attach to bus %s" % b)

    v = {
        "name": name, "hv_bus": hv_bus, "mv_bus": mv_bus, "lv_bus": lv_bus,
        "in_service": bool(in_service), "std_type": std_type
    }
    ti = load_std_type(net, std_type, "trafo3w")

    if index is None:
        index = get_free_id(net["trafo3w"])

    if index in net["trafo3w"].index:
        raise UserWarning("A three winding transformer with index %s already exists" % index)

    v.update({
        "sn_hv_kva": ti["sn_hv_kva"],
        "sn_mv_kva": ti["sn_mv_kva"],
        "sn_lv_kva": ti["sn_lv_kva"],
        "vn_hv_kv": ti["vn_hv_kv"],
        "vn_mv_kv": ti["vn_mv_kv"],
        "vn_lv_kv": ti["vn_lv_kv"],
        "vsc_hv_percent": ti["vsc_hv_percent"],
        "vsc_mv_percent": ti["vsc_mv_percent"],
        "vsc_lv_percent": ti["vsc_lv_percent"],
        "vscr_hv_percent": ti["vscr_hv_percent"],
        "vscr_mv_percent": ti["vscr_mv_percent"],
        "vscr_lv_percent": ti["vscr_lv_percent"],
        "pfe_kw": ti["pfe_kw"],
        "i0_percent": ti["i0_percent"],
        "shift_mv_degree": ti["shift_mv_degree"] if "shift_mv_degree" in ti else 0,
        "shift_lv_degree": ti["shift_lv_degree"] if "shift_lv_degree" in ti else 0,
        "tap_at_star_point": tap_at_star_point
    })
    for tp in ("tp_mid", "tp_max", "tp_min", "tp_side", "tp_st_percent", "tp_st_degree"):
        if tp in ti:
            v.update({tp: ti[tp]})

    if ("tp_mid" in v) and (tp_pos is nan):
        v["tp_pos"] = v["tp_mid"]
    else:
        v["tp_pos"] = tp_pos
        if type(tp_pos) == float:
            net.trafo3w.tp_pos = net.trafo3w.tp_pos.astype(float)

    dd = pd.DataFrame(v, index=[index])
    try:
        net["trafo3w"] = net["trafo3w"].append(dd).reindex(net["trafo3w"].columns, axis=1)
    except:  # legacy for pandas <0.21
        net["trafo3w"] = net["trafo3w"].append(dd).reindex_axis(net["trafo3w"].columns, axis=1)

    if not isnan(max_loading_percent):
        if "max_loading_percent" not in net.trafo3w.columns:
            net.trafo3w.loc[:, "max_loading_percent"] = pd.Series()

        net.trafo3w.loc[index, "max_loading_percent"] = float(max_loading_percent)

    return index


def create_transformer3w_from_parameters(net, hv_bus, mv_bus, lv_bus, vn_hv_kv, vn_mv_kv, vn_lv_kv,
                                         sn_hv_kva, sn_mv_kva, sn_lv_kva, vsc_hv_percent,
                                         vsc_mv_percent, vsc_lv_percent, vscr_hv_percent,
                                         vscr_mv_percent, vscr_lv_percent, pfe_kw, i0_percent,
                                         shift_mv_degree=0., shift_lv_degree=0., tp_side=None,
                                         tp_st_percent=nan, tp_st_degree=nan, tp_pos=nan,
                                         tp_mid=nan, tp_max=nan,
                                         tp_min=nan, name=None, in_service=True, index=None,
                                         max_loading_percent=nan, tap_at_star_point=False):
    """create_transformer3w_from_parameters(net, hv_bus, mv_bus, lv_bus, vn_hv_kv, vn_mv_kv, vn_lv_kv, \
                                         sn_hv_kva, sn_mv_kva, sn_lv_kva, vsc_hv_percent, \
                                         vsc_mv_percent, vsc_lv_percent, vscr_hv_percent, \
                                         vscr_mv_percent, vscr_lv_percent, pfe_kw, i0_percent,\
                                         shift_mv_degree=0., shift_lv_degree=0., tp_side=None, \
                                         tp_st_percent=nan, tp_st_degree=nan, tp_pos=nan,
                                         tp_mid=nan, tp_max=nan, \
                                         tp_min=nan, name=None, in_service=True, index=None, \
                                         max_loading_percent=nan)
    Adds a three-winding transformer in table net["trafo3w"].

    Input:
        **net** (pandapowerNet) - The net within this transformer should be created

        **hv_bus** (int) - The bus on the high-voltage side on which the transformer will be \
            connected to

        **mv_bus** (int) - The bus on the middle-voltage side on which the transformer will be \
            connected to

        **lv_bus** (int) - The bus on the low-voltage side on which the transformer will be \
            connected to

        **vn_hv_kv** (float) rated voltage on high voltage side

        **vn_mv_kv** (float) rated voltage on medium voltage side

        **vn_lv_kv** (float) rated voltage on low voltage side

        **sn_hv_kva** (float) - rated apparent power on high voltage side

        **sn_mv_kva** (float) - rated apparent power on medium voltage side

        **sn_lv_kva** (float) - rated apparent power on low voltage side

        **vsc_hv_percent** (float) - short circuit voltage from high to medium voltage

        **vsc_mv_percent** (float) - short circuit voltage from medium to low voltage

        **vsc_lv_percent** (float) - short circuit voltage from high to low voltage

        **vscr_hv_percent** (float) - real part of short circuit voltage from high to medium voltage

        **vscr_mv_percent** (float) - real part of short circuit voltage from medium to low voltage

        **vscr_lv_percent** (float) - real part of short circuit voltage from high to low voltage

        **pfe_kw** (float) - iron losses

        **i0_percent** (float) - open loop losses

    OPTIONAL:
        **shift_mv_degree** (float, 0) - angle shift to medium voltage side*

        **shift_lv_degree** (float, 0) - angle shift to low voltage side*

        **tp_st_percent** (float) - Tap step in percent

        **tp_st_degree** (float) - Tap phase shift angle in degrees

        **tp_side** (string, None) - "hv", "mv", "lv"

        **tp_mid** (int, nan) - default tap position

        **tp_min** (int, nan) - Minimum tap position

        **tp_max** (int, nan) - Maximum tap position

        **tp_pos** (int, nan) - current tap position of the transformer. Defaults to the \
            medium position (tp_mid)

        **tap_at_star_point** (boolean) - Whether tap changer is located at the star point of the \
            3W-transformer or at the bus

        **name** (string, None) - Name of the 3-winding transformer

        **in_service** (boolean, True) - True for in_service or False for out of service

        \* only considered in loadflow if calculate_voltage_angles = True
        \**The model currently only supports one tap-changer per 3W Transformer.

        **max_loading_percent (float)** - maximum current loading (only needed for OPF)

    OUTPUT:
        **trafo_id** - The unique trafo_id of the created 3W transformer

    Example:
        create_transformer3w_from_parameters(net, hv_bus=0, mv_bus=1, lv_bus=2, name="trafo1",
        sn_hv_kva=40, sn_mv_kva=20, sn_lv_kva=20, vn_hv_kv=110, vn_mv_kv=20, vn_lv_kv=10,
        vsc_hv_percent=10,vsc_mv_percent=11, vsc_lv_percent=12, vscr_hv_percent=0.3,
        vscr_mv_percent=0.31, vscr_lv_percent=0.32, pfe_kw=30, i0_percent=0.1, shift_mv_degree=30,
        shift_lv_degree=30)

    """

    # Check if bus exist to attach the trafo to
    for b in [hv_bus, mv_bus, lv_bus]:
        if b not in net["bus"].index.values:
            raise UserWarning("Trafo tries to attach to non-existent bus %s" % b)

    if index is None:
        index = get_free_id(net["trafo3w"])

    if index in net["trafo3w"].index:
        raise UserWarning("A three winding transformer with index %s already exists" % index)

    if tp_pos is nan:
        tp_pos = tp_mid

    # store dtypes
    dtypes = net.trafo3w.dtypes

    net.trafo3w.loc[index, ["lv_bus", "mv_bus", "hv_bus", "vn_hv_kv", "vn_mv_kv", "vn_lv_kv",
                            "sn_hv_kva", "sn_mv_kva", "sn_lv_kva", "vsc_hv_percent",
                            "vsc_mv_percent", "vsc_lv_percent", "vscr_hv_percent",
                            "vscr_mv_percent", "vscr_lv_percent", "pfe_kw", "i0_percent",
                            "shift_mv_degree", "shift_lv_degree", "tp_side", "tp_st_percent",
                            "tp_st_degree", "tp_pos", "tp_mid", "tp_max", "tp_min", "in_service",
                            "name", "std_type", "tap_at_star_point" ]] = \
        [lv_bus, mv_bus, hv_bus, vn_hv_kv, vn_mv_kv, vn_lv_kv,
         sn_hv_kva, sn_mv_kva, sn_lv_kva, vsc_hv_percent, vsc_mv_percent,
         vsc_lv_percent, vscr_hv_percent, vscr_mv_percent, vscr_lv_percent,
         pfe_kw, i0_percent, shift_mv_degree, shift_lv_degree,
         tp_side, tp_st_percent, tp_st_degree, tp_pos, tp_mid, tp_max,
         tp_min, bool(in_service), name, None, tap_at_star_point]

    # and preserve dtypes
    _preserve_dtypes(net.trafo3w, dtypes)

    if not isnan(max_loading_percent):
        if "max_loading_percent" not in net.trafo3w.columns:
            net.trafo3w.loc[:, "max_loading_percent"] = pd.Series()

        net.trafo3w.loc[index, "max_loading_percent"] = float(max_loading_percent)

    return index


def create_switch(net, bus, element, et, closed=True, type=None, name=None, index=None):
    """
    Adds a switch in the net["switch"] table.

    Switches can be either between to buses (bus-bus switch) or at the end of a line or transformer
    element (bus-elememnt switch).

    Two buses that are connected through a closed bus-bus switches are fused in the power flow if
    the switch es closed or separated if the switch is open.

    An element that is connected to a bus through a bus-element switch is connected to the bus
    if the switch is closed or disconnected if the switch is open.

    INPUT:
        **net** (pandapowerNet) - The net within this transformer should be created

        **bus** - The bus that the switch is connected to

        **element** - index of the element: bus id if et == "b", line id if et == "l", trafo id if \
            et == "t"

        **et** - (string) element type: "l" = switch between bus and line, "t" = switch between
        bus and transformer, "b" = switch between two buses

        **closed** (boolean, True) - switch position: False = open, True = closed

        **type** (int, None) - indicates the type of switch: "LS" = Load Switch, "CB" = \
            Circuit Breaker, "LBS" = Load Break Switch or "DS" = Disconnecting Switch

    OPTIONAL:
        **name** (string, default None) - The name for this switch

    OUTPUT:
        **sid** - The unique switch_id of the created switch

    EXAMPLE:
        create_switch(net, bus =  0, element = 1, et = 'b', type ="LS")

        create_switch(net, bus = 0, element = 1, et = 'l')

    """
    if bus not in net["bus"].index:
        raise UserWarning("Unknown bus index")
    if et == "l":
        elm_tab = 'line'
        if element not in net[elm_tab].index:
            raise UserWarning("Unknown line index")
        if (not net[elm_tab]["from_bus"].loc[element] == bus and
                not net[elm_tab]["to_bus"].loc[element] == bus):
            raise UserWarning("Line %s not connected to bus %s" % (element, bus))
    elif et == "t":
        elm_tab = 'trafo'
        if element not in net[elm_tab].index:
            raise UserWarning("Unknown bus index")
        if (not net[elm_tab]["hv_bus"].loc[element] == bus and
                not net[elm_tab]["lv_bus"].loc[element] == bus):
            raise UserWarning("Trafo %s not connected to bus %s" % (element, bus))
    elif et == "t3":
        raise NotImplementedError("Switches for three winding transformers are not implemented")
    #        elm_tab = 'trafo3w'
    #        if element not in net[elm_tab].index:
    #            raise UserWarning("Unknown trafo3w index")
    #        if (not net[elm_tab]["hv_bus"].loc[element] == bus and
    #                not net[elm_tab]["mv_bus"].loc[element] == bus and
    #                not net[elm_tab]["lv_bus"].loc[element] == bus):
    #            raise UserWarning("Trafo3w %s not connected to bus %s" % (element, bus))
    elif et == "b":
        if element not in net["bus"].index:
            raise UserWarning("Unknown bus index")
    else:
        raise UserWarning("Unknown element type")

    if index is None:
        index = get_free_id(net["switch"])
    if index in net["switch"].index:
        raise UserWarning("A switch with index %s already exists" % index)

    # store dtypes
    dtypes = net.switch.dtypes

    net.switch.loc[index, ["bus", "element", "et", "closed", "type", "name"]] = \
        [bus, element, et, closed, type, name]

    # and preserve dtypes
    _preserve_dtypes(net.switch, dtypes)

    return index


def create_shunt(net, bus, q_kvar, p_kw=0., vn_kv=None, step=1, max_step=1, name=None,
                 in_service=True, index=None):
    """create_shunt(net, bus, q_kvar, p_kw=0., vn_kv=None, step=1, max_step=nan, name=None,
                 in_service=True, index=None)
    Creates a shunt element

    INPUT:
        **net** (pandapowerNet) - The pandapower network in which the element is created

        **bus** - bus number of bus to whom the shunt is connected to

        **p_kw** - shunt active power in kW at v= 1.0 p.u.

        **q_kvar** - shunt susceptance in kVAr at v= 1.0 p.u.

    OPTIONAL:
        **vn_kv** (float, None) - rated voltage of the shunt. Defaults to rated voltage of \
            connected bus

        **step** (int, 1) - step of shunt with which power values are multiplied

        **max_step** (boolean, True) - True for in_service or False for out of service

        **name** (str, None) - element name

        **in_service** (boolean, True) - True for in_service or False for out of service

        **index** (int, None) - Force a specified ID if it is available. If None, the index one \
            higher than the highest already existing index is selected.

    OUTPUT:
        **index** (int) - The unique ID of the created shunt

    EXAMPLE:
        create_shunt(net, 0, 20)
    """
    if bus not in net["bus"].index.values:
        raise UserWarning("Cannot attach to bus %s, bus does not exist" % bus)

    if index is None:
        index = get_free_id(net["shunt"])

    if index in net["shunt"].index:
        raise UserWarning("A shunt with index %s already exists" % index)

    if vn_kv is None:
        vn_kv = net.bus.vn_kv.at[bus]
    # store dtypes
    dtypes = net.shunt.dtypes

    net.shunt.loc[index, ["bus", "name", "p_kw", "q_kvar", "vn_kv", "step", "max_step",
                          "in_service"]] = [bus, name, p_kw, q_kvar, vn_kv, step, max_step,
                                            in_service]

    # and preserve dtypes
    _preserve_dtypes(net.shunt, dtypes)

    return index


def create_shunt_as_capacitor(net, bus, q_kvar, loss_factor, **kwargs):
    """
    Creates a shunt element representing a capacitor bank.

    INPUT:

        **net** (pandapowerNet) - The pandapower network in which the element is created

        **bus** - bus number of bus to whom the shunt is connected to

        **q_kvar** (float) - reactive power of the capacitor bank at rated voltage

        **loss_factor** (float) - loss factor tan(delta) of the capacitor bank

        **kwargs are passed to the create_shunt function


    OUTPUT:
        **index** (int) - The unique ID of the created shunt
    """
    q_kvar = -abs(q_kvar)  # q is always negative for capacitor
    p_kw = abs(q_kvar * loss_factor)  # p is always positive for active power losses
    return create_shunt(net, bus, q_kvar=q_kvar, p_kw=p_kw, **kwargs)


def create_impedance(net, from_bus, to_bus, rft_pu, xft_pu, sn_kva, rtf_pu=None, xtf_pu=None,
                     name=None, in_service=True, index=None):
    """
    Creates an per unit impedance element

    INPUT:
        **net** (pandapowerNet) - The pandapower network in which the element is created

        **from_bus** (int) - starting bus of the impedance

        **to_bus** (int) - ending bus of the impedance

        **r_pu** (float) - real part of the impedance in per unit

        **x_pu** (float) - imaginary part of the impedance in per unit

        **sn_kva** (float) - rated power of the impedance in kVA

    OUTPUT:

        impedance id
    """
    for b in [from_bus, to_bus]:
        if b not in net["bus"].index.values:
            raise UserWarning("Impedance %s tries to attach to non-existing bus %s" % (name, b))

    if index is None:
        index = get_free_id(net.impedance)

    if index in net["impedance"].index:
        raise UserWarning("An impedance with index %s already exists" % index)

        # store dtypes
    dtypes = net.impedance.dtypes
    if rtf_pu is None:
        rtf_pu = rft_pu
    if xtf_pu is None:
        xtf_pu = xft_pu
    net.impedance.loc[index, ["from_bus", "to_bus", "rft_pu", "xft_pu", "rtf_pu", "xtf_pu",
                              "name", "sn_kva", "in_service"]] = \
        [from_bus, to_bus, rft_pu, xft_pu, rtf_pu, xtf_pu, name, sn_kva, in_service]

    # and preserve dtypes
    _preserve_dtypes(net.impedance, dtypes)

    return index


def create_series_reactor_as_impedance(net, from_bus, to_bus, r_ohm, x_ohm, sn_kva,
                                       name=None, in_service=True, index=None):
    """
    Creates a series reactor as per-unit impedance
    :param net: (pandapowerNet) - The pandapower network in which the element is created
    :param from_bus: (int) - starting bus of the series reactor
    :param to_bus: (int) - ending bus of the series reactor
    :param r_ohm: (float) - real part of the impedance in Ohm
    :param x_ohm: (float) - imaginary part of the impedance in Ohm
    :param sn_kva: (float) - rated power of the series reactor in kVA
    :param vn_kv: (float) - rated voltage of the series reactor in kV
    :return: index of the created element
    """
    for b in [from_bus, to_bus]:
        if b not in net["bus"].index.values:
            raise UserWarning(
                "Series reactor %s tries to attach to non-existing bus %s" % (name, b))

    if net.bus.at[from_bus, 'vn_kv'] == net.bus.at[to_bus, 'vn_kv']:
        vn_kv = net.bus.at[from_bus, 'vn_kv']
    else:
        raise UserWarning('Unable to infer rated voltage vn_kv for series reactor %s due to '
                          'different rated voltages of from_bus %d (%.3f p.u.) and '
                          'to_bus %d (%.3f p.u.)' % (name, from_bus, net.bus.at[from_bus, 'vn_kv'],
                                                     to_bus, net.bus.at[to_bus, 'vn_kv']))

    base_z_ohm = vn_kv ** 2 / (sn_kva * 1e-3)
    rft_pu = r_ohm / base_z_ohm
    xft_pu = x_ohm / base_z_ohm

    index = create_impedance(net, from_bus=from_bus, to_bus=to_bus, rft_pu=rft_pu, xft_pu=xft_pu,
                             sn_kva=sn_kva, name=name, in_service=in_service,
                             index=index)
    return index


def create_ward(net, bus, ps_kw, qs_kvar, pz_kw, qz_kvar, name=None, in_service=True, index=None):
    """
    Creates a ward equivalent.

    A ward equivalent is a combination of an impedance load and a PQ load.

    INPUT:
        **net** (pandapowernet) - The pandapower net within the element should be created

        **bus** (int) -  bus of the ward equivalent

        **ps_kw** (float) - active power of the PQ load

        **qs_kvar** (float) - reactive power of the PQ load

        **pz_kw** (float) - active power of the impedance load in kW at 1.pu voltage

        **qz_kvar** (float) - reactive power of the impedance load in kVar at 1.pu voltage

    OUTPUT:
        ward id
    """
    if bus not in net["bus"].index.values:
        raise UserWarning("Cannot attach to bus %s, bus does not exist" % bus)

    if index is None:
        index = get_free_id(net.ward)

    if index in net["ward"].index:
        raise UserWarning("A ward equivalent with index %s already exists" % index)

    # store dtypes
    dtypes = net.ward.dtypes

    net.ward.loc[index, ["bus", "ps_kw", "qs_kvar", "pz_kw", "qz_kvar", "name", "in_service"]] = \
        [bus, ps_kw, qs_kvar, pz_kw, qz_kvar, name, in_service]

    # and preserve dtypes
    _preserve_dtypes(net.ward, dtypes)

    return index


def create_xward(net, bus, ps_kw, qs_kvar, pz_kw, qz_kvar, r_ohm, x_ohm, vm_pu, in_service=True,
                 name=None, index=None):
    """
    Creates an extended ward equivalent.

    A ward equivalent is a combination of an impedance load, a PQ load and as voltage source with
    an internal impedance.

    INPUT:
        **net** - The pandapower net within the impedance should be created

        **bus** (int) -  bus of the ward equivalent

        **ps_kw** (float) - active power of the PQ load

        **qs_kvar** (float) - reactive power of the PQ load

        **pz_kw** (float) - active power of the impedance load in kW at 1.pu voltage

        **qz_kvar** (float) - reactive power of the impedance load in kVar at 1.pu voltage

        **vm_pu** (float)

    OUTPUT:
        xward id
    """
    if bus not in net["bus"].index.values:
        raise UserWarning("Cannot attach to bus %s, bus does not exist" % bus)

    if index is None:
        index = get_free_id(net.xward)

    if index in net["xward"].index:
        raise UserWarning("An extended ward equivalent with index %s already exists" % index)

    # store dtypes
    dtypes = net.xward.dtypes

    net.xward.loc[index, ["bus", "ps_kw", "qs_kvar", "pz_kw", "qz_kvar", "r_ohm", "x_ohm", "vm_pu",
                          "name", "in_service"]] = \
        [bus, ps_kw, qs_kvar, pz_kw, qz_kvar, r_ohm, x_ohm, vm_pu, name, in_service]

    # and preserve dtypes
    _preserve_dtypes(net.xward, dtypes)

    return index


def create_dcline(net, from_bus, to_bus, p_kw, loss_percent, loss_kw, vm_from_pu, vm_to_pu,
                  index=None, name=None, max_p_kw=nan, min_q_from_kvar=nan,
                  min_q_to_kvar=nan, max_q_from_kvar=nan, max_q_to_kvar=nan,
                  in_service=True):
    """create_dcline(net, from_bus, to_bus, p_kw, loss_percent, loss_kw, vm_from_pu, vm_to_pu, \
                  index=None, name=None, max_p_kw=nan, min_q_from_kvar=nan, \
                  min_q_to_kvar=nan, max_q_from_kvar=nan, max_q_to_kvar=nan, \
                  in_service=True)
    Creates a dc line.

    INPUT:
        **from_bus** (int) - ID of the bus on one side which the line will be connected with

        **to_bus** (int) - ID of the bus on the other side which the line will be connected with

        **p_kw** - (float) Active power transmitted from 'from_bus' to 'to_bus'

        **loss_percent** - (float) Relative transmission loss in percent of active power
            transmission

        **loss_kw** - (float) Total transmission loss in kW

        **vm_from_pu** - (float) Voltage setpoint at from bus

        **vm_to_pu** - (float) Voltage setpoint at to bus

    OPTIONAL:
        **index** (int, None) - Force a specified ID if it is available. If None, the index one \
            higher than the highest already existing index is selected.

        **name** (str, None) - A custom name for this dc line

        **in_service** (boolean) - True for in_service or False for out of service

        **max_p_kw** - Maximum active power flow. Only respected for OPF

        **min_q_from_kvar** - Minimum reactive power at from bus. Necessary for OPF

        **min_q_to_kvar** - Minimum reactive power at to bus. Necessary for OPF

        **max_q_from_kvar** - Maximum reactive power at from bus. Necessary for OPF

        **max_q_to_kvar ** - Maximum reactive power at to bus. Necessary for OPF

    OUTPUT:
        **index** (int) - The unique ID of the created element

    EXAMPLE:
        create_dcline(net, from_bus=0, to_bus=1, p_kw=1e4, loss_percent=1.2, loss_kw=25, \
            vm_from_pu=1.01, vm_to_pu=1.02)
    """
    for bus in [from_bus, to_bus]:
        if bus not in net["bus"].index.values:
            raise UserWarning("Cannot attach to bus %s, bus does not exist" % bus)

        if bus in net.ext_grid.bus.values:
            raise UserWarning("There is already an external grid at bus %u, only one voltage " +
                              "controlling element (ext_grid, gen) is allowed per bus." % bus)

        if bus in net.gen.bus.values:
            raise UserWarning("There is already a generator at bus %u, only one voltage " +
                              "controlling element (ext_grid, gen) is allowed per bus." % bus)

    if index is None:
        index = get_free_id(net["dcline"])

    if index in net["dcline"].index:
        raise UserWarning("A dcline with the id %s already exists" % index)

    # store dtypes
    dtypes = net.dcline.dtypes

    net.dcline.loc[index, ["name", "from_bus", "to_bus", "p_kw", "loss_percent", "loss_kw",
                           "vm_from_pu", "vm_to_pu", "max_p_kw", "min_q_from_kvar",
                           "min_q_to_kvar", "max_q_from_kvar", "max_q_to_kvar", "in_service"]] \
        = [name, from_bus, to_bus, p_kw, loss_percent, loss_kw, vm_from_pu, vm_to_pu,
           max_p_kw, min_q_from_kvar, min_q_to_kvar, max_q_from_kvar, max_q_to_kvar, in_service]

    # and preserve dtypes
    _preserve_dtypes(net.dcline, dtypes)

    return index


def create_measurement(net, meas_type, element_type, value, std_dev, bus, element=None,
                       check_existing=True, index=None, name=None):
    """
    Creates a measurement, which is used by the estimation module. Possible types of measurements
    are: v, p, q, i

    INPUT:
        **meas_type** (string) - Type of measurement. "v", "p", "q", "i" are possible.

        **element_type** (string) - Clarifies which element is measured. "bus", "line",
        "trafo" are possible.

        **value** (float) - Measurement value. Units are "kW" for P, "kVar" for Q, "p.u." for V,
        "A" for I. Generation is a positive bus power injection, consumption negative.

        **std_dev** (float) - Standard deviation in the same unit as the measurement.

        **bus** (int) - Index of bus. Determines the position of the measurement for
        line/trafo measurements (bus == from_bus: measurement at from_bus;
        same for to_bus). The bus can also be "from" or "to" if the element_type is "line"
        or "hv"/"lv" if "trafo".

        **element** (int, None) - Index of measured element, if element_type is "line" or
        "trafo".

    OPTIONAL:
        **check_existing** (bool) - Check for and replace existing measurements for this bus,
        type and element_type. Set it to false for performance improvements which can cause unsafe
        behaviour.

        **name** (str, None) - name of measurement.

    OUTPUT:
        (int) Index of measurement

    EXAMPLE:
        500 kW load measurement with 10 kW standard deviation on bus 0:
        create_measurement(net, "p", "bus", -500., 10., 0)
    """

    if meas_type not in ("v", "p", "q", "i"):
        raise UserWarning("Invalid measurement type (%s)" % meas_type)

    if element is None and element_type in ("line", "trafo"):
        raise UserWarning("The element type %s requires a value in 'element'" % element_type)

    if meas_type == "v":
        element_type = "bus"

    if element_type not in ("bus", "line", "trafo"):
        raise UserWarning("Invalid element type (%s)" % element_type)

    if element_type == "bus" and bus not in net["bus"].index.values:
        raise UserWarning("Bus %s does not exist" % bus)

    if bus in ("from", "to") and element_type == "line":
        bus = net.line.from_bus.loc[element] if bus == "from" else net.line.to_bus.loc[element]

    if bus in ("hv", "lv") and element_type == "trafo":
        bus = net.trafo.hv_bus.loc[element] if bus == "hv" else net.trafo.lv_bus.loc[element]

    if element is not None and element_type == "line" and element not in net["line"].index.values:
        raise UserWarning("Line %s does not exist" % element)

    if element is not None and element_type == "trafo" and element not in \
            net["trafo"].index.values:
        raise UserWarning("Trafo %s does not exist" % element)

    if index is None:
        index = get_free_id(net.measurement)

    if index in net["measurement"].index:
        raise UserWarning("A measurement with index %s already exists" % index)

    if meas_type == "i" and element_type == "bus":
        raise UserWarning("Line current measurements cannot be placed at buses")

    if meas_type == "v" and element_type in ("line", "trafo"):
        raise UserWarning("Voltage measurements can only be placed at buses, not at %s"
                          % element_type)

    if check_existing:
        if element is None:
            existing = net.measurement[(net.measurement.type == meas_type) &
                                       (net.measurement.element_type == element_type) &
                                       (net.measurement.bus == bus) &
                                       (pd.isnull(net.measurement.element))].index
        else:
            existing = net.measurement[(net.measurement.type == meas_type) &
                                       (net.measurement.element_type == element_type) &
                                       (net.measurement.bus == bus) &
                                       (net.measurement.element == element)].index
        if len(existing) == 1:
            index = existing[0]
        elif len(existing) > 1:
            raise UserWarning("More than one measurement of this type exists")

    dtypes = net.measurement.dtypes
    net.measurement.loc[index] = [name, meas_type.lower(), element_type, value, std_dev, bus, element]
    _preserve_dtypes(net.measurement, dtypes)
    return index


def create_piecewise_linear_cost(net, element, element_type, data_points, type="p", index=None):
    """
    Creates an entry for piecewise linear costs for an element. The currently supported elements are
     - Generator
     - External Grid
     - Static Generator
     - Load
     - Dcline
     - Storage

    INPUT:
        **element** (int) - ID of the element in the respective element table

        **element_type** (string) - Type of element ["gen", "sgen", "ext_grid", "load", "dcline", "storage"] \
            are possible

        **data_points** - (numpy array) Numpy array containing n data points (see example)

    OPTIONAL:
        **type** - (string) - Type of cost ["p", "q"] are allowed

        **index** (int, index) - Force a specified ID if it is available. If None, the index one \
            higher than the highest already existing index is selected.

    OUTPUT:
        **index** (int) - The unique ID of created cost entry

    EXAMPLE:
        create_piecewise_linear_cost(net, 0, "load", np.array([[0, 0], [75, 50], [150, 100]]))

    NOTE:
      - costs for reactive power can only be quadratic, linear or constant. No higher grades \
          supported.
      - costs for storages are positive per definition (similar to sgen costs)
    """

    if index is None:
        index = get_free_id(net["piecewise_linear_cost"])

    if index in net["piecewise_linear_cost"].index:
        raise UserWarning("A piecewise_linear_cost with the id %s already exists" % index)

    if not net["polynomial_cost"].loc[
        (net["polynomial_cost"].element_type == element_type) &
        (net["polynomial_cost"].element == element) &
        (net["polynomial_cost"].type == type)].empty:
        raise UserWarning("A polynomial_cost for %s with index %s already exists" %
                          (element_type, element))

    if not net["piecewise_linear_cost"].loc[
        (net["piecewise_linear_cost"].element_type == element_type) &
        (net["piecewise_linear_cost"].element == element) &
        (net["piecewise_linear_cost"].type == type)].empty:
        raise UserWarning("A piecewise_linear_cost for %s with index %s already exists" %
                          (element_type, element))

    p = data_points[:, 0]
    f = data_points[:, 1]

    if not (p[:-1] < p[1:]).all():
        raise ValueError("Piecewise linear costs need to be defined in ascending order: " +
                         "p0 < p1 < ... < pn")

    if element_type != 'dcline':
        if type == "p":
            if not (hasattr(net[element_type], "max_p_kw") and hasattr(net[element_type],
                                                                       "min_p_kw")):
                raise AttributeError("No operational constraints defined for controllable element!")
            if not (net[element_type].max_p_kw.at[element] <= max(p) and
                    net[element_type].min_p_kw.at[element] >= min(p)):
                raise ValueError("Cost function must be defined for whole power range of the "
                                 "generator")
        if type == "q":
            if not (hasattr(net[element_type], "max_q_kvar") or hasattr(net[element_type],
                                                                        "min_q_kvar")):
                raise AttributeError("No operational constraints defined!")
            if not (net[element_type].max_q_kvar.at[element] <= max(p) and net[
                element_type].min_q_kvar.at[element] >= min(p)):
                raise ValueError("Cost function must be defined for whole power range of the "
                                 "generator")
    else:
        if type == "p":
            if not (hasattr(net[element_type], "max_p_kw")):
                raise AttributeError("No operational constraints defined for controllable element!")
            if not (net[element_type].max_p_kw.at[element] <= max(p)):
                raise ValueError("Cost function must be defined for whole power range of the "
                                 "generator")
        if type == "q":
            if not pd.Series([
                "max_q_to_kvar", "max_q_from_kvar", "min_q_to_kvar", "min_q_from_kvar"]).isin(
                net[element_type].columns).all():
                raise AttributeError("No operational constraints defined!")
            if not (net[element_type].max_q_to_kvar.at[element] <= max(p) and
                    net[element_type].max_q_from_kvar.at[element] <= max(p) and
                    net[element_type].min_q_to_kvar.at[element] <= min(p) and
                    net[element_type].min_q_from_kvar.at[element] >= min(p)):
                raise ValueError("Cost function must be defined for whole power range of the "
                                 "generator")

    net.piecewise_linear_cost.loc[index, ["type", "element", "element_type"]] = \
        [type, element, element_type]

    net.piecewise_linear_cost.p.loc[index] = p.reshape((1, -1))
    net.piecewise_linear_cost.f.loc[index] = f.reshape((1, -1))

    return index


def create_polynomial_cost(net, element, element_type, coefficients, type="p", index=None):
    """
    Creates an entry for polynomial costs for an element. The currently supported elements are
     - Generator
     - External Grid
     - Static Generator
     - Load
     - Dcline
     - Storage

    INPUT:
        **element** (int) - ID of the element in the respective element table

        **element_type** (string) - Type of element ["gen", "sgen", "ext_grid", "load", "dcline", "storage"] \
            are possible

        **data_points** - (numpy array) Numpy array containing n cost coefficients, starting with highest \
            order (see example)

        **type ** -"p" or "q"

    OPTIONAL:
        **type** - (string) - Type of cost ["p", "q"] are allowed

        **index** (int, None) - Force a specified ID if it is available. If None, the index one \
            higher than the highest already existing index is selected.

    OUTPUT:
        **index** (int) - The unique ID of created cost entry

    EXAMPLE:
        create_polynomial_cost(net, 0, "gen", np.array([0, 1, 0]))

    NOTE:
        - costs for storages are positive per definition (similar to sgen costs)
    """

    if index is None:
        index = get_free_id(net["polynomial_cost"])

    if index in net["polynomial_cost"].index:
        raise UserWarning("A polynomial_cost with the id %s already exists" % index)

    if not net["polynomial_cost"].loc[
        (net["polynomial_cost"].element_type == element_type) &
        (net["polynomial_cost"].element == element) &
        (net["polynomial_cost"].type == type)].empty:
        raise UserWarning("A polynomial_cost for %s with index %s already exists" %
                          (element_type, element))

    if not net["piecewise_linear_cost"].loc[
        (net["piecewise_linear_cost"].element_type == element_type) &
        (net["piecewise_linear_cost"].element == element) &
        (net["piecewise_linear_cost"].type == type)].empty:
        raise UserWarning("A piecewise_linear_cost for %s with index %s already exists" %
                          (element_type, element))

    net.polynomial_cost.loc[index, ["type", "element", "element_type"]] = \
        [type, element, element_type]

    net.polynomial_cost.c.loc[index] = coefficients.reshape((1, -1))

    return index<|MERGE_RESOLUTION|>--- conflicted
+++ resolved
@@ -454,11 +454,7 @@
     try:
         net["bus"] = pd.concat([net["bus"], dd], axis=0, sort=True).reindex(net["bus"].columns, axis=1)
     except:  # legacy for pandas <0.21
-<<<<<<< HEAD
         net["bus"] = pd.concat([net["bus"], dd], axis=0).reindex_axis(net["bus"].columns, axis=1)
-=======
-        net["bus"] = pd.concat([net["bus"], dd], axis=0).reindex(columns=net["bus"].columns)
->>>>>>> c319a3b5
     # and preserve dtypes
     # _preserve_dtypes(net.bus, dtypes)
 
