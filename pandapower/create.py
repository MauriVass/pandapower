# -*- coding: utf-8 -*-

# Copyright (c) 2016-2021 by University of Kassel and Fraunhofer Institute for Energy Economics
# and Energy System Technology (IEE), Kassel. All rights reserved.


import pandas as pd
from numpy import nan, isnan, arange, dtype, isin, any as np_any, zeros, array, bool_, \
    all as np_all, float64
from packaging import version

from pandapower import __version__
from pandapower.auxiliary import pandapowerNet, get_free_id, _preserve_dtypes
from pandapower.results import reset_results
from pandapower.std_types import add_basic_std_types, load_std_type

try:
    import pplog as logging
except ImportError:
    import logging

logger = logging.getLogger(__name__)


def create_empty_network(name="", f_hz=50., sn_mva=1, add_stdtypes=True):
    """
    This function initializes the pandapower datastructure.

    OPTIONAL:
        **f_hz** (float, 50.) - power system frequency in hertz

        **name** (string, None) - name for the network

        **sn_mva** (float, 1e3) - reference apparent power for per unit system

        **add_stdtypes** (boolean, True) - Includes standard types to net

    OUTPUT:
        **net** (attrdict) - PANDAPOWER attrdict with empty tables:

    EXAMPLE:
        net = create_empty_network()

    """
    net = pandapowerNet({
        # structure data
        "bus": [('name', dtype(object)),
                ('vn_kv', 'f8'),
                ('type', dtype(object)),
                ('zone', dtype(object)),
                ('in_service', 'bool'), ],
        "load": [("name", dtype(object)),
                 ("bus", "u4"),
                 ("p_mw", "f8"),
                 ("q_mvar", "f8"),
                 ("const_z_percent", "f8"),
                 ("const_i_percent", "f8"),
                 ("sn_mva", "f8"),
                 ("scaling", "f8"),
                 ("in_service", 'bool'),
                 ("type", dtype(object))],
        "sgen": [("name", dtype(object)),
                 ("bus", "i8"),
                 ("p_mw", "f8"),
                 ("q_mvar", "f8"),
                 ("sn_mva", "f8"),
                 ("scaling", "f8"),
                 ("in_service", 'bool'),
                 ("type", dtype(object)),
                 ("current_source", "bool")],
        "motor": [("name", dtype(object)),
                  ("bus", "i8"),
                  ("pn_mech_mw", "f8"),
                  ("loading_percent", "f8"),
                  ("cos_phi", "f8"),
                  ("cos_phi_n", "f8"),
                  ("efficiency_percent", "f8"),
                  ("efficiency_n_percent", "f8"),
                  ("lrc_pu", "f8"),
                  ("vn_kv", "f8"),
                  ("scaling", "f8"),
                  ("in_service", 'bool'),
                  ("rx", 'f8')
                  ],
        "asymmetric_load": [("name", dtype(object)),
                            ("bus", "u4"),
                            ("p_a_mw", "f8"),
                            ("q_a_mvar", "f8"),
                            ("p_b_mw", "f8"),
                            ("q_b_mvar", "f8"),
                            ("p_c_mw", "f8"),
                            ("q_c_mvar", "f8"),
                            ("sn_mva", "f8"),
                            ("scaling", "f8"),
                            ("in_service", 'bool'),
                            ("type", dtype(object))],

        "asymmetric_sgen": [("name", dtype(object)),
                            ("bus", "i8"),
                            ("p_a_mw", "f8"),
                            ("q_a_mvar", "f8"),
                            ("p_b_mw", "f8"),
                            ("q_b_mvar", "f8"),
                            ("p_c_mw", "f8"),
                            ("q_c_mvar", "f8"),
                            ("sn_mva", "f8"),
                            ("scaling", "f8"),
                            ("in_service", 'bool'),
                            ("type", dtype(object)),
                            ("current_source", "bool")],
        "storage": [("name", dtype(object)),
                    ("bus", "i8"),
                    ("p_mw", "f8"),
                    ("q_mvar", "f8"),
                    ("sn_mva", "f8"),
                    ("soc_percent", "f8"),
                    ("min_e_mwh", "f8"),
                    ("max_e_mwh", "f8"),
                    ("scaling", "f8"),
                    ("in_service", 'bool'),
                    ("type", dtype(object))],
        "gen": [("name", dtype(object)),
                ("bus", "u4"),
                ("p_mw", "f8"),
                ("vm_pu", "f8"),
                ("sn_mva", "f8"),
                ("min_q_mvar", "f8"),
                ("max_q_mvar", "f8"),
                ("scaling", "f8"),
                ("slack", "bool"),
                ("in_service", 'bool'),
                ("contribution_factor", 'f8'),
                ("type", dtype(object))],
        "switch": [("bus", "i8"),
                   ("element", "i8"),
                   ("et", dtype(object)),
                   ("type", dtype(object)),
                   ("closed", "bool"),
                   ("name", dtype(object)),
                   ("z_ohm", "f8")],
        "shunt": [("bus", "u4"),
                  ("name", dtype(object)),
                  ("q_mvar", "f8"),
                  ("p_mw", "f8"),
                  ("vn_kv", "f8"),
                  ("step", "u4"),
                  ("max_step", "u4"),
                  ("in_service", "bool")],
        "ext_grid": [("name", dtype(object)),
                     ("bus", "u4"),
                     ("vm_pu", "f8"),
                     ("va_degree", "f8"),
                     ("contribution_factor", 'f8'),
                     ("in_service", 'bool')],
        "line": [("name", dtype(object)),
                 ("std_type", dtype(object)),
                 ("from_bus", "u4"),
                 ("to_bus", "u4"),
                 ("length_km", "f8"),
                 ("r_ohm_per_km", "f8"),
                 ("x_ohm_per_km", "f8"),
                 ("c_nf_per_km", "f8"),
                 ("g_us_per_km", "f8"),
                 ("max_i_ka", "f8"),
                 ("df", "f8"),
                 ("parallel", "u4"),
                 ("type", dtype(object)),
                 ("in_service", 'bool')],
        "trafo": [("name", dtype(object)),
                  ("std_type", dtype(object)),
                  ("hv_bus", "u4"),
                  ("lv_bus", "u4"),
                  ("sn_mva", "f8"),
                  ("vn_hv_kv", "f8"),
                  ("vn_lv_kv", "f8"),
                  ("vk_percent", "f8"),
                  ("vkr_percent", "f8"),
                  ("pfe_kw", "f8"),
                  ("i0_percent", "f8"),
                  ("shift_degree", "f8"),
                  ("tap_side", dtype(object)),
                  ("tap_neutral", "i4"),
                  ("tap_min", "i4"),
                  ("tap_max", "i4"),
                  ("tap_step_percent", "f8"),
                  ("tap_step_degree", "f8"),
                  ("tap_pos", "i4"),
                  ("tap_phase_shifter", 'bool'),
                  ("parallel", "u4"),
                  ("df", "f8"),
                  ("in_service", 'bool')],
        "trafo3w": [("name", dtype(object)),
                    ("std_type", dtype(object)),
                    ("hv_bus", "u4"),
                    ("mv_bus", "u4"),
                    ("lv_bus", "u4"),
                    ("sn_hv_mva", "f8"),
                    ("sn_mv_mva", "f8"),
                    ("sn_lv_mva", "f8"),
                    ("vn_hv_kv", "f8"),
                    ("vn_mv_kv", "f8"),
                    ("vn_lv_kv", "f8"),
                    ("vk_hv_percent", "f8"),
                    ("vk_mv_percent", "f8"),
                    ("vk_lv_percent", "f8"),
                    ("vkr_hv_percent", "f8"),
                    ("vkr_mv_percent", "f8"),
                    ("vkr_lv_percent", "f8"),
                    ("pfe_kw", "f8"),
                    ("i0_percent", "f8"),
                    ("shift_mv_degree", "f8"),
                    ("shift_lv_degree", "f8"),
                    ("tap_side", dtype(object)),
                    ("tap_neutral", "i4"),
                    ("tap_min", "i4"),
                    ("tap_max", "i4"),
                    ("tap_step_percent", "f8"),
                    ("tap_step_degree", "f8"),
                    ("tap_pos", "i4"),
                    ("tap_at_star_point", 'bool'),
                    ("in_service", 'bool')],
        "impedance": [("name", dtype(object)),
                      ("from_bus", "u4"),
                      ("to_bus", "u4"),
                      ("rft_pu", "f8"),
                      ("xft_pu", "f8"),
                      ("rtf_pu", "f8"),
                      ("xtf_pu", "f8"),
                      ("sn_mva", "f8"),
                      ("in_service", 'bool')],
        "dcline": [("name", dtype(object)),
                   ("from_bus", "u4"),
                   ("to_bus", "u4"),
                   ("p_mw", "f8"),
                   ("loss_percent", 'f8'),
                   ("loss_mw", 'f8'),
                   ("vm_from_pu", "f8"),
                   ("vm_to_pu", "f8"),
                   ("max_p_mw", "f8"),
                   ("min_q_from_mvar", "f8"),
                   ("min_q_to_mvar", "f8"),
                   ("max_q_from_mvar", "f8"),
                   ("max_q_to_mvar", "f8"),
                   ("in_service", 'bool')],
        "ward": [("name", dtype(object)),
                 ("bus", "u4"),
                 ("ps_mw", "f8"),
                 ("qs_mvar", "f8"),
                 ("qz_mvar", "f8"),
                 ("pz_mw", "f8"),
                 ("in_service", "bool")],
        "xward": [("name", dtype(object)),
                  ("bus", "u4"),
                  ("ps_mw", "f8"),
                  ("qs_mvar", "f8"),
                  ("qz_mvar", "f8"),
                  ("pz_mw", "f8"),
                  ("r_ohm", "f8"),
                  ("x_ohm", "f8"),
                  ("vm_pu", "f8"),
                  ("in_service", "bool")],
        "measurement": [("name", dtype(object)),
                        ("measurement_type", dtype(object)),
                        ("element_type", dtype(object)),
                        ("element", "uint32"),
                        ("value", "float64"),
                        ("std_dev", "float64"),
                        ("side", dtype(object))],
        "pwl_cost": [("power_type", dtype(object)),
                     ("element", "u4"),
                     ("et", dtype(object)),
                     ("points", dtype(object))],
        "poly_cost": [("element", "u4"),
                      ("et", dtype(object)),
                      ("cp0_eur", dtype("f8")),
                      ("cp1_eur_per_mw", dtype("f8")),
                      ("cp2_eur_per_mw2", dtype("f8")),
                      ("cq0_eur", dtype("f8")),
                      ("cq1_eur_per_mvar", dtype("f8")),
                      ("cq2_eur_per_mvar2", dtype("f8"))
                      ],
        'controller': [
            ('object', dtype(object)),
            ('in_service', "bool"),
            ('order', "float64"),
            ('level', dtype(object)),
            ('initial_run', "bool"),
            ("recycle", dtype(object)),
        ],
        # geodata
        "line_geodata": [("coords", dtype(object))],
        "bus_geodata": [("x", "f8"), ("y", "f8"), ("coords", dtype(object))],

        # result tables
        "_empty_res_bus": [("vm_pu", "f8"),
                           ("va_degree", "f8"),
                           ("p_mw", "f8"),
                           ("q_mvar", "f8")],
        "_empty_res_ext_grid": [("p_mw", "f8"),
                                ("q_mvar", "f8")],
        "_empty_res_line": [("p_from_mw", "f8"),
                            ("q_from_mvar", "f8"),
                            ("p_to_mw", "f8"),
                            ("q_to_mvar", "f8"),
                            ("pl_mw", "f8"),
                            ("ql_mvar", "f8"),
                            ("i_from_ka", "f8"),
                            ("i_to_ka", "f8"),
                            ("i_ka", "f8"),
                            ("vm_from_pu", "f8"),
                            ("va_from_degree", "f8"),
                            ("vm_to_pu", "f8"),
                            ("va_to_degree", "f8"),
                            ("loading_percent", "f8")],
        "_empty_res_trafo": [("p_hv_mw", "f8"),
                             ("q_hv_mvar", "f8"),
                             ("p_lv_mw", "f8"),
                             ("q_lv_mvar", "f8"),
                             ("pl_mw", "f8"),
                             ("ql_mvar", "f8"),
                             ("i_hv_ka", "f8"),
                             ("i_lv_ka", "f8"),
                             ("vm_hv_pu", "f8"),
                             ("va_hv_degree", "f8"),
                             ("vm_lv_pu", "f8"),
                             ("va_lv_degree", "f8"),
                             ("loading_percent", "f8")],
        "_empty_res_load": [("p_mw", "f8"),
                            ("q_mvar", "f8")],
        "_empty_res_asymmetric_load": [("p_mw", "f8"),
                            ("q_mvar", "f8")],
        "_empty_res_asymmetric_sgen": [("p_mw", "f8"),
                            ("q_mvar", "f8")],
        "_empty_res_motor": [("p_mw", "f8"),
                            ("q_mvar", "f8")],
        "_empty_res_sgen": [("p_mw", "f8"),
                            ("q_mvar", "f8")],
        "_empty_res_shunt": [("p_mw", "f8"),
                             ("q_mvar", "f8"),
                             ("vm_pu", "f8")],
        "_empty_res_impedance": [("p_from_mw", "f8"),
                                 ("q_from_mvar", "f8"),
                                 ("p_to_mw", "f8"),
                                 ("q_to_mvar", "f8"),
                                 ("pl_mw", "f8"),
                                 ("ql_mvar", "f8"),
                                 ("i_from_ka", "f8"),
                                 ("i_to_ka", "f8")],
        "_empty_res_dcline": [("p_from_mw", "f8"),
                              ("q_from_mvar", "f8"),
                              ("p_to_mw", "f8"),
                              ("q_to_mvar", "f8"),
                              ("pl_mw", "f8"),
                              ("vm_from_pu", "f8"),
                              ("va_from_degree", "f8"),
                              ("vm_to_pu", "f8"),
                              ("va_to_degree", "f8")],
        "_empty_res_ward": [("p_mw", "f8"),
                            ("q_mvar", "f8"),
                            ("vm_pu", "f8")],
        "_empty_res_xward": [("p_mw", "f8"),
                             ("q_mvar", "f8"),
                             ("vm_pu", "f8"),
                             ("va_internal_degree", "f8"),
                             ("vm_internal_pu", "f8")],

        "_empty_res_trafo_3ph": [("p_a_hv_mw", "f8"),
                                 ("q_a_hv_mvar", "f8"),
                                 ("p_b_hv_mw", "f8"),
                                 ("q_b_hv_mvar", "f8"),
                                 ("p_c_hv_mw", "f8"),
                                 ("q_c_hv_mvar", "f8"),
                                 ("p_a_lv_mw", "f8"),
                                 ("q_a_lv_mvar", "f8"),
                                 ("p_b_lv_mw", "f8"),
                                 ("q_b_lv_mvar", "f8"),
                                 ("p_c_lv_mw", "f8"),
                                 ("q_c_lv_mvar", "f8"),
                                 ("p_a_l_mw", "f8"),
                                 ("q_a_l_mvar", "f8"),
                                 ("p_b_l_mw", "f8"),
                                 ("q_b_l_mvar", "f8"),
                                 ("p_c_l_mw", "f8"),
                                 ("q_c_l_mvar", "f8"),
                                 ("i_a_hv_ka", "f8"),
                                 ("i_a_lv_ka", "f8"),
                                 ("i_b_hv_ka", "f8"),
                                 ("i_b_lv_ka", "f8"),
                                 ("i_c_hv_ka", "f8"),
                                 ("i_c_lv_ka", "f8"),
                                 # ("i_n_hv_ka", "f8"),
                                 # ("i_n_lv_ka", "f8"),
                                 ("loading_a_percent", "f8"),
                                 ("loading_b_percent", "f8"),
                                 ("loading_c_percent", "f8"),
                                 ("loading_percent", "f8")],
        "_empty_res_trafo3w": [("p_hv_mw", "f8"),
                               ("q_hv_mvar", "f8"),
                               ("p_mv_mw", "f8"),
                               ("q_mv_mvar", "f8"),
                               ("p_lv_mw", "f8"),
                               ("q_lv_mvar", "f8"),
                               ("pl_mw", "f8"),
                               ("ql_mvar", "f8"),
                               ("i_hv_ka", "f8"),
                               ("i_mv_ka", "f8"),
                               ("i_lv_ka", "f8"),
                               ("vm_hv_pu", "f8"),
                               ("va_hv_degree", "f8"),
                               ("vm_mv_pu", "f8"),
                               ("va_mv_degree", "f8"),
                               ("vm_lv_pu", "f8"),
                               ("va_lv_degree", "f8"),
                               ("va_internal_degree", "f8"),
                               ("vm_internal_pu", "f8"),
                               ("loading_percent", "f8")],
        "_empty_res_bus_3ph": [("vm_a_pu", "f8"),
                               ("va_a_degree", "f8"),
                               ("vm_b_pu", "f8"),
                               ("va_b_degree", "f8"),
                               ("vm_c_pu", "f8"),
                               ("va_c_degree", "f8"),
                               ("p_a_mw", "f8"),
                               ("q_a_mvar", "f8"),
                               ("p_b_mw", "f8"),
                               ("q_b_mvar", "f8"),
                               ("p_c_mw", "f8"),
                               ("q_c_mvar", "f8")],
        "_empty_res_ext_grid_3ph": [("p_a_mw", "f8"),
                                    ("q_a_mvar", "f8"),
                                    ("p_b_mw", "f8"),
                                    ("q_b_mvar", "f8"),
                                    ("p_c_mw", "f8"),
                                    ("q_c_mvar", "f8")],
        "_empty_res_line_3ph": [("p_a_from_mw", "f8"),
                                ("q_a_from_mvar", "f8"),
                                ("p_b_from_mw", "f8"),
                                ("q_b_from_mvar", "f8"),
                                ("q_c_from_mvar", "f8"),
                                ("p_a_to_mw", "f8"),
                                ("q_a_to_mvar", "f8"),
                                ("p_b_to_mw", "f8"),
                                ("q_b_to_mvar", "f8"),
                                ("p_c_to_mw", "f8"),
                                ("q_c_to_mvar", "f8"),
                                ("p_a_l_mw", "f8"),
                                ("q_a_l_mvar", "f8"),
                                ("p_b_l_mw", "f8"),
                                ("q_b_l_mvar", "f8"),
                                ("p_c_l_mw", "f8"),
                                ("q_c_l_mvar", "f8"),
                                ("i_a_from_ka", "f8"),
                                ("i_a_to_ka", "f8"),
                                ("i_b_from_ka", "f8"),
                                ("i_b_to_ka", "f8"),
                                ("i_c_from_ka", "f8"),
                                ("i_c_to_ka", "f8"),
                                ("i_a_ka", "f8"),
                                ("i_b_ka", "f8"),
                                ("i_c_ka", "f8"),
                                ("i_n_from_ka", "f8"),
                                ("i_n_to_ka", "f8"),
                                ("i_n_ka", "f8"),
                                ("loading_a_percent", "f8"),
                                ("loading_b_percent", "f8"),
                                ("loading_c_percent", "f8")],
        "_empty_res_asymmetric_load_3ph": [("p_a_mw", "f8"),
                                           ("q_a_mvar", "f8"),
                                           ("p_b_mw", "f8"),
                                           ("q_b_mvar", "f8"),
                                           ("p_c_mw", "f8"),
                                           ("q_c_mvar", "f8")],
        "_empty_res_asymmetric_sgen_3ph": [("p_a_mw", "f8"),
                                           ("q_a_mvar", "f8"),
                                           ("p_b_mw", "f8"),
                                           ("q_b_mvar", "f8"),
                                           ("p_c_mw", "f8"),
                                           ("q_c_mvar", "f8")],
        "_empty_res_storage": [("p_mw", "f8"),
                               ("q_mvar", "f8")],
        "_empty_res_storage_3ph": [("p_a_mw", "f8"), ("p_b_mw", "f8"), ("p_c_mw", "f8"),
                                   ("q_a_mvar", "f8"), ("q_b_mvar", "f8"), ("q_c_mvar", "f8")],
        "_empty_res_gen": [("p_mw", "f8"),
                           ("q_mvar", "f8"),
                           ("va_degree", "f8"),
                           ("vm_pu", "f8")],

        # internal
        "_ppc": None,
        "_ppc0": None,
        "_ppc1": None,
        "_ppc2": None,
        "_is_elements": None,
        "_pd2ppc_lookups": {"bus": None,
                            "ext_grid": None,
                            "gen": None,
                            "branch": None},
        "version": __version__,
        "converged": False,
        "name": name,
        "f_hz": f_hz,
        "sn_mva": sn_mva
    })

    net._empty_res_load_3ph = net._empty_res_load
    net._empty_res_sgen_3ph = net._empty_res_sgen
    net._empty_res_storage_3ph = net._empty_res_storage

    for s in net:
        if isinstance(net[s], list):
            net[s] = pd.DataFrame(zeros(0, dtype=net[s]), index=pd.Int64Index([]))
    if add_stdtypes:
        add_basic_std_types(net)
    else:
        net.std_types = {"line": {}, "trafo": {}, "trafo3w": {}}
    for mode in ["pf", "se", "sc", "pf_3ph"]:
        reset_results(net, mode)
    net['user_pf_options'] = dict()
    return net


def create_bus(net, vn_kv, name=None, index=None, geodata=None, type="b", zone=None,
               in_service=True, max_vm_pu=nan, min_vm_pu=nan, coords=None, **kwargs):
    """
    Adds one bus in table net["bus"].

    Busses are the nodes of the network that all other elements connect to.

    INPUT:
        **net** (pandapowerNet) - The pandapower network in which the element is created

    OPTIONAL:
        **name** (string, default None) - the name for this bus

        **index** (int, default None) - Force a specified ID if it is available. If None, the \
            index one higher than the highest already existing index is selected.

        **vn_kv** (float) - The grid voltage level.

        **geodata** ((x,y)-tuple, default None) - coordinates used for plotting

        **type** (string, default "b") - Type of the bus. "n" - node,
        "b" - busbar, "m" - muff

        **zone** (string, None) - grid region

        **in_service** (boolean) - True for in_service or False for out of service

        **max_vm_pu** (float, NAN) - Maximum bus voltage in p.u. - necessary for OPF

        **min_vm_pu** (float, NAN) - Minimum bus voltage in p.u. - necessary for OPF

        **coords** (array, default None, shape= (,2L)) - busbar coordinates to plot the bus with \
            multiple points. coords is typically a list of tuples (start and endpoint of the \
            busbar) [(x1, y1), (x2, y2)]

    OUTPUT:
        **index** (int) - The unique ID of the created element

    EXAMPLE:
        create_bus(net, name = "bus1")
    """
    index = _get_index_with_check(net, "bus", index)

    entries = dict(zip(["name", "vn_kv", "type", "zone", "in_service"],
                       [name, vn_kv, type, zone, bool(in_service)]))

    _set_entries(net, "bus", index, True, **entries, **kwargs)

    if geodata is not None:
        if len(geodata) != 2:
            raise UserWarning("geodata must be given as (x, y) tuple")
        net["bus_geodata"].loc[index, ["x", "y"]] = geodata

    if coords is not None:
        net["bus_geodata"].loc[index, "coords"] = coords

    # column needed by OPF. 0. and 2. are the default maximum / minimum voltages
    _create_column_and_set_value(net, index, min_vm_pu, "min_vm_pu", "bus", default_val=0.)
    _create_column_and_set_value(net, index, max_vm_pu, "max_vm_pu", "bus", default_val=2.)

    return index


def create_buses(net, nr_buses, vn_kv, index=None, name=None, type="b", geodata=None,
                 zone=None, in_service=True, max_vm_pu=None, min_vm_pu=None, coords=None, **kwargs):
    """
    Adds several buses in table net["bus"] at once.

    Busses are the nodal points of the network that all other elements connect to.

    Input:
        **net** (pandapowerNet) - The pandapower network in which the element is created

        **nr_buses** (int) - The number of buses that is created

    OPTIONAL:
        **name** (string, default None) - the name for this bus

        **index** (int, default None) - Force specified IDs if available. If None, the indices \
            higher than the highest already existing index are selected.

        **vn_kv** (float) - The grid voltage level.

        **geodata** ((x,y)-tuple, default None) - coordinates used for plotting

        **type** (string, default "b") - Type of the bus. "n" - auxilary node,
        "b" - busbar, "m" - muff

        **zone** (string, None) - grid region

        **in_service** (boolean) - True for in_service or False for out of service

        **max_vm_pu** (float, NAN) - Maximum bus voltage in p.u. - necessary for OPF

        **min_vm_pu** (float, NAN) - Minimum bus voltage in p.u. - necessary for OPF

    OUTPUT:
        **index** (int) - The unique indices ID of the created elements

    EXAMPLE:
        create_bus(net, name = "bus1")
    """
    index = _get_multiple_index_with_check(net, "bus", index, nr_buses)

    entries = {"vn_kv": vn_kv, "type": type, "zone": zone, "in_service": in_service, "name": name}
    _add_series_to_entries(entries, index, "min_vm_pu", min_vm_pu)
    _add_series_to_entries(entries, index, "max_vm_pu", max_vm_pu)
    _set_multiple_entries(net, "bus", index, **entries, **kwargs)

    if geodata is not None:
        # works with a 2-tuple or a matching array
        net.bus_geodata = net.bus_geodata.append(pd.DataFrame(
            zeros((len(index), len(net.bus_geodata.columns)), dtype=int), index=index,
            columns=net.bus_geodata.columns))
        net.bus_geodata.loc[index, :] = nan
        net.bus_geodata.loc[index, ["x", "y"]] = geodata
    if coords is not None:
        net.bus_geodata = net.bus_geodata.append(pd.DataFrame(index=index,
                                                              columns=net.bus_geodata.columns))
        net["bus_geodata"].loc[index, "coords"] = coords
    return index


def create_load(net, bus, p_mw, q_mvar=0, const_z_percent=0, const_i_percent=0, sn_mva=nan,
                name=None, scaling=1., index=None, in_service=True, type='wye', max_p_mw=nan,
                min_p_mw=nan, max_q_mvar=nan, min_q_mvar=nan, controllable=nan):
    """
    Adds one load in table net["load"].

    All loads are modelled in the consumer system, meaning load is positive and generation is
    negative active power. Please pay attention to the correct signing of the reactive power as
    well.

    INPUT:
        **net** - The net within this load should be created

        **bus** (int) - The bus id to which the load is connected

    OPTIONAL:
        **p_mw** (float, default 0) - The active power of the load

        - postive value   -> load
        - negative value  -> generation

        **q_mvar** (float, default 0) - The reactive power of the load

        **const_z_percent** (float, default 0) - percentage of p_mw and q_mvar that will be \
            associated to constant impedance load at rated voltage

        **const_i_percent** (float, default 0) - percentage of p_mw and q_mvar that will be \
            associated to constant current load at rated voltage

        **sn_mva** (float, default None) - Nominal power of the load

        **name** (string, default None) - The name for this load

        **scaling** (float, default 1.) - An OPTIONAL scaling factor to be set customly

        **type** (string, 'wye') -  type variable to classify the load: wye/delta

        **index** (int, None) - Force a specified ID if it is available. If None, the index one \
            higher than the highest already existing index is selected.

        **in_service** (boolean) - True for in_service or False for out of service

        **max_p_mw** (float, default NaN) - Maximum active power load - necessary for controllable \
            loads in for OPF

        **min_p_mw** (float, default NaN) - Minimum active power load - necessary for controllable \
            loads in for OPF

        **max_q_mvar** (float, default NaN) - Maximum reactive power load - necessary for \
            controllable loads in for OPF

        **min_q_mvar** (float, default NaN) - Minimum reactive power load - necessary for \
            controllable loads in OPF

        **controllable** (boolean, default NaN) - States, whether a load is controllable or not. \
            Only respected for OPF
            Defaults to False if "controllable" column exists in DataFrame

    OUTPUT:
        **index** (int) - The unique ID of the created element

    EXAMPLE:
        create_load(net, bus=0, p_mw=10., q_mvar=2.)

    """
    _check_node_element(net, bus)

    index = _get_index_with_check(net, "load", index)

    entries = dict(zip(["name", "bus", "p_mw", "const_z_percent", "const_i_percent", "scaling",
                        "q_mvar", "sn_mva", "in_service", "type"],
                       [name, bus, p_mw, const_z_percent, const_i_percent, scaling, q_mvar, sn_mva,
                        bool(in_service), type]))

    _set_entries(net, "load", index, True, **entries)

    _create_column_and_set_value(net, index, min_p_mw, "min_p_mw", "load")
    _create_column_and_set_value(net, index, max_p_mw, "max_p_mw", "load")
    _create_column_and_set_value(net, index, min_q_mvar, "min_q_mvar", "load")
    _create_column_and_set_value(net, index, max_q_mvar, "max_q_mvar", "load")
    _create_column_and_set_value(net, index, controllable, "controllable", "load", dtyp=bool_,
                                 default_val=False, default_for_nan=True)

    return index


def create_loads(net, buses, p_mw, q_mvar=0, const_z_percent=0, const_i_percent=0, sn_mva=nan,
                 name=None, scaling=1., index=None, in_service=True, type=None, max_p_mw=None,
                 min_p_mw=None, max_q_mvar=None, min_q_mvar=None, controllable=None, **kwargs):
    """
    Adds a number of loads in table net["load"].

    All loads are modelled in the consumer system, meaning load is positive and generation is
    negative active power. Please pay attention to the correct signing of the reactive power as
    well.

    INPUT:
        **net** - The net within this load should be created

        **buses** (list of int) - A list of bus ids to which the loads are connected

    OPTIONAL:
        **p_mw** (list of floats) - The active power of the loads

        - postive value   -> load
        - negative value  -> generation

        **q_mvar** (list of floats, default 0) - The reactive power of the loads

        **const_z_percent** (list of floats, default 0) - percentage of p_mw and q_mvar that will \
            be associated to constant impedance loads at rated voltage

        **const_i_percent** (list of floats, default 0) - percentage of p_mw and q_mvar that will \
            be associated to constant current load at rated voltage

        **sn_mva** (list of floats, default None) - Nominal power of the loads

        **name** (list of strings, default None) - The name for this load

        **scaling** (list of floats, default 1.) - An OPTIONAL scaling factor to be set customly

        **type** (string, None) -  type variable to classify the load

        **index** (list of int, None) - Force a specified ID if it is available. If None, the index\
            is set to a range between one higher than the highest already existing index and the \
            length of loads that shall be created.

        **in_service** (list of boolean) - True for in_service or False for out of service

        **max_p_mw** (list of floats, default NaN) - Maximum active power load - necessary for \
            controllable loads in for OPF

        **min_p_mw** (list of floats, default NaN) - Minimum active power load - necessary for \
            controllable loads in for OPF

        **max_q_mvar** (list of floats, default NaN) - Maximum reactive power load - necessary for \
            controllable loads in for OPF

        **min_q_mvar** (list of floats, default NaN) - Minimum reactive power load - necessary for \
            controllable loads in OPF

        **controllable** (list of boolean, default NaN) - States, whether a load is controllable \
            or not. Only respected for OPF
            Defaults to False if "controllable" column exists in DataFrame

    OUTPUT:
        **index** (int) - The unique IDs of the created elements

    EXAMPLE:
        create_loads(net, buses=[0, 2], p_mw=[10., 5.], q_mvar=[2., 0.])

    """
    _check_multiple_node_elements(net, buses)

    index = _get_multiple_index_with_check(net, "load", index, len(buses))

    entries = {"bus": buses, "p_mw": p_mw, "q_mvar": q_mvar, "sn_mva": sn_mva,
               "const_z_percent": const_z_percent, "const_i_percent": const_i_percent,
               "scaling": scaling, "in_service": in_service, "name": name, "type": type}

    _add_series_to_entries(entries, index, "min_p_mw", min_p_mw)
    _add_series_to_entries(entries, index, "max_p_mw", max_p_mw)
    _add_series_to_entries(entries, index, "min_q_mvar", min_q_mvar)
    _add_series_to_entries(entries, index, "max_q_mvar", max_q_mvar)
    _add_series_to_entries(entries, index, "controllable", controllable, dtyp=bool_,
                           default_val=False)

    _set_multiple_entries(net, "load", index, **entries, **kwargs)

    return index


def create_asymmetric_load(net, bus, p_a_mw=0, p_b_mw=0, p_c_mw=0, q_a_mvar=0, q_b_mvar=0,
                           q_c_mvar=0, sn_mva=nan, name=None, scaling=1., index=None,
                           in_service=True, type="wye"):
    """
    Adds one 3 phase load in table net["asymmetric_load"].

    All loads are modelled in the consumer system, meaning load is positive and generation is
    negative active power. Please pay attention to the correct signing of the reactive power as
    well.

    INPUT:
        **net** - The net within this load should be created

        **bus** (int) - The bus id to which the load is connected

    OPTIONAL:
        **p_a_mw** (float, default 0) - The active power for Phase A load

        **p_b_mw** (float, default 0) - The active power for Phase B load

        **p_c_mw** (float, default 0) - The active power for Phase C load

        **q_a_mvar** float, default 0) - The reactive power for Phase A load

        **q_b_mvar** float, default 0) - The reactive power for Phase B load

        **q_c_mvar** (float, default 0) - The reactive power for Phase C load

        **sn_kva** (float, default: None) - Nominal power of the load

        **name** (string, default: None) - The name for this load

        **scaling** (float, default: 1.) - An OPTIONAL scaling factor to be set customly

        **type** (string,default: wye) -  type variable to classify three ph load: delta/wye

        **index** (int,default: None) - Force a specified ID if it is available. If None, the index\
            one higher than the highest already existing index is selected.

        **in_service** (boolean) - True for in_service or False for out of service

    OUTPUT:
        **index** (int) - The unique ID of the created element

    EXAMPLE:
        **create_asymmetric_load(net, bus=0, p_c_mw = 9., q_c_mvar = 1.8)**

    """
    _check_node_element(net, bus)

    index = _get_index_with_check(net, "asymmetric_load", index, name="3 phase asymmetric_load")

    entries = dict(zip(["name", "bus", "p_a_mw", "p_b_mw", "p_c_mw", "scaling", "q_a_mvar",
                        "q_b_mvar", "q_c_mvar", "sn_mva", "in_service", "type"],
                       [name, bus, p_a_mw, p_b_mw, p_c_mw, scaling, q_a_mvar, q_b_mvar, q_c_mvar,
                        sn_mva, bool(in_service), type]))

    _set_entries(net, "asymmetric_load", index, True, **entries)

    return index


# =============================================================================
# def create_impedance_load(net, bus, r_A , r_B , r_C, x_A=0, x_B=0, x_C=0,
#                      sn_mva=nan, name=None, scaling=1.,
#                     index=None, in_service=True, type=None,
#                     ):
#     """
#     Creates a constant impedance load element ABC.
#
#     INPUT:
#         **net** - The net within this constant impedance load should be created
#
#         **bus** (int) - The bus id to which the load is connected
#
#         **sn_mva** (float) - rated power of the load
#
#         **r_A** (float) - Resistance in Phase A
#         **r_B** (float) - Resistance in Phase B
#         **r_C** (float) - Resistance in Phase C
#         **x_A** (float) - Reactance in Phase A
#         **x_B** (float) - Reactance in Phase B
#         **x_C** (float) - Reactance in Phase C
#
#
#         **kwargs are passed on to the create_load function
#
#     OUTPUT:
#         **index** (int) - The unique ID of the created load
#
#     Load elements are modeled from a consumer point of view. Active power will therefore always be
#     positive, reactive power will be positive for under-excited behavior (Q absorption, decreases voltage) and negative for over-excited behavior (Q injection, increases voltage)
#     """
#     if bus not in net["bus"].index.values:
#         raise UserWarning("Cannot attach to bus %s, bus does not exist" % bus)
#
#     if index is None:
#         index = get_free_id(net["asymmetric_load"])
#     if index in net["impedance_load"].index:
#         raise UserWarning("A 3 phase asymmetric_load with the id %s already exists" % index)
#
#     # store dtypes
#     dtypes = net.impedance_load.dtypes
#
#     net.impedance_load.loc[index, ["name", "bus", "r_A","r_B","r_C", "scaling",
#                       "x_A","x_B","x_C","sn_mva", "in_service", "type"]] = \
#     [name, bus, r_A,r_B,r_C, scaling,
#       x_A,x_B,x_C,sn_mva, bool(in_service), type]
#
#     # and preserve dtypes
#     _preserve_dtypes(net.impedance_load, dtypes)
#
#     return index
#
# =============================================================================


def create_load_from_cosphi(net, bus, sn_mva, cos_phi, mode, **kwargs):
    """
    Creates a load element from rated power and power factor cos(phi).

    INPUT:
        **net** - The net within this static generator should be created

        **bus** (int) - The bus id to which the load is connected

        **sn_mva** (float) - rated power of the load

        **cos_phi** (float) - power factor cos_phi

        **mode** (str) - "underexcited" (Q absorption, decreases voltage) or "overexcited" (Q injection, increases voltage)

        **kwargs are passed on to the create_load function

    OUTPUT:
        **index** (int) - The unique ID of the created load

    Load elements are modeled from a consumer point of view. Active power will therefore always be
    positive, reactive power will be positive for underexcited behavior (Q absorption, decreases voltage) and negative for
    overexcited behavior (Q injection, increases voltage).
    """
    from pandapower.toolbox import pq_from_cosphi
    p_mw, q_mvar = pq_from_cosphi(sn_mva, cos_phi, qmode=mode, pmode="load")
    return create_load(net, bus, sn_mva=sn_mva, p_mw=p_mw, q_mvar=q_mvar, **kwargs)


def create_sgen(net, bus, p_mw, q_mvar=0, sn_mva=nan, name=None, index=None,
                scaling=1., type='wye', in_service=True, max_p_mw=nan, min_p_mw=nan,
                max_q_mvar=nan, min_q_mvar=nan, controllable=nan, k=nan, rx=nan,
                current_source=True):
    """
    Adds one static generator in table net["sgen"].

    Static generators are modelled as positive and constant PQ power. This element is used to model
    generators with a constant active and reactive power feed-in. If you want to model a voltage
    controlled generator, use the generator element instead.

    gen, sgen and ext_grid in the grid are modelled in the generator system!
    If you want to model the generation of power, you have to assign a positive active power
    to the generator. Please pay attention to the correct signing of the
    reactive power as well (positive for injection and negative for consumption).

    INPUT:
        **net** - The net within this static generator should be created

        **bus** (int) - The bus id to which the static generator is connected

        **p_mw** (float) - The active power of the static generator  (positive for generation!)

    OPTIONAL:

        **q_mvar** (float, 0) - The reactive power of the sgen

        **sn_mva** (float, None) - Nominal power of the sgen

        **name** (string, None) - The name for this sgen

        **index** (int, None) - Force a specified ID if it is available. If None, the index one \
            higher than the highest already existing index is selected.

        **scaling** (float, 1.) - An OPTIONAL scaling factor to be set customly

        **type** (string, None) -  Three phase Connection type of the static generator: wye/delta

        **in_service** (boolean) - True for in_service or False for out of service

        **max_p_mw** (float, NaN) - Maximum active power injection - necessary for \
            controllable sgens in OPF

        **min_p_mw** (float, NaN) - Minimum active power injection - necessary for \
            controllable sgens in OPF

        **max_q_mvar** (float, NaN) - Maximum reactive power injection - necessary for \
            controllable sgens in OPF

        **min_q_mvar** (float, NaN) - Minimum reactive power injection - necessary for \
            controllable sgens in OPF

        **controllable** (bool, NaN) - Whether this generator is controllable by the optimal
        powerflow
            Defaults to False if "controllable" column exists in DataFrame

        **k** (float, NaN) - Ratio of nominal current to short circuit current

        **rx** (float, NaN) - R/X ratio for short circuit impedance. Only relevant if type is \
            specified as motor so that sgen is treated as asynchronous motor

        **current_source** (bool, True) - Model this sgen as a current source during short-\
            circuit calculations; useful in some cases, for example the simulation of full-\
            size converters per IEC 60909-0:2016.

    OUTPUT:
        **index** (int) - The unique ID of the created sgen

    EXAMPLE:
        create_sgen(net, 1, p_mw = -120)

    """
    _check_node_element(net, bus)

    index = _get_index_with_check(net, "sgen", index, name="static generator")

    entries = dict(zip(["name", "bus", "p_mw", "scaling", "q_mvar", "sn_mva", "in_service", "type",
                        "current_source"], [name, bus, p_mw, scaling, q_mvar, sn_mva,
                                            bool(in_service), type, current_source]))

    _set_entries(net, "sgen", index, True, **entries)

    _create_column_and_set_value(net, index, min_p_mw, "min_p_mw", "sgen")
    _create_column_and_set_value(net, index, max_p_mw, "max_p_mw", "sgen")
    _create_column_and_set_value(net, index, min_q_mvar, "min_q_mvar", "sgen")
    _create_column_and_set_value(net, index, max_q_mvar, "max_q_mvar", "sgen")
    _create_column_and_set_value(net, index, k, "k", "sgen")
    _create_column_and_set_value(net, index, rx, "rx", "sgen")
    _create_column_and_set_value(net, index, controllable, "controllable", "sgen", dtyp=bool_,
                                 default_val=False, default_for_nan=True)

    return index


def create_sgens(net, buses, p_mw, q_mvar=0, sn_mva=nan, name=None, index=None,
                 scaling=1., type='wye', in_service=True, max_p_mw=None, min_p_mw=None,
                 max_q_mvar=None, min_q_mvar=None, controllable=None, k=None, rx=None,
                 current_source=True, **kwargs):
    """
    Adds a number of sgens in table net["sgen"].

    Static generators are modelled as positive and constant PQ power. This element is used to model
    generators with a constant active and reactive power feed-in. If you want to model a voltage
    controlled generator, use the generator element instead.

    INPUT:
        **net** - The net within this load should be created

        **buses** (list of int) - A list of bus ids to which the loads are connected

    OPTIONAL:

        **p_mw** (list of floats) - The active power of the sgens

             - postive value   -> generation
             - negative value  -> load

        **q_mvar** (list of floats, default 0) - The reactive power of the sgens

        **sn_mva** (list of floats, default None) - Nominal power of the sgens

        **name** (list of strings, default None) - The name for this sgen

        **scaling** (list of floats, default 1.) - An OPTIONAL scaling factor to be set customly

        **type** (string, None) -  type variable to classify the sgen

        **index** (list of int, None) - Force a specified ID if it is available. If None, the index\
             is set to a range between one higher than the highest already existing index and the \
             length of sgens that shall be created.

        **in_service** (list of boolean) - True for in_service or False for out of service

        **max_p_mw** (list of floats, default NaN) - Maximum active power sgen - necessary for \
             controllable sgens in for OPF

        **min_p_mw** (list of floats, default NaN) - Minimum active power sgen - necessary for \
             controllable sgens in for OPF

        **max_q_mvar** (list of floats, default NaN) - Maximum reactive power sgen - necessary for \
             controllable sgens in for OPF

        **min_q_mvar** (list of floats, default NaN) - Minimum reactive power sgen - necessary for \
             controllable sgens in OPF

        **controllable** (list of boolean, default NaN) - States, whether a sgen is controllable \
             or not. Only respected for OPF
             Defaults to False if "controllable" column exists in DataFrame

        **k** (list of floats, None) - Ratio of nominal current to short circuit current

        **rx** (list of floats, NaN) - R/X ratio for short circuit impedance. Only relevant if type\
            is specified as motor so that sgen is treated as asynchronous motor

        **current_source** (list of bool, True) - Model this sgen as a current source during short-\
            circuit calculations; useful in some cases, for example the simulation of full-\
            size converters per IEC 60909-0:2016.

    OUTPUT:
        **index** (int) - The unique IDs of the created elements

    EXAMPLE:
        create_sgens(net, buses=[0, 2], p_mw=[10., 5.], q_mvar=[2., 0.])

    """
    _check_multiple_node_elements(net, buses)

    index = _get_multiple_index_with_check(net, "sgen", index, len(buses))

    entries = {"bus": buses, "p_mw": p_mw, "q_mvar": q_mvar, "sn_mva": sn_mva, "scaling": scaling,
               "in_service": in_service, "name": name, "type": type,
               'current_source': current_source}

    _add_series_to_entries(entries, index, "min_p_mw", min_p_mw)
    _add_series_to_entries(entries, index, "max_p_mw", max_p_mw)
    _add_series_to_entries(entries, index, "min_q_mvar", min_q_mvar)
    _add_series_to_entries(entries, index, "max_q_mvar", max_q_mvar)
    _add_series_to_entries(entries, index, "k", k)
    _add_series_to_entries(entries, index, "rx", rx)
    _add_series_to_entries(entries, index, "controllable", controllable, dtyp=bool_,
                           default_val=False)

    _set_multiple_entries(net, "sgen", index, **entries, **kwargs)

    return index


# =============================================================================
# Create 3ph Sgen
# =============================================================================

def create_asymmetric_sgen(net, bus, p_a_mw=0, p_b_mw=0, p_c_mw=0, q_a_mvar=0, q_b_mvar=0,
                           q_c_mvar=0, sn_mva=nan,
                           name=None, index=None, scaling=1., type='wye', in_service=True):
    """

    Adds one static generator in table net["asymmetric_sgen"].

    Static generators are modelled as negative  PQ loads. This element is used to model generators
    with a constant active and reactive power feed-in. Positive active power means generation.

    INPUT:
        **net** - The net within this static generator should be created

        **bus** (int) - The bus id to which the static generator is connected

    OPTIONAL:

        **p_a_mw** (float, default 0) - The active power of the static generator : Phase A

        **p_b_mw** (float, default 0) - The active power of the static generator : Phase B

        **p_c_mw** (float, default 0) - The active power of the static generator : Phase C

        **q_a_mvar** (float, default 0) - The reactive power of the sgen : Phase A

        **q_b_mvar** (float, default 0) - The reactive power of the sgen : Phase B

        **q_c_mvar** (float, default 0) - The reactive power of the sgen : Phase C

        **sn_mva** (float, default None) - Nominal power of the sgen

        **name** (string, default None) - The name for this sgen

        **index** (int, None) - Force a specified ID if it is available. If None, the index one \
            higher than the highest already existing index is selected.

        **scaling** (float, 1.) - An OPTIONAL scaling factor to be set customly

        **type** (string, 'wye') -  Three phase Connection type of the static generator: wye/delta

        **in_service** (boolean) - True for in_service or False for out of service

    OUTPUT:
        **index** (int) - The unique ID of the created sgen

    EXAMPLE:
        create_asymmetric_sgen(net, 1, p_b_mw=0.12)

    """
    _check_node_element(net, bus)

    index = _get_index_with_check(net, "asymmetric_sgen", index,
                                  name="3 phase asymmetric static generator")

    entries = dict(zip(["name", "bus", "p_a_mw", "p_b_mw", "p_c_mw", "scaling", "q_a_mvar",
                        "q_b_mvar", "q_c_mvar", "sn_mva", "in_service", "type"],
                       [name, bus, p_a_mw, p_b_mw, p_c_mw, scaling, q_a_mvar, q_b_mvar, q_c_mvar,
                        sn_mva, bool(in_service), type]))

    _set_entries(net, "asymmetric_sgen", index, True, **entries)

    return index


def create_sgen_from_cosphi(net, bus, sn_mva, cos_phi, mode, **kwargs):
    """
    Creates an sgen element from rated power and power factor cos(phi).

    INPUT:
        **net** - The net within this static generator should be created

        **bus** (int) - The bus id to which the static generator is connected

        **sn_mva** (float) - rated power of the generator

        **cos_phi** (float) - power factor cos_phi

        **mode** (str) - "underexcited" (Q absorption, decreases voltage) or "overexcited" (Q injection, increases voltage)

    OUTPUT:
        **index** (int) - The unique ID of the created sgen

    gen, sgen, and ext_grid are modelled in the generator point of view. Active power
    will therefore be postive for generation, and reactive power will be negative for
    underexcited behavior (Q absorption, decreases voltage) and
    positive for for overexcited behavior (Q injection, increases voltage).
    """
    from pandapower.toolbox import pq_from_cosphi
    p_mw, q_mvar = pq_from_cosphi(sn_mva, cos_phi, qmode=mode, pmode="gen")
    return create_sgen(net, bus, sn_mva=sn_mva, p_mw=p_mw, q_mvar=q_mvar, **kwargs)


def create_storage(net, bus, p_mw, max_e_mwh, q_mvar=0, sn_mva=nan, soc_percent=nan, min_e_mwh=0.0,
                   name=None, index=None, scaling=1., type=None, in_service=True, max_p_mw=nan,
                   min_p_mw=nan, max_q_mvar=nan, min_q_mvar=nan, controllable=nan):
    """
    Adds a storage to the network.

    In order to simulate a storage system it is possible to use sgens or loads to model the
    discharging or charging state. The power of a storage can be positive or negative, so the use
    of either a sgen or a load is (per definition of the elements) not correct.
    To overcome this issue, a storage element can be created.

    As pandapower is not a time dependend simulation tool and there is no time domain parameter in
    default power flow calculations, the state of charge (SOC) is not updated during any power flow
    calculation.
    The implementation of energy content related parameters in the storage element allows to create
    customized, time dependend simulations by running several power flow calculations and updating
    variables manually.

    INPUT:
        **net** - The net within this storage should be created

        **bus** (int) - The bus id to which the storage is connected

        **p_mw** (float) - The momentary active power of the storage \
            (positive for charging, negative for discharging)

        **max_e_mwh** (float) - The maximum energy content of the storage \
            (maximum charge level)

    OPTIONAL:
        **q_mvar** (float, default 0) - The reactive power of the storage

        **sn_mva** (float, default None) - Nominal power of the storage

        **soc_percent** (float, NaN) - The state of charge of the storage

        **min_e_mwh** (float, 0) - The minimum energy content of the storage \
            (minimum charge level)

        **name** (string, default None) - The name for this storage

        **index** (int, None) - Force a specified ID if it is available. If None, the index one \
            higher than the highest already existing index is selected.

        **scaling** (float, 1.) - An OPTIONAL scaling factor to be set customly

        **type** (string, None) -  type variable to classify the storage

        **in_service** (boolean) - True for in_service or False for out of service

        **max_p_mw** (float, NaN) - Maximum active power injection - necessary for a \
            controllable storage in OPF

        **min_p_mw** (float, NaN) - Minimum active power injection - necessary for a \
            controllable storage in OPF

        **max_q_mvar** (float, NaN) - Maximum reactive power injection - necessary for a \
            controllable storage in OPF

        **min_q_mvar** (float, NaN) - Minimum reactive power injection - necessary for a \
            controllable storage in OPF

        **controllable** (bool, NaN) - Whether this storage is controllable by the optimal
        powerflow
            Defaults to False if "controllable" column exists in DataFrame

    OUTPUT:
        **index** (int) - The unique ID of the created storage

    EXAMPLE:
        create_storage(net, 1, p_mw = -30, max_e_mwh = 60, soc_percent = 1.0, min_e_mwh = 5)

    """
    _check_node_element(net, bus)

    index = _get_index_with_check(net, "storage", index)

    entries = dict(zip(["name", "bus", "p_mw", "q_mvar", "sn_mva", "scaling", "soc_percent",
                        "min_e_mwh", "max_e_mwh", "in_service", "type"],
                       [name, bus, p_mw, q_mvar, sn_mva, scaling, soc_percent, min_e_mwh, max_e_mwh,
                        bool(in_service), type]))

    _set_entries(net, "storage", index, True, **entries)

    # check for OPF parameters and add columns to network table
    _create_column_and_set_value(net, index, min_p_mw, "min_p_mw", "storage")
    _create_column_and_set_value(net, index, max_p_mw, "max_p_mw", "storage")
    _create_column_and_set_value(net, index, min_q_mvar, "min_q_mvar", "storage")
    _create_column_and_set_value(net, index, max_q_mvar, "max_q_mvar", "storage")
    _create_column_and_set_value(net, index, controllable, "controllable", "storage",
                                 dtyp=bool_, default_val=False, default_for_nan=True)

    return index


def create_gen(net, bus, p_mw, vm_pu=1., sn_mva=nan, name=None, index=None, max_q_mvar=nan,
               min_q_mvar=nan, min_p_mw=nan, max_p_mw=nan, min_vm_pu=nan, max_vm_pu=nan,
               scaling=1., type=None, slack=False, controllable=nan, vn_kv=nan,
<<<<<<< HEAD
               xdss_pu=nan, rdss_pu=nan, cos_phi=nan, in_service=True,
               contribution_factor=0.0):
=======
               xdss_pu=nan, rdss_ohm=nan, cos_phi=nan, pg_percent=nan, power_station_trafo=None,
               in_service=True):
>>>>>>> d4eed4a8
    """
    Adds a generator to the network.

    Generators are always modelled as voltage controlled PV nodes, which is why the input parameter
    is active power and a voltage set point. If you want to model a generator as PQ load with fixed
    reactive power and variable voltage, please use a static generator instead.

    INPUT:
        **net** - The net within this generator should be created

        **bus** (int) - The bus id to which the generator is connected

    OPTIONAL:
        **p_mw** (float, default 0) - The active power of the generator (positive for generation!)

        **vm_pu** (float, default 0) - The voltage set point of the generator.

        **sn_mva** (float, None) - Nominal power of the generator

        **name** (string, None) - The name for this generator

        **index** (int, None) - Force a specified ID if it is available. If None, the index one \
            higher than the highest already existing index is selected.

        **scaling** (float, 1.0) - scaling factor which for the active power of the generator

        **type** (string, None) - type variable to classify generators

        **controllable** (bool, NaN) - True: p_mw, q_mvar and vm_pu limits are enforced for this \
                generator in OPF
                False: p_mw and vm_pu setpoints are enforced and *limits are ignored*.
                defaults to True if "controllable" column exists in DataFrame

        **contribution_factor** (float, default 0.0) - Slack power contribution factor

        powerflow

        **vn_kv** (float, NaN) - Rated voltage of the generator for short-circuit calculation

        **xdss_pu** (float, NaN) - Subtransient generator reactance for short-circuit calculation

        **rdss_ohm** (float, NaN) - Subtransient generator resistance for short-circuit calculation

        **cos_phi** (float, NaN) - Rated cosine phi of the generator for short-circuit calculation

        **pg_percent** (float, NaN) - Rated pg (voltage control range) of the generator for short-circuit calculation

        **power_station_trafo** (int, None) - Index of the power station transformer for short-circuit calculation

        **in_service** (bool, True) - True for in_service or False for out of service

        **max_p_mw** (float, default NaN) - Maximum active power injection - necessary for OPF

        **min_p_mw** (float, default NaN) - Minimum active power injection - necessary for OPF

        **max_q_mvar** (float, default NaN) - Maximum reactive power injection - necessary for OPF

        **min_q_mvar** (float, default NaN) - Minimum reactive power injection - necessary for OPF

        **min_vm_pu** (float, default NaN) - Minimum voltage magnitude. If not set the bus voltage \
                                             limit is taken.
                                           - necessary for OPF.

        **max_vm_pu** (float, default NaN) - Maximum voltage magnitude. If not set the bus voltage\
                                              limit is taken.
                                            - necessary for OPF

    OUTPUT:
        **index** (int) - The unique ID of the created generator

    EXAMPLE:
        create_gen(net, 1, p_mw = 120, vm_pu = 1.02)

    """
    _check_node_element(net, bus)

    index = _get_index_with_check(net, "gen", index, name="generator")

    columns = ["name", "bus", "p_mw", "vm_pu", "sn_mva", "type", "slack", "in_service",
               "scaling", "contribution_factor"]
    variables = [name, bus, p_mw, vm_pu, sn_mva, type, slack, bool(in_service), scaling, contribution_factor]

    _set_entries(net, "gen", index, True, **dict(zip(columns, variables)))

    # OPF limits
    if not isnan(controllable):
        if "controllable" not in net.gen.columns:
            net.gen.loc[:, "controllable"] = pd.Series(dtype=bool, data=True)
        net.gen.at[index, "controllable"] = bool(controllable)
    elif "controllable" in net.gen.columns:
        net.gen.at[index, "controllable"] = True
    # P limits for OPF if controllable == True
    _create_column_and_set_value(net, index, min_p_mw, "min_p_mw", "gen")
    _create_column_and_set_value(net, index, max_p_mw, "max_p_mw", "gen")
    # Q limits for OPF if controllable == True
    _create_column_and_set_value(net, index, min_q_mvar, "min_q_mvar", "gen")
    _create_column_and_set_value(net, index, max_q_mvar, "max_q_mvar", "gen")
    # V limits for OPF if controllable == True
    _create_column_and_set_value(net, index, max_vm_pu, "max_vm_pu", "gen", default_val=2.)
    _create_column_and_set_value(net, index, min_vm_pu, "min_vm_pu", "gen", default_val=0.)

    # Short circuit calculation variables
    _create_column_and_set_value(net, index, vn_kv, "vn_kv", "gen")
    _create_column_and_set_value(net, index, cos_phi, "cos_phi", "gen")
    _create_column_and_set_value(net, index, xdss_pu, "xdss_pu", "gen")
    _create_column_and_set_value(net, index, rdss_ohm, "rdss_ohm", "gen")
    _create_column_and_set_value(net, index, pg_percent, "pg_percent", "gen")
    _create_column_and_set_value(net, index, power_station_trafo,
                                 "power_station_trafo", "gen")

    return index


def create_gens(net, buses, p_mw, vm_pu=1., sn_mva=nan, name=None, index=None, max_q_mvar=None,
                min_q_mvar=None, min_p_mw=None, max_p_mw=None, min_vm_pu=None, max_vm_pu=None,
                scaling=1., type=None, slack=False, controllable=None, vn_kv=None,
                xdss_pu=None, rdss_ohm=None, cos_phi=None, pg_percent=None, power_station_trafo=None,
                in_service=True, **kwargs):
    """
    Adds generators to the specified buses network.

    Generators are always modelled as voltage controlled PV nodes, which is why the input parameter
    is active power and a voltage set point. If you want to model a generator as PQ load with fixed
    reactive power and variable voltage, please use a static generator instead.

    INPUT:
        **net** - The net within this generator should be created

        **buses** (list of int) - The bus ids to which the generators are connected

    OPTIONAL:
        **p_mw** (list of float, default 0) - The active power of the generator (positive for \
            generation!)

        **vm_pu** (list of float, default 0) - The voltage set point of the generator.

        **sn_mva** (list of float, None) - Nominal power of the generator

        **name** (list of string, None) - The name for this generator

        **index** (list of int, None) - Force a specified ID if it is available. If None, the index\
            one higher than the highest already existing index is selected.

        **scaling** (list of float, 1.0) - scaling factor which for the active power of the\
            generator

        **type** (list of string, None) - type variable to classify generators

        **controllable** (bool, NaN) - True: p_mw, q_mvar and vm_pu limits are enforced for this \
                                       generator in OPF
                                       False: p_mw and vm_pu setpoints are enforced and \
                                       *limits are ignored*.
                                       defaults to True if "controllable" column exists in DataFrame
        powerflow

        **vn_kv** (list of float, NaN) - Rated voltage of the generator for short-circuit \
            calculation

        **xdss_pu** (list of float, NaN) - Subtransient generator reactance for short-circuit \
            calculation

        **rdss_ohm** (list of float, NaN) - Subtransient generator resistance for short-circuit \
            calculation

        **cos_phi** (list of float, NaN) - Rated cosine phi of the generator for short-circuit \
            calculation

        **pg_percent** (float, NaN) - Rated pg (voltage control range) of the generator for \
            short-circuit calculation

        **power_station_trafo** (int, None) - Index of the power station transformer for short-circuit calculation

        **in_service** (bool, True) - True for in_service or False for out of service

        **max_p_mw** (list of float, default NaN) - Maximum active power injection - necessary for\
            OPF

        **min_p_mw** (list of float, default NaN) - Minimum active power injection - necessary for \
            OPF

        **max_q_mvar** (list of float, default NaN) - Maximum reactive power injection - necessary\
            for OPF

        **min_q_mvar** (list of float, default NaN) - Minimum reactive power injection - necessary \
            for OPF

        **min_vm_pu** (list of float, default NaN) - Minimum voltage magnitude. If not set the \
                                                     bus voltage limit is taken.
                                                   - necessary for OPF.

        **max_vm_pu** (list of float, default NaN) - Maximum voltage magnitude. If not set the bus\
                                                      voltage limit is taken.
                                                    - necessary for OPF

    OUTPUT:
        **index** (int) - The unique ID of the created generator

    EXAMPLE:
        create_gen(net, 1, p_mw = 120, vm_pu = 1.02)

    """
    _check_multiple_node_elements(net, buses)

    index = _get_multiple_index_with_check(net, "gen", index, len(buses))

    entries = {"bus": buses, "p_mw": p_mw, "vm_pu": vm_pu, "sn_mva": sn_mva, "scaling": scaling,
               "in_service": in_service, "name": name, "type": type, "slack": slack}

    _add_series_to_entries(entries, index, "min_p_mw", min_p_mw)
    _add_series_to_entries(entries, index, "max_p_mw", max_p_mw)
    _add_series_to_entries(entries, index, "min_q_mvar", min_q_mvar)
    _add_series_to_entries(entries, index, "max_q_mvar", max_q_mvar)
    _add_series_to_entries(entries, index, "min_vm_pu", min_vm_pu)
    _add_series_to_entries(entries, index, "max_vm_pu", max_vm_pu)
    _add_series_to_entries(entries, index, "vn_kv", vn_kv)
    _add_series_to_entries(entries, index, "cos_phi", cos_phi)
    _add_series_to_entries(entries, index, "xdss_pu", xdss_pu)
    _add_series_to_entries(entries, index, "rdss_ohm", rdss_ohm)
    _add_series_to_entries(entries, index, "pg_percent", pg_percent)
    _add_series_to_entries(entries, index, "power_station_trafo", power_station_trafo)
    _add_series_to_entries(entries, index, "controllable", controllable, dtyp=bool_,
                           default_val=False)

    _set_multiple_entries(net, "gen", index, **entries, **kwargs)

    return index


def create_motor(net, bus, pn_mech_mw, cos_phi, efficiency_percent=100., loading_percent=100.,
                 name=None, lrc_pu=nan, scaling=1.0, vn_kv=nan, rx=nan, index=None, in_service=True,
                 cos_phi_n=nan, efficiency_n_percent=nan):
    """
    Adds a motor to the network.


    INPUT:
        **net** - The net within this motor should be created

        **bus** (int) - The bus id to which the motor is connected

        **pn_mech_mw** (float) - Mechanical rated power of the motor

        **cos_phi** (float, nan) - cosine phi at current operating point

    OPTIONAL:

        **name** (string, None) - The name for this motor

        **efficiency_percent** (float, 100) - Efficiency in percent at current operating point

        **loading_percent** (float, 100) - The mechanical loading in percentage of the rated \
            mechanical power

        **scaling** (float, 1.0) - scaling factor which for the active power of the motor

        **cos_phi_n** (float, nan) - cosine phi at rated power of the motor for short-circuit \
            calculation

        **efficiency_n_percent** (float, 100) - Efficiency in percent at rated power for \
            short-circuit calculation

        **lrc_pu** (float, nan) - locked rotor current in relation to the rated motor current

        **rx** (float, nan) - R/X ratio of the motor for short-circuit calculation.

        **vn_kv** (float, NaN) - Rated voltage of the motor for short-circuit calculation

        **in_service** (bool, True) - True for in_service or False for out of service

        **index** (int, None) - Force a specified ID if it is available. If None, the index one \
            higher than the highest already existing index is selected.

    OUTPUT:
        **index** (int) - The unique ID of the created motor

    EXAMPLE:
        create_motor(net, 1, pn_mech_mw = 0.120, cos_ph=0.9, vn_kv=0.6, efficiency_percent=90, \
                     loading_percent=40, lrc_pu=6.0)

    """
    _check_node_element(net, bus)

    index = _get_index_with_check(net, "motor", index)

    columns = ["name", "bus", "pn_mech_mw", "cos_phi", "cos_phi_n", "vn_kv", "rx",
               "efficiency_n_percent", "efficiency_percent", "loading_percent",
               "lrc_pu", "scaling", "in_service"]
    variables = [name, bus, pn_mech_mw, cos_phi, cos_phi_n, vn_kv, rx, efficiency_n_percent,
                 efficiency_percent, loading_percent, lrc_pu, scaling, bool(in_service)]
    _set_entries(net, "motor", index, **dict(zip(columns, variables)))

    return index


def create_ext_grid(net, bus, vm_pu=1.0, va_degree=0., name=None, in_service=True,
                    s_sc_max_mva=nan, s_sc_min_mva=nan, rx_max=nan, rx_min=nan,
                    max_p_mw=nan, min_p_mw=nan, max_q_mvar=nan, min_q_mvar=nan,
                    index=None, r0x0_max=nan, x0x_max=nan, controllable=nan,
                    contribution_factor=1.0, **kwargs):
    """
    Creates an external grid connection.

    External grids represent the higher level power grid connection and are modelled as the slack
    bus in the power flow calculation.

    INPUT:
        **net** - pandapower network

        **bus** (int) - bus where the slack is connected

    OPTIONAL:
        **vm_pu** (float, default 1.0) - voltage at the slack node in per unit

        **va_degree** (float, default 0.) - voltage angle at the slack node in degrees*

        **name** (string, default None) - name of of the external grid

        **in_service** (boolean) - True for in_service or False for out of service

        **s_sc_max_mva** (float, NaN) - maximal short circuit apparent power to calculate internal \
            impedance of ext_grid for short circuit calculations

        **s_sc_min_mva** (float, NaN) - minimal short circuit apparent power to calculate internal \
            impedance of ext_grid for short circuit calculations

        **rx_max** (float, NaN) - maximal R/X-ratio to calculate internal impedance of ext_grid \
            for short circuit calculations

        **rx_min** (float, NaN) - minimal R/X-ratio to calculate internal impedance of ext_grid \
            for short circuit calculations

        **max_p_mw** (float, NaN) - Maximum active power injection. Only respected for OPF

        **min_p_mw** (float, NaN) - Minimum active power injection. Only respected for OPF

        **max_q_mvar** (float, NaN) - Maximum reactive power injection. Only respected for OPF

        **min_q_mvar** (float, NaN) - Minimum reactive power injection. Only respected for OPF

        **r0x0_max** (float, NaN) - maximal R/X-ratio to calculate Zero sequence
        internal impedance of ext_grid

        **x0x_max** (float, NaN) - maximal X0/X-ratio to calculate Zero sequence
        internal impedance of ext_grid

        **contribution_factor** (float, default 1.0) - Slack power contribution factor

        ** only considered in loadflow if calculate_voltage_angles = True

        **controllable** (bool, NaN) - True: p_mw, q_mvar and vm_pu limits are enforced for the \
                                             ext_grid in OPF. The voltage limits set in the \
                                             ext_grid bus are enforced.
                                       False: p_mw and vm_pu setpoints are enforced and *limits are\
                                              ignored*. The vm_pu setpoint is enforced and limits \
                                              of the bus table are ignored.
                                       defaults to False if "controllable" column exists in\
                                       DataFrame

    EXAMPLE:
        create_ext_grid(net, 1, voltage = 1.03)

        For three phase load flow

        create_ext_grid(net, 1, voltage=1.03, s_sc_max_mva=1000, rx_max=0.1, r0x0_max=0.1,\
                       x0x_max=1.0)
    """
    _check_node_element(net, bus)

    index = _get_index_with_check(net, "ext_grid", index, name="external grid")

    entries = dict(zip(["bus", "name", "vm_pu", "va_degree", "in_service", "contribution_factor"],
                       [bus, name, vm_pu, va_degree, bool(in_service), contribution_factor]))
    _set_entries(net, "ext_grid", index, **entries, **kwargs)

    # OPF limits
    _create_column_and_set_value(net, index, s_sc_max_mva, "s_sc_max_mva", "ext_grid")
    _create_column_and_set_value(net, index, s_sc_min_mva, "s_sc_min_mva", "ext_grid")
    _create_column_and_set_value(net, index, rx_min, "rx_min", "ext_grid")
    _create_column_and_set_value(net, index, rx_max, "rx_max", "ext_grid")
    _create_column_and_set_value(net, index, min_p_mw, "min_p_mw", "ext_grid")
    _create_column_and_set_value(net, index, max_p_mw, "max_p_mw", "ext_grid")
    _create_column_and_set_value(net, index, min_q_mvar, "min_q_mvar", "ext_grid")
    _create_column_and_set_value(net, index, max_q_mvar, "max_q_mvar", "ext_grid")
    _create_column_and_set_value(net, index, x0x_max, "x0x_max", "ext_grid")
    _create_column_and_set_value(net, index, r0x0_max, "r0x0_max", "ext_grid")
    _create_column_and_set_value(net, index, controllable, "controllable", "ext_grid",
                                 dtyp=bool_, default_val=False, default_for_nan=True)

    return index


def create_line(net, from_bus, to_bus, length_km, std_type, name=None, index=None, geodata=None,
                df=1., parallel=1, in_service=True, max_loading_percent=nan, alpha=nan,
                temperature_degree_celsius=nan):
    """
    Creates a line element in net["line"]
    The line parameters are defined through the standard type library.


    INPUT:
        **net** - The net within this line should be created

        **from_bus** (int) - ID of the bus on one side which the line will be connected with

        **to_bus** (int) - ID of the bus on the other side which the line will be connected with

        **length_km** (float) - The line length in km

        **std_type** (string) - Name of a standard linetype :

                                - Pre-defined in standard_linetypes

                                **or**

                                - Customized std_type made using **create_std_type()**

    OPTIONAL:
        **name** (string, None) - A custom name for this line

        **index** (int, None) - Force a specified ID if it is available. If None, the index one \
            higher than the highest already existing index is selected.

        **geodata**
        (array, default None, shape= (,2L)) -
        The linegeodata of the line. The first row should be the coordinates
        of bus a and the last should be the coordinates of bus b. The points
        in the middle represent the bending points of the line

        **in_service** (boolean, True) - True for in_service or False for out of service

        **df** (float, 1) - derating factor: maximal current of line in relation to nominal current\
            of line (from 0 to 1)

        **parallel** (integer, 1) - number of parallel line systems

        **max_loading_percent (float)** - maximum current loading (only needed for OPF)

    OUTPUT:
        **index** (int) - The unique ID of the created line

    EXAMPLE:
        create_line(net, "line1", from_bus = 0, to_bus = 1, length_km=0.1,  std_type="NAYY 4x50 SE")

    """

    # check if bus exist to attach the line to
    _check_branch_element(net, "Line", index, from_bus, to_bus)

    index = _get_index_with_check(net, "line", index)

    v = {
        "name": name, "length_km": length_km, "from_bus": from_bus,
        "to_bus": to_bus, "in_service": bool(in_service), "std_type": std_type,
        "df": df, "parallel": parallel
    }

    lineparam = load_std_type(net, std_type, "line")

    v.update({param: lineparam[param] for param in ["r_ohm_per_km", "x_ohm_per_km", "c_nf_per_km",
                                                    "max_i_ka"]})
    if "r0_ohm_per_km" in lineparam:
        v.update({param: lineparam[param] for param in ["r0_ohm_per_km", "x0_ohm_per_km", "c0_nf_per_km"]})

    v["g_us_per_km"] = lineparam["g_us_per_km"] if "g_us_per_km" in lineparam else 0.

    if "type" in lineparam:
        v["type"] = lineparam["type"]

    # if net.line column already has alpha, add it from std_type
    if "alpha" in net.line.columns and "alpha" in lineparam:
        v["alpha"] = lineparam["alpha"]

    _set_entries(net, "line", index, **v)

    if geodata is not None:
        net["line_geodata"].loc[index, "coords"] = None
        net["line_geodata"].at[index, "coords"] = geodata

    _create_column_and_set_value(net, index, max_loading_percent, "max_loading_percent", "line")
    _create_column_and_set_value(net, index, alpha, "alpha", "line")
    _create_column_and_set_value(net, index, temperature_degree_celsius,
                                 "temperature_degree_celsius", "line")

    return index


def create_lines(net, from_buses, to_buses, length_km, std_type, name=None, index=None,
                 geodata=None, df=1., parallel=1, in_service=True, max_loading_percent=None):
    """ Convenience function for creating many lines at once. Parameters 'from_buses' and 'to_buses'
        must be arrays of equal length. Other parameters may be either arrays of the same length or
        single or values. In any case the line parameters are defined through a single standard
        type, so all lines have the same standard type.


        INPUT:
            **net** - The net within this line should be created

            **from_buses** (list of int) - ID of the bus on one side which the line will be \
                connected with

            **to_buses** (list of int) - ID of the bus on the other side which the line will be \
                connected with

            **length_km** (list of float) - The line length in km

            **std_type** (string) - The linetype of the lines.

        OPTIONAL:
            **name** (list of string, None) - A custom name for this line

            **index** (list of int, None) - Force a specified ID if it is available. If None, the\
                index one higher than the highest already existing index is selected.

            **geodata**
            (list of arrays, default None, shape of arrays (,2L)) -
            The linegeodata of the line. The first row should be the coordinates
            of bus a and the last should be the coordinates of bus b. The points
            in the middle represent the bending points of the line

            **in_service** (list of boolean, True) - True for in_service or False for out of service

            **df** (list of float, 1) - derating factor: maximal current of line in relation to \
                nominal current of line (from 0 to 1)

            **parallel** (list of integer, 1) - number of parallel line systems

            **max_loading_percent (list of float)** - maximum current loading (only needed for OPF)

        OUTPUT:
            **index** (list of int) - The unique ID of the created line

        EXAMPLE:
            create_line(net, "line1", from_bus=0, to_bus=1, length_km=0.1, std_type="NAYY 4x50 SE")

    """
    _check_multiple_branch_elements(net, from_buses, to_buses, "Lines")

    index = _get_multiple_index_with_check(net, "line", index, len(from_buses))

    entries = {"from_bus": from_buses, "to_bus": to_buses, "length_km": length_km,
               "std_type": std_type, "name": name, "df": df, "parallel": parallel,
               "in_service": in_service}

    # add std type data
    lineparam = load_std_type(net, std_type, "line")
    entries["r_ohm_per_km"] = lineparam["r_ohm_per_km"]
    entries["x_ohm_per_km"] = lineparam["x_ohm_per_km"]
    entries["c_nf_per_km"] = lineparam["c_nf_per_km"]
    entries["max_i_ka"] = lineparam["max_i_ka"]
    entries["g_us_per_km"] = lineparam["g_us_per_km"] if "g_us_per_km" in lineparam else 0.
    if "type" in lineparam:
        entries["type"] = lineparam["type"]

    _add_series_to_entries(entries, index, "max_loading_percent", max_loading_percent)

    _set_multiple_entries(net, "line", index, **entries)

    if geodata is not None:
        _add_multiple_branch_geodata(net, "line", geodata, index)

    return index


def create_line_from_parameters(net, from_bus, to_bus, length_km, r_ohm_per_km, x_ohm_per_km,
                                c_nf_per_km, max_i_ka, name=None, index=None, type=None,
                                geodata=None, in_service=True, df=1., parallel=1, g_us_per_km=0.,
                                max_loading_percent=nan, alpha=nan,
                                temperature_degree_celsius=nan, r0_ohm_per_km=nan,
                                x0_ohm_per_km=nan, c0_nf_per_km=nan, g0_us_per_km=0,
                                endtemp_degree=nan, **kwargs):
    """
    Creates a line element in net["line"] from line parameters.

    INPUT:
        **net** - The net within this line should be created

        **from_bus** (int) - ID of the bus on one side which the line will be connected with

        **to_bus** (int) - ID of the bus on the other side which the line will be connected with

        **length_km** (float) - The line length in km

        **r_ohm_per_km** (float) - line resistance in ohm per km

        **x_ohm_per_km** (float) - line reactance in ohm per km

        **c_nf_per_km** (float) - line capacitance in nano Farad per km

        **r0_ohm_per_km** (float) - zero sequence line resistance in ohm per km

        **x0_ohm_per_km** (float) - zero sequence line reactance in ohm per km

        **c0_nf_per_km** (float) - zero sequence line capacitance in nano Farad per km

        **max_i_ka** (float) - maximum thermal current in kilo Ampere

    OPTIONAL:
        **name** (string, None) - A custom name for this line

        **index** (int, None) - Force a specified ID if it is available. If None, the index one \
            higher than the highest already existing index is selected.

        **in_service** (boolean, True) - True for in_service or False for out of service

        **type** (str, None) - type of line ("ol" for overhead line or "cs" for cable system)

        **df** (float, 1) - derating factor: maximal current of line in relation to nominal current\
            of line (from 0 to 1)

        **g_us_per_km** (float, 0) - dielectric conductance in micro Siemens per km

        **g0_us_per_km** (float, 0) - zero sequence dielectric conductance in micro Siemens per km

        **parallel** (integer, 1) - number of parallel line systems

        **geodata**
        (array, default None, shape= (,2L)) -
        The linegeodata of the line. The first row should be the coordinates
        of bus a and the last should be the coordinates of bus b. The points
        in the middle represent the bending points of the line

        **max_loading_percent (float)** - maximum current loading (only needed for OPF)

    OUTPUT:
        **index** (int) - The unique ID of the created line

    EXAMPLE:
        create_line_from_parameters(net, "line1", from_bus = 0, to_bus = 1, lenght_km=0.1,
        r_ohm_per_km = .01, x_ohm_per_km = 0.05, c_nf_per_km = 10,
        max_i_ka = 0.4)

    """

    # check if bus exist to attach the line to
    _check_branch_element(net, "Line", index, from_bus, to_bus)

    index = _get_index_with_check(net, "line", index)

    v = {
        "name": name, "length_km": length_km, "from_bus": from_bus,
        "to_bus": to_bus, "in_service": bool(in_service), "std_type": None,
        "df": df, "r_ohm_per_km": r_ohm_per_km, "x_ohm_per_km": x_ohm_per_km,
        "c_nf_per_km": c_nf_per_km, "max_i_ka": max_i_ka, "parallel": parallel, "type": type,
        "g_us_per_km": g_us_per_km
    }

    _set_entries(net, "line", index, **v, **kwargs)

    nan_0_values = [isnan(r0_ohm_per_km), isnan(x0_ohm_per_km), isnan(c0_nf_per_km)]
    if not np_any(nan_0_values):
        _create_column_and_set_value(net, index, r0_ohm_per_km, "r0_ohm_per_km", "line")
        _create_column_and_set_value(net, index, x0_ohm_per_km, "x0_ohm_per_km", "line")
        _create_column_and_set_value(net, index, c0_nf_per_km, "c0_nf_per_km", "line")
        _create_column_and_set_value(net, index, g0_us_per_km, "g0_us_per_km", "line",
                                     default_val=0.)
    elif not np_all(nan_0_values):
        logger.warning("Zero sequence values are given for only some parameters. Please specify "
                       "them for all parameters, otherwise they are not set!")

    if geodata is not None:
        net["line_geodata"].loc[index, "coords"] = None
        net["line_geodata"].at[index, "coords"] = geodata

    _create_column_and_set_value(net, index, max_loading_percent, "max_loading_percent", "line")
    _create_column_and_set_value(net, index, alpha, "alpha", "line")
    _create_column_and_set_value(net, index, temperature_degree_celsius,
                                 "temperature_degree_celsius", "line")
    _create_column_and_set_value(net, index, endtemp_degree, "endtemp_degree", "line")

    return index


def create_lines_from_parameters(net, from_buses, to_buses, length_km, r_ohm_per_km, x_ohm_per_km,
                                 c_nf_per_km, max_i_ka, name=None, index=None, type=None,
                                 geodata=None, in_service=True, df=1., parallel=1, g_us_per_km=0.,
                                 max_loading_percent=None, alpha=None,
                                 temperature_degree_celsius=None, r0_ohm_per_km=None,
                                 x0_ohm_per_km=None, c0_nf_per_km=None, g0_us_per_km=None,
                                 **kwargs):
    """
    Convenience function for creating many lines at once. Parameters 'from_buses' and 'to_buses'
        must be arrays of equal length. Other parameters may be either arrays of the same length or
        single or values.

    INPUT:
        **net** - The net within this line should be created

        **from_bus** (list of int) - ID of the bus on one side which the line will be connected with

        **to_bus** (list of int) - ID of the bus on the other side which the line will be connected\
            with

        **length_km** (list of float) - The line length in km

        **r_ohm_per_km** (list of float) - line resistance in ohm per km

        **x_ohm_per_km** (list of float) - line reactance in ohm per km

        **c_nf_per_km** (list of float) - line capacitance in nano Farad per km

        **r0_ohm_per_km** (list of float) - zero sequence line resistance in ohm per km

        **x0_ohm_per_km** (list of float) - zero sequence line reactance in ohm per km

        **c0_nf_per_km** (list of float) - zero sequence line capacitance in nano Farad per km

        **max_i_ka** (list of float) - maximum thermal current in kilo Ampere

    OPTIONAL:
        **name** (string, None) - A custom name for this line

        **index** (int, None) - Force a specified ID if it is available. If None, the index one \
            higher than the highest already existing index is selected.

        **in_service** (boolean, True) - True for in_service or False for out of service

        **type** (str, None) - type of line ("ol" for overhead line or "cs" for cable system)

        **df** (float, 1) - derating factor: maximal current of line in relation to nominal current\
            of line (from 0 to 1)

        **g_us_per_km** (float, 0) - dielectric conductance in micro Siemens per km

        **g0_us_per_km** (float, 0) - zero sequence dielectric conductance in micro Siemens per km

        **parallel** (integer, 1) - number of parallel line systems

        **geodata**
        (array, default None, shape= (,2L)) -
        The linegeodata of the line. The first row should be the coordinates
        of bus a and the last should be the coordinates of bus b. The points
        in the middle represent the bending points of the line

        **max_loading_percent (float)** - maximum current loading (only needed for OPF)

    OUTPUT:
        **index** (int) - The unique ID of the created line

    EXAMPLE:
        create_line_from_parameters(net, "line1", from_bus = 0, to_bus = 1, lenght_km=0.1,
        r_ohm_per_km = .01, x_ohm_per_km = 0.05, c_nf_per_km = 10,
        max_i_ka = 0.4)

    """
    _check_multiple_branch_elements(net, from_buses, to_buses, "Lines")

    index = _get_multiple_index_with_check(net, "line", index, len(from_buses))

    entries = {"from_bus": from_buses, "to_bus": to_buses, "length_km": length_km, "type": type,
               "r_ohm_per_km": r_ohm_per_km, "x_ohm_per_km": x_ohm_per_km,
               "c_nf_per_km": c_nf_per_km, "max_i_ka": max_i_ka, "g_us_per_km": g_us_per_km,
               "name": name, "df": df, "parallel": parallel, "in_service": in_service}

    _add_series_to_entries(entries, index, "max_loading_percent", max_loading_percent)
    _add_series_to_entries(entries, index, "r0_ohm_per_km", r0_ohm_per_km)
    _add_series_to_entries(entries, index, "x0_ohm_per_km", x0_ohm_per_km)
    _add_series_to_entries(entries, index, "c0_nf_per_km", c0_nf_per_km)
    _add_series_to_entries(entries, index, "g0_us_per_km", g0_us_per_km)
    _add_series_to_entries(entries, index, "temperature_degree_celsius", temperature_degree_celsius)
    _add_series_to_entries(entries, index, "alpha", alpha)

    _set_multiple_entries(net, "line", index, **entries, **kwargs)

    if geodata is not None:
        _add_multiple_branch_geodata(net, "line", geodata, index)

    return index


def create_transformer(net, hv_bus, lv_bus, std_type, name=None, tap_pos=nan, in_service=True,
                       index=None, max_loading_percent=nan, parallel=1, df=1.):
    """
    Creates a two-winding transformer in table net["trafo"].
    The trafo parameters are defined through the standard type library.

    INPUT:
        **net** - The net within this transformer should be created

        **hv_bus** (int) - The bus on the high-voltage side on which the transformer will be \
            connected to

        **lv_bus** (int) - The bus on the low-voltage side on which the transformer will be \
            connected to

        **std_type** -  The used standard type from the standard type library

    **Zero sequence parameters** (Added through std_type For Three phase load flow) :

        **vk0_percent** - zero sequence relative short-circuit voltage

        **vkr0_percent** - real part of zero sequence relative short-circuit voltage

        **mag0_percent** - ratio between magnetizing and short circuit impedance (zero sequence)

                            z_mag0 / z0

        **mag0_rx**  - zero sequence magnetizing r/x  ratio

        **si0_hv_partial** - zero sequence short circuit impedance  distribution in hv side

    OPTIONAL:
        **name** (string, None) - A custom name for this transformer

        **tap_pos** (int, nan) - current tap position of the transformer. Defaults to the medium \
            position (tap_neutral)

        **in_service** (boolean, True) - True for in_service or False for out of service

        **index** (int, None) - Force a specified ID if it is available. If None, the index one \
            higher than the highest already existing index is selected.

        **max_loading_percent (float)** - maximum current loading (only needed for OPF)

        **parallel** (integer) - number of parallel transformers

        **df** (float) - derating factor: maximal current of transformer in relation to nominal \
            current of transformer (from 0 to 1)

    OUTPUT:
        **index** (int) - The unique ID of the created transformer

    EXAMPLE:
        create_transformer(net, hv_bus = 0, lv_bus = 1, name = "trafo1", std_type = \
            "0.4 MVA 10/0.4 kV")
    """

    # Check if bus exist to attach the trafo to
    _check_branch_element(net, "Trafo", index, hv_bus, lv_bus)

    index = _get_index_with_check(net, "trafo", index, name="transformer")

    if df <= 0:
        raise UserWarning("derating factor df must be positive: df = %.3f" % df)

    v = {
        "name": name, "hv_bus": hv_bus, "lv_bus": lv_bus,
        "in_service": bool(in_service), "std_type": std_type
    }
    ti = load_std_type(net, std_type, "trafo")

    v.update({
        "sn_mva": ti["sn_mva"],
        "vn_hv_kv": ti["vn_hv_kv"],
        "vn_lv_kv": ti["vn_lv_kv"],
        "vk_percent": ti["vk_percent"],
        "vkr_percent": ti["vkr_percent"],
        "pfe_kw": ti["pfe_kw"],
        "i0_percent": ti["i0_percent"],
        "parallel": parallel,
        "df": df,
        "shift_degree": ti["shift_degree"] if "shift_degree" in ti else 0,
        "tap_phase_shifter": ti["tap_phase_shifter"] if "tap_phase_shifter" in ti
                                                        and pd.notnull(
            ti["tap_phase_shifter"]) else False
    })
    for tp in ("tap_neutral", "tap_max", "tap_min", "tap_side", "tap_step_percent",
               "tap_step_degree"):
        if tp in ti:
            v[tp] = ti[tp]
    if ("tap_neutral" in v) and (tap_pos is nan):
        v["tap_pos"] = v["tap_neutral"]
    else:
        v["tap_pos"] = tap_pos
        if isinstance(tap_pos, float):
            net.trafo.tap_pos = net.trafo.tap_pos.astype(float)

    _set_entries(net, "trafo", index, **v)

    _create_column_and_set_value(net, index, max_loading_percent, "max_loading_percent", "trafo")

    # tap_phase_shifter default False
    net.trafo.tap_phase_shifter.fillna(False, inplace=True)

    return index


def create_transformer_from_parameters(net, hv_bus, lv_bus, sn_mva, vn_hv_kv, vn_lv_kv,
                                       vkr_percent, vk_percent, pfe_kw, i0_percent,
                                       shift_degree=0,
                                       tap_side=None, tap_neutral=nan, tap_max=nan,
                                       tap_min=nan, tap_step_percent=nan, tap_step_degree=nan,
                                       tap_pos=nan, tap_phase_shifter=False, in_service=True,
                                       name=None, vector_group=None, index=None,
                                       max_loading_percent=nan, parallel=1,
                                       df=1., vk0_percent=nan, vkr0_percent=nan,
                                       mag0_percent=nan, mag0_rx=nan,
                                       si0_hv_partial=nan,
                                       pt_percent=nan, oltc=False, **kwargs):
    """
    Creates a two-winding transformer in table net["trafo"].
    The trafo parameters are defined through the standard type library.

    INPUT:
        **net** - The net within this transformer should be created

        **hv_bus** (int) - The bus on the high-voltage side on which the transformer will be \
            connected to

        **lv_bus** (int) - The bus on the low-voltage side on which the transformer will be \
            connected to

        **sn_mva** (float) - rated apparent power

        **vn_hv_kv** (float) - rated voltage on high voltage side

        **vn_lv_kv** (float) - rated voltage on low voltage side

        **vkr_percent** (float) - real part of relative short-circuit voltage

        **vk_percent** (float) - relative short-circuit voltage

        **pfe_kw** (float)  - iron losses in kW

        **i0_percent** (float) - open loop losses in percent of rated current

        **vector_group** (String) - Vector group of the transformer

            HV side is Uppercase letters
            and LV side is lower case

        **vk0_percent** (float) - zero sequence relative short-circuit voltage

        **vkr0_percent** - real part of zero sequence relative short-circuit voltage

        **mag0_percent** - zero sequence magnetizing impedance/ vk0

        **mag0_rx**  - zero sequence magnitizing R/X ratio

        **si0_hv_partial** - Distribution of zero sequence leakage impedances for HV side


    OPTIONAL:

        **in_service** (boolean) - True for in_service or False for out of service

        **parallel** (integer) - number of parallel transformers

        **name** (string) - A custom name for this transformer

        **shift_degree** (float) - Angle shift over the transformer*

        **tap_side** (string) - position of tap changer ("hv", "lv")

        **tap_pos** (int, nan) - current tap position of the transformer. Defaults to the medium \
            position (tap_neutral)

        **tap_neutral** (int, nan) - tap position where the transformer ratio is equal to the \
            ratio of the rated voltages

        **tap_max** (int, nan) - maximal allowed tap position

        **tap_min** (int, nan):  minimal allowed tap position

        **tap_step_percent** (float) - tap step size for voltage magnitude in percent

        **tap_step_degree** (float) - tap step size for voltage angle in degree*

        **tap_phase_shifter** (bool) - whether the transformer is an ideal phase shifter*

        **index** (int, None) - Force a specified ID if it is available. If None, the index one \
            higher than the highest already existing index is selected.

        **max_loading_percent (float)** - maximum current loading (only needed for OPF)

        **df** (float) - derating factor: maximal current of transformer in relation to nominal \
            current of transformer (from 0 to 1)

        **pt_percent** (float, nan) - (short circuit only)

        **oltc** (bool, False) - (short circuit only)

        ** only considered in loadflow if calculate_voltage_angles = True

    OUTPUT:
        **index** (int) - The unique ID of the created transformer

    EXAMPLE:
        create_transformer_from_parameters(net, hv_bus=0, lv_bus=1, name="trafo1", sn_mva=40, \
            vn_hv_kv=110, vn_lv_kv=10, vk_percent=10, vkr_percent=0.3, pfe_kw=30, \
            i0_percent=0.1, shift_degree=30)
    """

    # Check if bus exist to attach the trafo to
    _check_branch_element(net, "Trafo", index, hv_bus, lv_bus)

    index = _get_index_with_check(net, "trafo", index, name="transformer")

    if df <= 0:
        raise UserWarning("derating factor df must be positive: df = %.3f" % df)

    if tap_pos is nan:
        tap_pos = tap_neutral
        # store dtypes

    v = {
        "name": name, "hv_bus": hv_bus, "lv_bus": lv_bus,
        "in_service": bool(in_service), "std_type": None, "sn_mva": sn_mva, "vn_hv_kv": vn_hv_kv,
        "vn_lv_kv": vn_lv_kv, "vk_percent": vk_percent, "vkr_percent": vkr_percent,
        "pfe_kw": pfe_kw, "i0_percent": i0_percent, "tap_neutral": tap_neutral,
        "tap_max": tap_max, "tap_min": tap_min, "shift_degree": shift_degree,
        "tap_side": tap_side, "tap_step_percent": tap_step_percent, "tap_step_degree": tap_step_degree,
        "tap_phase_shifter": tap_phase_shifter, "parallel": parallel, "df": df,
        "pt_percent": pt_percent, "oltc": oltc
    }

    if ("tap_neutral" in v) and (tap_pos is nan):
        v["tap_pos"] = v["tap_neutral"]
    else:
        v["tap_pos"] = tap_pos
        if type(tap_pos) == float:
            net.trafo.tap_pos = net.trafo.tap_pos.astype(float)

    _set_entries(net, "trafo", index, **v, **kwargs)

    if not (isnan(vk0_percent) and isnan(vkr0_percent) and isnan(mag0_percent)
            and isnan(mag0_rx) and isnan(si0_hv_partial) and vector_group is None):
        _create_column_and_set_value(net, index, vk0_percent, "vk0_percent", "trafo")
        _create_column_and_set_value(net, index, vkr0_percent, "vkr0_percent", "trafo")
        _create_column_and_set_value(net, index, mag0_percent, "mag0_percent", "trafo")
        _create_column_and_set_value(net, index, mag0_rx, "mag0_rx", "trafo")
        _create_column_and_set_value(net, index, si0_hv_partial, "si0_hv_partial", "trafo")
        _create_column_and_set_value(net, index, vector_group, "vector_group", "trafo", dtyp=str,
                                     default_val=None)
    _create_column_and_set_value(net, index, pt_percent, "pt_percent", "trafo")
    _create_column_and_set_value(net, index, max_loading_percent, "max_loading_percent", "trafo")

    return index


def create_transformers_from_parameters(net, hv_buses, lv_buses, sn_mva, vn_hv_kv, vn_lv_kv,
                                        vkr_percent, vk_percent, pfe_kw, i0_percent, shift_degree=0,
                                        tap_side=None, tap_neutral=nan, tap_max=nan, tap_min=nan,
                                        tap_step_percent=nan, tap_step_degree=nan, tap_pos=nan,
                                        tap_phase_shifter=False, in_service=True, name=None,
                                        vector_group=None, index=None, max_loading_percent=None,
                                        parallel=1, df=1., vk0_percent=None, vkr0_percent=None,
                                        mag0_percent=None, mag0_rx=None, si0_hv_partial=None,
                                        pt_percent=nan, oltc=False, **kwargs):
    """
    Creates several two-winding transformers in table net["trafo"].
    The trafo parameters are defined through the standard type library.

    INPUT:
        **net** - The net within this transformer should be created

        **hv_bus** (list of int) - The bus on the high-voltage side on which the transformer will \
            be connected to

        **lv_bus** (list of int) - The bus on the low-voltage side on which the transformer will \
            be connected to

        **sn_mva** (list of float) - rated apparent power

        **vn_hv_kv** (list of float) - rated voltage on high voltage side

        **vn_lv_kv** (list of float) - rated voltage on low voltage side

        **vkr_percent** (list of float) - real part of relative short-circuit voltage

        **vk_percent** (list of float) - relative short-circuit voltage

        **pfe_kw** (list of float)  - iron losses in kW

        **i0_percent** (list of float) - open loop losses in percent of rated current

        **vector_group** (list of String) - Vector group of the transformer

            HV side is Uppercase letters
            and LV side is lower case

        **vk0_percent** (list of float) - zero sequence relative short-circuit voltage

        **vkr0_percent** - (list of float) real part of zero sequence relative short-circuit voltage

        **mag0_percent** - (list of float)  zero sequence magnetizing impedance/ vk0

        **mag0_rx**  - (list of float)  zero sequence magnitizing R/X ratio

        **si0_hv_partial** - (list of float)  Distribution of zero sequence leakage impedances for \
            HV side


    OPTIONAL:

        **in_service** (boolean) - True for in_service or False for out of service

        **parallel** (integer) - number of parallel transformers

        **name** (string) - A custom name for this transformer

        **shift_degree** (float) - Angle shift over the transformer*

        **tap_side** (string) - position of tap changer ("hv", "lv")

        **tap_pos** (int, nan) - current tap position of the transformer. Defaults to the medium \
            position (tap_neutral)

        **tap_neutral** (int, nan) - tap position where the transformer ratio is equal to the ratio\
            of the rated voltages

        **tap_max** (int, nan) - maximal allowed tap position

        **tap_min** (int, nan):  minimal allowed tap position

        **tap_step_percent** (float) - tap step size for voltage magnitude in percent

        **tap_step_degree** (float) - tap step size for voltage angle in degree*

        **tap_phase_shifter** (bool) - whether the transformer is an ideal phase shifter*

        **index** (int, None) - Force a specified ID if it is available. If None, the index one \
            higher than the highest already existing index is selected.

        **max_loading_percent (float)** - maximum current loading (only needed for OPF)

        **df** (float) - derating factor: maximal current of transformer in relation to nominal \
            current of transformer (from 0 to 1)

        **pt_percent** (float, nan) - (short circuit only)

        **oltc** (bool, False) - (short circuit only)

        ** only considered in loadflow if calculate_voltage_angles = True

    OUTPUT:
        **index** (int) - The unique ID of the created transformer

    EXAMPLE:
        create_transformer_from_parameters(net, hv_bus=0, lv_bus=1, name="trafo1", sn_mva=40, \
            vn_hv_kv=110, vn_lv_kv=10, vk_percent=10, vkr_percent=0.3, pfe_kw=30, \
            i0_percent=0.1, shift_degree=30)
    """
    _check_multiple_branch_elements(net, hv_buses, lv_buses, "Transformers")

    index = _get_multiple_index_with_check(net, "trafo", index, len(hv_buses))

    tp_neutral = pd.Series(tap_neutral, index=index, dtype=float64)
    tp_pos = pd.Series(tap_pos, index=index, dtype=float64).fillna(tp_neutral)
    entries = {"name": name, "hv_bus": hv_buses, "lv_bus": lv_buses,
               "in_service": array(in_service).astype(bool_), "std_type": None, "sn_mva": sn_mva,
               "vn_hv_kv": vn_hv_kv, "vn_lv_kv": vn_lv_kv, "vk_percent": vk_percent,
               "vkr_percent": vkr_percent, "pfe_kw": pfe_kw, "i0_percent": i0_percent,
               "tap_neutral": tp_neutral, "tap_max": tap_max, "tap_min": tap_min,
               "shift_degree": shift_degree, "tap_pos": tp_pos, "tap_side": tap_side,
               "tap_step_percent": tap_step_percent, "tap_step_degree": tap_step_degree,
               "tap_phase_shifter": tap_phase_shifter, "parallel": parallel, "df": df,
               "pt_percent": pt_percent, "oltc": oltc}

    _add_series_to_entries(entries, index, "vk0_percent", vk0_percent)
    _add_series_to_entries(entries, index, "vkr0_percent", vkr0_percent)
    _add_series_to_entries(entries, index, "mag0_percent", mag0_percent)
    _add_series_to_entries(entries, index, "mag0_rx", mag0_rx)
    _add_series_to_entries(entries, index, "si0_hv_partial", si0_hv_partial)
    _add_series_to_entries(entries, index, "max_loading_percent", max_loading_percent)
    _add_series_to_entries(entries, index, "vector_group", vector_group, dtyp=str)
    _add_series_to_entries(entries, index, "pt_percent", pt_percent)

    _set_multiple_entries(net, "trafo", index, **entries, **kwargs)

    return index


def create_transformer3w(net, hv_bus, mv_bus, lv_bus, std_type, name=None, tap_pos=nan,
                         in_service=True, index=None, max_loading_percent=nan,
                         tap_at_star_point=False):
    """
    Creates a three-winding transformer in table net["trafo3w"].
    The trafo parameters are defined through the standard type library.

    INPUT:
        **net** - The net within this transformer should be created

        **hv_bus** (int) - The bus on the high-voltage side on which the transformer will be \
            connected to

        **mv_bus** (int) - The medium voltage bus on which the transformer will be connected to

        **lv_bus** (int) - The bus on the low-voltage side on which the transformer will be \
            connected to

        **std_type** -  The used standard type from the standard type library

    OPTIONAL:
        **name** (string) - A custom name for this transformer

        **tap_pos** (int, nan) - current tap position of the transformer. Defaults to the medium \
            position (tap_neutral)

        **tap_at_star_point** (boolean) - Whether tap changer is located at the star point of the \
            3W-transformer or at the bus

        **in_service** (boolean) - True for in_service or False for out of service

        **index** (int, None) - Force a specified ID if it is available. If None, the index one \
            higher than the highest already existing index is selected.

        **max_loading_percent (float)** - maximum current loading (only needed for OPF)

        **tap_at_star_point (bool)** - whether tap changer is modelled at star point or at the bus

    OUTPUT:
        **index** (int) - The unique ID of the created transformer

    EXAMPLE:
        create_transformer3w(net, hv_bus = 0, mv_bus = 1, lv_bus = 2, name = "trafo1", std_type = \
            "63/25/38 MVA 110/20/10 kV")
    """

    # Check if bus exist to attach the trafo to
    for b in [hv_bus, mv_bus, lv_bus]:
        if b not in net["bus"].index.values:
            raise UserWarning("Trafo tries to attach to bus %s" % b)

    v = {
        "name": name, "hv_bus": hv_bus, "mv_bus": mv_bus, "lv_bus": lv_bus,
        "in_service": bool(in_service), "std_type": std_type
    }
    ti = load_std_type(net, std_type, "trafo3w")

    index = _get_index_with_check(net, "trafo3w", index, "three winding transformer")

    v.update({
        "sn_hv_mva": ti["sn_hv_mva"],
        "sn_mv_mva": ti["sn_mv_mva"],
        "sn_lv_mva": ti["sn_lv_mva"],
        "vn_hv_kv": ti["vn_hv_kv"],
        "vn_mv_kv": ti["vn_mv_kv"],
        "vn_lv_kv": ti["vn_lv_kv"],
        "vk_hv_percent": ti["vk_hv_percent"],
        "vk_mv_percent": ti["vk_mv_percent"],
        "vk_lv_percent": ti["vk_lv_percent"],
        "vkr_hv_percent": ti["vkr_hv_percent"],
        "vkr_mv_percent": ti["vkr_mv_percent"],
        "vkr_lv_percent": ti["vkr_lv_percent"],
        "pfe_kw": ti["pfe_kw"],
        "i0_percent": ti["i0_percent"],
        "shift_mv_degree": ti["shift_mv_degree"] if "shift_mv_degree" in ti else 0,
        "shift_lv_degree": ti["shift_lv_degree"] if "shift_lv_degree" in ti else 0,
        "tap_at_star_point": tap_at_star_point
    })
    for tp in (
            "tap_neutral", "tap_max", "tap_min", "tap_side", "tap_step_percent", "tap_step_degree"):
        if tp in ti:
            v.update({tp: ti[tp]})

    if ("tap_neutral" in v) and (tap_pos is nan):
        v["tap_pos"] = v["tap_neutral"]
    else:
        v["tap_pos"] = tap_pos
        if type(tap_pos) == float:
            net.trafo3w.tap_pos = net.trafo3w.tap_pos.astype(float)

    dd = pd.DataFrame(v, index=[index])
    if version.parse(pd.__version__) < version.parse("0.21"):
        net["trafo3w"] = net["trafo3w"].append(dd).reindex_axis(net["trafo3w"].columns, axis=1)
    elif version.parse(pd.__version__) < version.parse("0.23"):
        net["trafo3w"] = net["trafo3w"].append(dd).reindex(net["trafo3w"].columns, axis=1)
    else:
        net["trafo3w"] = net["trafo3w"].append(dd, sort=True).reindex(net["trafo3w"].columns,
                                                                      axis=1)

    _create_column_and_set_value(net, index, max_loading_percent, "max_loading_percent", "trafo3w")

    return index


def create_transformer3w_from_parameters(net, hv_bus, mv_bus, lv_bus, vn_hv_kv, vn_mv_kv, vn_lv_kv,
                                         sn_hv_mva, sn_mv_mva, sn_lv_mva, vk_hv_percent,
                                         vk_mv_percent, vk_lv_percent, vkr_hv_percent,
                                         vkr_mv_percent, vkr_lv_percent, pfe_kw, i0_percent,
                                         shift_mv_degree=0., shift_lv_degree=0., tap_side=None,
                                         tap_step_percent=nan, tap_step_degree=nan, tap_pos=nan,
                                         tap_neutral=nan, tap_max=nan,
                                         tap_min=nan, name=None, in_service=True, index=None,
                                         max_loading_percent=nan, tap_at_star_point=False,
                                         vk0_hv_percent=nan, vk0_mv_percent=nan, vk0_lv_percent=nan,
                                         vkr0_hv_percent=nan, vkr0_mv_percent=nan, vkr0_lv_percent=nan,
                                         vector_group=None):
    """
    Adds a three-winding transformer in table net["trafo3w"].

    Input:
        **net** (pandapowerNet) - The net within this transformer should be created

        **hv_bus** (int) - The bus on the high-voltage side on which the transformer will be \
            connected to

        **mv_bus** (int) - The bus on the middle-voltage side on which the transformer will be \
            connected to

        **lv_bus** (int) - The bus on the low-voltage side on which the transformer will be \
            connected to

        **vn_hv_kv** (float) rated voltage on high voltage side

        **vn_mv_kv** (float) rated voltage on medium voltage side

        **vn_lv_kv** (float) rated voltage on low voltage side

        **sn_hv_mva** (float) - rated apparent power on high voltage side

        **sn_mv_mva** (float) - rated apparent power on medium voltage side

        **sn_lv_mva** (float) - rated apparent power on low voltage side

        **vk_hv_percent** (float) - short circuit voltage from high to medium voltage

        **vk_mv_percent** (float) - short circuit voltage from medium to low voltage

        **vk_lv_percent** (float) - short circuit voltage from high to low voltage

        **vkr_hv_percent** (float) - real part of short circuit voltage from high to medium voltage

        **vkr_mv_percent** (float) - real part of short circuit voltage from medium to low voltage

        **vkr_lv_percent** (float) - real part of short circuit voltage from high to low voltage

        **pfe_kw** (float) - iron losses in kW

        **i0_percent** (float) - open loop losses

    OPTIONAL:
        **shift_mv_degree** (float, 0) - angle shift to medium voltage side*

        **shift_lv_degree** (float, 0) - angle shift to low voltage side*

        **tap_step_percent** (float) - Tap step in percent

        **tap_step_degree** (float) - Tap phase shift angle in degrees

        **tap_side** (string, None) - "hv", "mv", "lv"

        **tap_neutral** (int, nan) - default tap position

        **tap_min** (int, nan) - Minimum tap position

        **tap_max** (int, nan) - Maximum tap position

        **tap_pos** (int, nan) - current tap position of the transformer. Defaults to the \
            medium position (tap_neutral)

        **tap_at_star_point** (boolean) - Whether tap changer is located at the star point of the \
            3W-transformer or at the bus

        **name** (string, None) - Name of the 3-winding transformer

        **in_service** (boolean, True) - True for in_service or False for out of service

        ** only considered in loadflow if calculate_voltage_angles = True
        **The model currently only supports one tap-changer per 3W Transformer.

        **max_loading_percent (float)** - maximum current loading (only needed for OPF)

        **vk0_hv_percent** (float) - zero sequence short circuit voltage from high to medium voltage

        **vk0_mv_percent** (float) - zero sequence short circuit voltage from medium to low voltage

        **vk0_lv_percent** (float) - zero sequence short circuit voltage from high to low voltage

        **vkr0_hv_percent** (float) - zero sequence real part of short circuit voltage from high to medium voltage

        **vkr0_mv_percent** (float) - zero sequence real part of short circuit voltage from medium to low voltage

        **vkr0_lv_percent** (float) - zero sequence real part of short circuit voltage from high to low voltage

        **vector_group** (list of String) - Vector group of the transformer3w

    OUTPUT:
        **trafo_id** - The unique trafo_id of the created 3W transformer

    Example:
        create_transformer3w_from_parameters(net, hv_bus=0, mv_bus=1, lv_bus=2, name="trafo1",
        sn_hv_mva=40, sn_mv_mva=20, sn_lv_mva=20, vn_hv_kv=110, vn_mv_kv=20, vn_lv_kv=10,
        vk_hv_percent=10,vk_mv_percent=11, vk_lv_percent=12, vkr_hv_percent=0.3,
        vkr_mv_percent=0.31, vkr_lv_percent=0.32, pfe_kw=30, i0_percent=0.1, shift_mv_degree=30,
        shift_lv_degree=30)

    """

    # Check if bus exist to attach the trafo to
    for b in [hv_bus, mv_bus, lv_bus]:
        if b not in net["bus"].index.values:
            raise UserWarning("Trafo tries to attach to non-existent bus %s" % b)

    index = _get_index_with_check(net, "trafo3w", index, "three winding transformer")

    if tap_pos is nan:
        tap_pos = tap_neutral

    columns = ["lv_bus", "mv_bus", "hv_bus", "vn_hv_kv", "vn_mv_kv", "vn_lv_kv", "sn_hv_mva",
               "sn_mv_mva", "sn_lv_mva", "vk_hv_percent", "vk_mv_percent", "vk_lv_percent",
               "vkr_hv_percent", "vkr_mv_percent", "vkr_lv_percent", "pfe_kw", "i0_percent",
               "shift_mv_degree", "shift_lv_degree", "tap_side", "tap_step_percent",
               "tap_step_degree", "tap_pos", "tap_neutral", "tap_max", "tap_min", "in_service",
               "name", "std_type", "tap_at_star_point", "vk0_hv_percent", "vk0_mv_percent", "vk0_lv_percent",
               "vkr0_hv_percent", "vkr0_mv_percent", "vkr0_lv_percent", "vector_group"]
    values = [lv_bus, mv_bus, hv_bus, vn_hv_kv, vn_mv_kv, vn_lv_kv, sn_hv_mva, sn_mv_mva, sn_lv_mva,
              vk_hv_percent, vk_mv_percent, vk_lv_percent, vkr_hv_percent, vkr_mv_percent,
              vkr_lv_percent, pfe_kw, i0_percent, shift_mv_degree, shift_lv_degree, tap_side,
              tap_step_percent, tap_step_degree, tap_pos, tap_neutral, tap_max, tap_min,
              bool(in_service), name, None, tap_at_star_point,
              vk0_hv_percent, vk0_mv_percent, vk0_lv_percent,
              vkr0_hv_percent, vkr0_mv_percent, vkr0_lv_percent, vector_group]

    _set_entries(net, "trafo3w", index, **dict(zip(columns, values)))

    _create_column_and_set_value(net, index, max_loading_percent, "max_loading_percent", "trafo3w")

    return index


def create_transformers3w_from_parameters(net, hv_buses, mv_buses, lv_buses, vn_hv_kv, vn_mv_kv,
                                          vn_lv_kv, sn_hv_mva, sn_mv_mva, sn_lv_mva, vk_hv_percent,
                                          vk_mv_percent, vk_lv_percent, vkr_hv_percent,
                                          vkr_mv_percent, vkr_lv_percent, pfe_kw, i0_percent,
                                          shift_mv_degree=0., shift_lv_degree=0., tap_side=None,
                                          tap_step_percent=nan, tap_step_degree=nan, tap_pos=nan,
                                          tap_neutral=nan, tap_max=nan, tap_min=nan, name=None,
                                          in_service=True, index=None, max_loading_percent=None,
                                          tap_at_star_point=False,
                                          vk0_hv_percent=nan, vk0_mv_percent=nan, vk0_lv_percent=nan,
                                          vkr0_hv_percent=nan, vkr0_mv_percent=nan, vkr0_lv_percent=nan,
                                          vector_group=None, **kwargs):
    """
    Adds a three-winding transformer in table net["trafo3w"].

    Input:
        **net** (pandapowerNet) - The net within this transformer should be created

        **hv_bus** (list) - The bus on the high-voltage side on which the transformer will be \
            connected to

        **mv_bus** (list) - The bus on the middle-voltage side on which the transformer will be \
            connected to

        **lv_bus** (list) - The bus on the low-voltage side on which the transformer will be \
            connected to

        **vn_hv_kv** (float or list) rated voltage on high voltage side

        **vn_mv_kv** (float or list) rated voltage on medium voltage side

        **vn_lv_kv** (float or list) rated voltage on low voltage side

        **sn_hv_mva** (float or list) - rated apparent power on high voltage side

        **sn_mv_mva** (float or list) - rated apparent power on medium voltage side

        **sn_lv_mva** (float or list) - rated apparent power on low voltage side

        **vk_hv_percent** (float or list) - short circuit voltage from high to medium voltage

        **vk_mv_percent** (float or list) - short circuit voltage from medium to low voltage

        **vk_lv_percent** (float or list) - short circuit voltage from high to low voltage

        **vkr_hv_percent** (float or list) - real part of short circuit voltage from high to medium\
            voltage

        **vkr_mv_percent** (float or list) - real part of short circuit voltage from medium to low\
            voltage

        **vkr_lv_percent** (float or list) - real part of short circuit voltage from high to low\
            voltage

        **pfe_kw** (float or list) - iron losses in kW

        **i0_percent** (float or list) - open loop losses

    OPTIONAL:
        **shift_mv_degree** (float or list, 0) - angle shift to medium voltage side*

        **shift_lv_degree** (float or list, 0) - angle shift to low voltage side*

        **tap_step_percent** (float or list) - Tap step in percent

        **tap_step_degree** (float or list) - Tap phase shift angle in degrees

        **tap_side** (string, None) - "hv", "mv", "lv"

        **tap_neutral** (int, nan) - default tap position

        **tap_min** (int, nan) - Minimum tap position

        **tap_max** (int, nan) - Maximum tap position

        **tap_pos** (int, nan) - current tap position of the transformer. Defaults to the \
            medium position (tap_neutral)

        **tap_at_star_point** (boolean) - Whether tap changer is located at the star point of the \
            3W-transformer or at the bus

        **name** (string, None) - Name of the 3-winding transformer

        **in_service** (boolean, True) - True for in_service or False for out of service

        ** only considered in loadflow if calculate_voltage_angles = True
        **The model currently only supports one tap-changer per 3W Transformer.

        **max_loading_percent (float)** - maximum current loading (only needed for OPF)

        **vk0_hv_percent** (float) - zero sequence short circuit voltage from high to medium voltage

        **vk0_mv_percent** (float) - zero sequence short circuit voltage from medium to low voltage

        **vk0_lv_percent** (float) - zero sequence short circuit voltage from high to low voltage

        **vkr0_hv_percent** (float) - zero sequence real part of short circuit voltage from high to medium voltage

        **vkr0_mv_percent** (float) - zero sequence real part of short circuit voltage from medium to low voltage

        **vkr0_lv_percent** (float) - zero sequence real part of short circuit voltage from high to low voltage

        **vector_group** (list of String) - Vector group of the transformer3w

    OUTPUT:
        **trafo_id** - List of trafo_ids of the created 3W transformers

    Example:
        create_transformer3w_from_parameters(net, hv_bus=0, mv_bus=1, lv_bus=2, name="trafo1",
        sn_hv_mva=40, sn_mv_mva=20, sn_lv_mva=20, vn_hv_kv=110, vn_mv_kv=20, vn_lv_kv=10,
        vk_hv_percent=10,vk_mv_percent=11, vk_lv_percent=12, vkr_hv_percent=0.3,
        vkr_mv_percent=0.31, vkr_lv_percent=0.32, pfe_kw=30, i0_percent=0.1, shift_mv_degree=30,
        shift_lv_degree=30)

    """
    index = _get_multiple_index_with_check(net, "trafo3w", index, len(hv_buses),
                                           name="Three winding transformers")

    if not np_all(isin(hv_buses, net.bus.index)):
        bus_not_exist = set(hv_buses) - set(net.bus.index)
        raise UserWarning("Transformers trying to attach to non existing buses %s" % bus_not_exist)
    if not np_all(isin(mv_buses, net.bus.index)):
        bus_not_exist = set(mv_buses) - set(net.bus.index)
        raise UserWarning("Transformers trying to attach to non existing buses %s" % bus_not_exist)
    if not np_all(isin(lv_buses, net.bus.index)):
        bus_not_exist = set(lv_buses) - set(net.bus.index)
        raise UserWarning("Transformers trying to attach to non existing buses %s" % bus_not_exist)

    tp_neutral = pd.Series(tap_neutral, index=index, dtype=float64)
    tp_pos = pd.Series(tap_pos, index=index, dtype=float64).fillna(tp_neutral)
    entries = {"lv_bus": lv_buses, "mv_bus": mv_buses, "hv_bus": hv_buses, "vn_hv_kv": vn_hv_kv,
               "vn_mv_kv": vn_mv_kv, "vn_lv_kv": vn_lv_kv, "sn_hv_mva": sn_hv_mva,
               "sn_mv_mva": sn_mv_mva, "sn_lv_mva": sn_lv_mva, "vk_hv_percent": vk_hv_percent,
               "vk_mv_percent": vk_mv_percent, "vk_lv_percent": vk_lv_percent,
               "vkr_hv_percent": vkr_hv_percent, "vkr_mv_percent": vkr_mv_percent,
               "vkr_lv_percent": vkr_lv_percent, "pfe_kw": pfe_kw, "i0_percent": i0_percent,
               "shift_mv_degree": shift_mv_degree, "shift_lv_degree": shift_lv_degree,
               "tap_side": tap_side, "tap_step_percent": tap_step_percent,
               "tap_step_degree": tap_step_degree, "tap_pos": tp_pos, "tap_neutral": tp_neutral,
               "tap_max": tap_max, "tap_min": tap_min,
               "in_service": array(in_service).astype(bool_), "name": name,
               "tap_at_star_point": array(tap_at_star_point).astype(bool_), "std_type": None,
               "vk0_hv_percent":vk0_hv_percent, "vk0_mv_percent":vk0_mv_percent,
               "vk0_lv_percent":vk0_lv_percent, "vkr0_hv_percent":vkr0_hv_percent,
               "vkr0_mv_percent":vkr0_mv_percent, "vkr0_lv_percent":vkr0_lv_percent,
               "vector_group": vector_group}

    _add_series_to_entries(entries, index, "max_loading_percent", max_loading_percent)

    _set_multiple_entries(net, "trafo3w", index, **entries, **kwargs)

    return index


def create_switch(net, bus, element, et, closed=True, type=None, name=None, index=None, z_ohm=0):
    """
    Adds a switch in the net["switch"] table.

    Switches can be either between two buses (bus-bus switch) or at the end of a line or transformer
    element (bus-element switch).

    Two buses that are connected through a closed bus-bus switches are fused in the power flow if
    the switch is closed or separated if the switch is open.

    An element that is connected to a bus through a bus-element switch is connected to the bus
    if the switch is closed or disconnected if the switch is open.

    INPUT:
        **net** (pandapowerNet) - The net within which this switch should be created

        **bus** - The bus that the switch is connected to

        **element** - index of the element: bus id if et == "b", line id if et == "l", trafo id if \
            et == "t"

        **et** - (string) element type: "l" = switch between bus and line, "t" = switch between
            bus and transformer, "t3" = switch between bus and transformer3w, "b" = switch between
            two buses

    OPTIONAL:
        **closed** (boolean, True) - switch position: False = open, True = closed

        **type** (int, None) - indicates the type of switch: "LS" = Load Switch, "CB" = \
            Circuit Breaker, "LBS" = Load Break Switch or "DS" = Disconnecting Switch

        **z_ohm** (float, 0) - indicates the resistance of the switch, which has effect only on
            bus-bus switches, if sets to 0, the buses will be fused like before, if larger than
            0 a branch will be created for the switch which has also effects on the bus mapping

        **name** (string, default None) - The name for this switch

    OUTPUT:
        **sid** - The unique switch_id of the created switch

    EXAMPLE:
        create_switch(net, bus =  0, element = 1, et = 'b', type ="LS", z_ohm = 0.1)

        create_switch(net, bus = 0, element = 1, et = 'l')

    """
    _check_node_element(net, bus)
    if et == "l":
        elm_tab = 'line'
        if element not in net[elm_tab].index:
            raise UserWarning("Unknown line index")
        if (not net[elm_tab]["from_bus"].loc[element] == bus and
                not net[elm_tab]["to_bus"].loc[element] == bus):
            raise UserWarning("Line %s not connected to bus %s" % (element, bus))
    elif et == "t":
        elm_tab = 'trafo'
        if element not in net[elm_tab].index:
            raise UserWarning("Unknown bus index")
        if (not net[elm_tab]["hv_bus"].loc[element] == bus and
                not net[elm_tab]["lv_bus"].loc[element] == bus):
            raise UserWarning("Trafo %s not connected to bus %s" % (element, bus))
    elif et == "t3":
        elm_tab = 'trafo3w'
        if element not in net[elm_tab].index:
            raise UserWarning("Unknown trafo3w index")
        if (not net[elm_tab]["hv_bus"].loc[element] == bus and
                not net[elm_tab]["mv_bus"].loc[element] == bus and
                not net[elm_tab]["lv_bus"].loc[element] == bus):
            raise UserWarning("Trafo3w %s not connected to bus %s" % (element, bus))
    elif et == "b":
        _check_node_element(net, element)
    else:
        raise UserWarning("Unknown element type")

    index = _get_index_with_check(net, "switch", index)

    entries = dict(zip(["bus", "element", "et", "closed", "type", "name", "z_ohm"],
                       [bus, element, et, closed, type, name, z_ohm]))
    _set_entries(net, "switch", index, **entries)

    return index


def create_switches(net, buses, elements, et, closed=True, type=None, name=None, index=None,
                    z_ohm=0, **kwargs):
    """
    Adds a switch in the net["switch"] table.

    Switches can be either between two buses (bus-bus switch) or at the end of a line or transformer
    element (bus-element switch).

    Two buses that are connected through a closed bus-bus switches are fused in the power flow if
    the switch is closed or separated if the switch is open.

    An element that is connected to a bus through a bus-element switch is connected to the bus
    if the switch is closed or disconnected if the switch is open.

    INPUT:
        **net** (pandapowerNet) - The net within which this switch should be created

        **buses** (list)- The bus that the switch is connected to

        **element** (list)- index of the element: bus id if et == "b", line id if et == "l", \
            trafo id if et == "t"

        **et** - (list) element type: "l" = switch between bus and line, "t" = switch between
            bus and transformer, "t3" = switch between bus and transformer3w, "b" = switch between
            two buses

    OPTIONAL:
        **closed** (boolean, True) - switch position: False = open, True = closed

        **type** (int, None) - indicates the type of switch: "LS" = Load Switch, "CB" = \
            Circuit Breaker, "LBS" = Load Break Switch or "DS" = Disconnecting Switch

        **z_ohm** (float, 0) - indicates the resistance of the switch, which has effect only on
            bus-bus switches, if sets to 0, the buses will be fused like before, if larger than
            0 a branch will be created for the switch which has also effects on the bus mapping

        **name** (string, default None) - The name for this switch

    OUTPUT:
        **sid** - The unique switch_id of the created switch

    EXAMPLE:
        create_switch(net, bus =  0, element = 1, et = 'b', type ="LS", z_ohm = 0.1)

        create_switch(net, bus = 0, element = 1, et = 'l')

    """
    index = _get_multiple_index_with_check(net, "switch", index, len(buses), name="Switches")
    _check_multiple_node_elements(net, buses)

    for element, elm_type, bus in zip(elements, et, buses):
        if elm_type == "l":
            elm_tab = 'line'
            if element not in net[elm_tab].index:
                raise UserWarning("Line %s does not exist" % element)
            if (not net[elm_tab]["from_bus"].loc[element] == bus and
                    not net[elm_tab]["to_bus"].loc[element] == bus):
                raise UserWarning("Line %s not connected to bus %s" % (element, bus))
        elif elm_type == "t":
            elm_tab = 'trafo'
            if element not in net[elm_tab].index:
                raise UserWarning("Trafo %s does not exist" % element)
            if (not net[elm_tab]["hv_bus"].loc[element] == bus and
                    not net[elm_tab]["lv_bus"].loc[element] == bus):
                raise UserWarning("Trafo %s not connected to bus %s" % (element, bus))
        elif elm_type == "t3":
            elm_tab = 'trafo3w'
            if element not in net[elm_tab].index:
                raise UserWarning("Trafo3w %s does not exist" % element)
            if (not net[elm_tab]["hv_bus"].loc[element] == bus and
                    not net[elm_tab]["mv_bus"].loc[element] == bus and
                    not net[elm_tab]["lv_bus"].loc[element] == bus):
                raise UserWarning("Trafo3w %s not connected to bus %s" % (element, bus))
        elif elm_type == "b":
            _check_node_element(net, element)
        else:
            raise UserWarning("Unknown element type")

    entries = {"bus": buses, "element": elements, "et": et, "closed": closed, "type": type,
               "name": name, "z_ohm": z_ohm}

    _set_multiple_entries(net, "switch", index, **entries, **kwargs)

    return index


def create_shunt(net, bus, q_mvar, p_mw=0., vn_kv=None, step=1, max_step=1, name=None,
                 in_service=True, index=None):
    """
    Creates a shunt element

    INPUT:
        **net** (pandapowerNet) - The pandapower network in which the element is created

        **bus** - bus number of bus to whom the shunt is connected to

        **p_mw** - shunt active power in MW at v= 1.0 p.u.

        **q_mvar** - shunt susceptance in MVAr at v= 1.0 p.u.

    OPTIONAL:
        **vn_kv** (float, None) - rated voltage of the shunt. Defaults to rated voltage of \
            connected bus

        **step** (int, 1) - step of shunt with which power values are multiplied

        **max_step** (boolean, True) - True for in_service or False for out of service

        **name** (str, None) - element name

        **in_service** (boolean, True) - True for in_service or False for out of service

        **index** (int, None) - Force a specified ID if it is available. If None, the index one \
            higher than the highest already existing index is selected.

    OUTPUT:
        **index** (int) - The unique ID of the created shunt

    EXAMPLE:
        create_shunt(net, 0, 20)
    """
    _check_node_element(net, bus)

    index = _get_index_with_check(net, "shunt", index)

    if vn_kv is None:
        vn_kv = net.bus.vn_kv.at[bus]

    entries = dict(zip(["bus", "name", "p_mw", "q_mvar", "vn_kv", "step", "max_step", "in_service"],
                       [bus, name, p_mw, q_mvar, vn_kv, step, max_step, in_service]))
    _set_entries(net, "shunt", index, **entries)

    return index


def create_shunt_as_capacitor(net, bus, q_mvar, loss_factor, **kwargs):
    """
    Creates a shunt element representing a capacitor bank.

    INPUT:

        **net** (pandapowerNet) - The pandapower network in which the element is created

        **bus** - bus number of bus to whom the shunt is connected to

        **q_mvar** (float) - reactive power of the capacitor bank at rated voltage

        **loss_factor** (float) - loss factor tan(delta) of the capacitor bank

        **kwargs are passed to the create_shunt function


    OUTPUT:
        **index** (int) - The unique ID of the created shunt
    """
    q_mvar = -abs(q_mvar)  # q is always negative for capacitor
    p_mw = abs(q_mvar * loss_factor)  # p is always positive for active power losses
    return create_shunt(net, bus, q_mvar=q_mvar, p_mw=p_mw, **kwargs)


def create_impedance(net, from_bus, to_bus, rft_pu, xft_pu, sn_mva, rtf_pu=None, xtf_pu=None,
                     name=None, in_service=True, index=None):
    """
    Creates an per unit impedance element

    INPUT:
        **net** (pandapowerNet) - The pandapower network in which the element is created

        **from_bus** (int) - starting bus of the impedance

        **to_bus** (int) - ending bus of the impedance

        **r_pu** (float) - real part of the impedance in per unit

        **x_pu** (float) - imaginary part of the impedance in per unit

        **sn_mva** (float) - rated power of the impedance in MVA

    OUTPUT:

        impedance id
    """
    index = _get_index_with_check(net, "impedance", index)

    _check_branch_element(net, "Impedance", index, from_bus, to_bus)

    if rtf_pu is None:
        rtf_pu = rft_pu
    if xtf_pu is None:
        xtf_pu = xft_pu

    columns = ["from_bus", "to_bus", "rft_pu", "xft_pu", "rtf_pu", "xtf_pu", "name", "sn_mva",
               "in_service"]
    values = [from_bus, to_bus, rft_pu, xft_pu, rtf_pu, xtf_pu, name, sn_mva, in_service]
    _set_entries(net, "impedance", index, **dict(zip(columns, values)))

    return index


def create_series_reactor_as_impedance(net, from_bus, to_bus, r_ohm, x_ohm, sn_mva,
                                       name=None, in_service=True, index=None):
    """
    Creates a series reactor as per-unit impedance
    :param net: (pandapowerNet) - The pandapower network in which the element is created
    :param from_bus: (int) - starting bus of the series reactor
    :param to_bus: (int) - ending bus of the series reactor
    :param r_ohm: (float) - real part of the impedance in Ohm
    :param x_ohm: (float) - imaginary part of the impedance in Ohm
    :param sn_mva: (float) - rated power of the series reactor in MVA
    :param name:
    :type name:
    :param in_service:
    :type in_service:
    :param index:
    :type index:
    :return: index of the created element
    """
    if net.bus.at[from_bus, 'vn_kv'] == net.bus.at[to_bus, 'vn_kv']:
        vn_kv = net.bus.at[from_bus, 'vn_kv']
    else:
        raise UserWarning('Unable to infer rated voltage vn_kv for series reactor %s due to '
                          'different rated voltages of from_bus %d (%.3f p.u.) and '
                          'to_bus %d (%.3f p.u.)' % (name, from_bus, net.bus.at[from_bus, 'vn_kv'],
                                                     to_bus, net.bus.at[to_bus, 'vn_kv']))

    base_z_ohm = vn_kv ** 2 / sn_mva
    rft_pu = r_ohm / base_z_ohm
    xft_pu = x_ohm / base_z_ohm

    index = create_impedance(net, from_bus=from_bus, to_bus=to_bus, rft_pu=rft_pu, xft_pu=xft_pu,
                             sn_mva=sn_mva, name=name, in_service=in_service, index=index)
    return index


def create_ward(net, bus, ps_mw, qs_mvar, pz_mw, qz_mvar, name=None, in_service=True, index=None):
    """
    Creates a ward equivalent.

    A ward equivalent is a combination of an impedance load and a PQ load.

    INPUT:
        **net** (pandapowernet) - The pandapower net within the element should be created

        **bus** (int) -  bus of the ward equivalent

        **ps_mw** (float) - active power of the PQ load

        **qs_mvar** (float) - reactive power of the PQ load

        **pz_mw** (float) - active power of the impedance load in MW at 1.pu voltage

        **qz_mvar** (float) - reactive power of the impedance load in MVar at 1.pu voltage

    OUTPUT:
        ward id
    """
    _check_node_element(net, bus)

    index = _get_index_with_check(net, "ward", index, "ward equivalent")

    entries = dict(zip(["bus", "ps_mw", "qs_mvar", "pz_mw", "qz_mvar", "name", "in_service"],
                       [bus, ps_mw, qs_mvar, pz_mw, qz_mvar, name, in_service]))
    _set_entries(net, "ward", index, **entries)

    return index


def create_xward(net, bus, ps_mw, qs_mvar, pz_mw, qz_mvar, r_ohm, x_ohm, vm_pu, in_service=True,
                 name=None, index=None):
    """
    Creates an extended ward equivalent.

    A ward equivalent is a combination of an impedance load, a PQ load and as voltage source with
    an internal impedance.

    INPUT:
        **net** - The pandapower net within the impedance should be created

        **bus** (int) -  bus of the ward equivalent

        **ps_mw** (float) - active power of the PQ load

        **qs_mvar** (float) - reactive power of the PQ load

        **pz_mw** (float) - active power of the impedance load in MW at 1.pu voltage

        **qz_mvar** (float) - reactive power of the impedance load in MVar at 1.pu voltage

        **r_ohm** (float) - internal resistance of the voltage source

        **x_ohm** (float) - internal reactance of the voltage source

        **vm_pu** (float) - voltage magnitude at the additional PV-node

    OUTPUT:
        xward id
    """
    _check_node_element(net, bus)

    index = _get_index_with_check(net, "xward", index, "extended ward equivalent")

    columns = ["bus", "ps_mw", "qs_mvar", "pz_mw", "qz_mvar", "r_ohm", "x_ohm", "vm_pu", "name",
               "in_service"]
    values = [bus, ps_mw, qs_mvar, pz_mw, qz_mvar, r_ohm, x_ohm, vm_pu, name, in_service]
    _set_entries(net, "xward", index, **dict(zip(columns, values)))

    return index


def create_dcline(net, from_bus, to_bus, p_mw, loss_percent, loss_mw, vm_from_pu, vm_to_pu,
                  index=None, name=None, max_p_mw=nan, min_q_from_mvar=nan, min_q_to_mvar=nan,
                  max_q_from_mvar=nan, max_q_to_mvar=nan, in_service=True):
    """
    Creates a dc line.

    INPUT:
        **from_bus** (int) - ID of the bus on one side which the line will be connected with

        **to_bus** (int) - ID of the bus on the other side which the line will be connected with

        **p_mw** - (float) Active power transmitted from 'from_bus' to 'to_bus'

        **loss_percent** - (float) Relative transmission loss in percent of active power
            transmission

        **loss_mw** - (float) Total transmission loss in MW

        **vm_from_pu** - (float) Voltage setpoint at from bus

        **vm_to_pu** - (float) Voltage setpoint at to bus

    OPTIONAL:
        **index** (int, None) - Force a specified ID if it is available. If None, the index one \
            higher than the highest already existing index is selected.

        **name** (str, None) - A custom name for this dc line

        **in_service** (boolean) - True for in_service or False for out of service

        **max_p_mw** - Maximum active power flow. Only respected for OPF

        **min_q_from_mvar** - Minimum reactive power at from bus. Necessary for OPF

        **min_q_to_mvar** - Minimum reactive power at to bus. Necessary for OPF

        **max_q_from_mvar** - Maximum reactive power at from bus. Necessary for OPF

        **max_q_to_mvar ** - Maximum reactive power at to bus. Necessary for OPF

    OUTPUT:
        **index** (int) - The unique ID of the created element

    EXAMPLE:
        create_dcline(net, from_bus=0, to_bus=1, p_mw=1e4, loss_percent=1.2, loss_mw=25, \
            vm_from_pu=1.01, vm_to_pu=1.02)
    """
    index = _get_index_with_check(net, "dcline", index)

    _check_branch_element(net, "DCLine", index, from_bus, to_bus)

    columns = ["name", "from_bus", "to_bus", "p_mw", "loss_percent", "loss_mw", "vm_from_pu",
               "vm_to_pu", "max_p_mw", "min_q_from_mvar", "min_q_to_mvar", "max_q_from_mvar",
               "max_q_to_mvar", "in_service"]
    values = [name, from_bus, to_bus, p_mw, loss_percent, loss_mw, vm_from_pu, vm_to_pu, max_p_mw,
              min_q_from_mvar, min_q_to_mvar, max_q_from_mvar, max_q_to_mvar, in_service]
    _set_entries(net, "dcline", index, **dict(zip(columns, values)))

    return index


def create_measurement(net, meas_type, element_type, value, std_dev, element, side=None,
                       check_existing=True, index=None, name=None):
    """
    Creates a measurement, which is used by the estimation module. Possible types of measurements
    are: v, p, q, i, va, ia

    INPUT:
        **meas_type** (string) - Type of measurement. "v", "p", "q", "i", "va", "ia" are possible

        **element_type** (string) - Clarifies which element is measured. "bus", "line",
        "trafo", and "trafo3w" are possible

        **value** (float) - Measurement value. Units are "MW" for P, "MVar" for Q, "p.u." for V,
        "kA" for I. Bus power measurement is in load reference system, which is consistent to
        the rest of pandapower.

        **std_dev** (float) - Standard deviation in the same unit as the measurement

        **element** (int) - Index of the measured element (either bus index, line index,\
            trafo index, trafo3w index)

        **side** (int, string, default: None) - Only used for measured lines or transformers. Side \
            defines at which end of the branch the measurement is gathered. For lines this may be \
            "from", "to" to denote the side with the from_bus or to_bus. It can also the be index \
            of the from_bus or to_bus. For transformers, it can be "hv", "mv" or "lv" or the \
            corresponding bus index, respectively

    OPTIONAL:
        **check_existing** (bool, default: None) - Check for and replace existing measurements for\
            this bus, type and element_type. Set it to false for performance improvements which can\
            cause unsafe behavior

        **index** (int, default: None) - Index of the measurement in the measurement table. Should\
            not exist already.

        **name** (str, default: None) - Name of measurement

    OUTPUT:
        (int) Index of measurement

    EXAMPLES:
        2 MW load measurement with 0.05 MW standard deviation on bus 0:
        create_measurement(net, "p", "bus", 0, 2., 0.05.)

        4.5 MVar line measurement with 0.1 MVar standard deviation on the "to_bus" side of line 2
        create_measurement(net, "q", "line", 2, 4.5, 0.1, "to")
    """
    if meas_type not in ("v", "p", "q", "i", "va", "ia"):
        raise UserWarning("Invalid measurement type ({})".format(meas_type))

    if side is None and element_type in ("line", "trafo"):
        raise UserWarning("The element type {} requires a value in 'element'".format(element_type))

    if meas_type in ("v", "va"):
        element_type = "bus"

    if element_type not in ("bus", "line", "trafo", "trafo3w"):
        raise UserWarning("Invalid element type ({})".format(element_type))

    if element is not None and element not in net[element_type].index.values:
        raise UserWarning("{} with index={} does not exist".format(element_type.capitalize(),
                                                                   element))

    index = _get_index_with_check(net, "measurement", index)

    if meas_type in ("i", "ia") and element_type == "bus":
        raise UserWarning("Line current measurements cannot be placed at buses")

    if meas_type in ("v", "va") and element_type in ("line", "trafo", "trafo3w"):
        raise UserWarning(
            "Voltage measurements can only be placed at buses, not at {}".format(element_type))

    if check_existing:
        if side is None:
            existing = net.measurement[(net.measurement.measurement_type == meas_type) &
                                       (net.measurement.element_type == element_type) &
                                       (net.measurement.element == element) &
                                       (pd.isnull(net.measurement.side))].index
        else:
            existing = net.measurement[(net.measurement.measurement_type == meas_type) &
                                       (net.measurement.element_type == element_type) &
                                       (net.measurement.element == element) &
                                       (net.measurement.side == side)].index
        if len(existing) == 1:
            index = existing[0]
        elif len(existing) > 1:
            raise UserWarning("More than one measurement of this type exists")

    columns = ["name", "measurement_type", "element_type", "element", "value", "std_dev", "side"]
    values = [name, meas_type.lower(), element_type, element, value, std_dev, side]
    _set_entries(net, "measurement", index, **dict(zip(columns, values)))
    return index


def create_pwl_cost(net, element, et, points, power_type="p", index=None):
    """
    Creates an entry for piecewise linear costs for an element. The currently supported elements are
     - Generator
     - External Grid
     - Static Generator
     - Load
     - Dcline
     - Storage

    INPUT:
        **element** (int) - ID of the element in the respective element table

        **et** (string) - element type, one of "gen", "sgen", "ext_grid", "load", "dcline",\
            "storage"]

        **points** - (list) list of lists with [[p1, p2, c1], [p2, p3, c2], ...] where c(n) \
            defines the costs between p(n) and p(n+1)

    OPTIONAL:
        **type** - (string) - Type of cost ["p", "q"] are allowed for active or reactive power

        **index** (int, index) - Force a specified ID if it is available. If None, the index one \
            higher than the highest already existing index is selected.

    OUTPUT:
        **index** (int) - The unique ID of created cost entry

    EXAMPLE:
        The cost function is given by the x-values p1 and p2 with the slope m between those points.\
        The constant part b of a linear function y = m*x + b can be neglected for OPF purposes. \
        The intervals have to be continuous (the starting point of an interval has to be equal to \
        the end point of the previous interval).

        To create a gen with costs of 1€/MW between 0 and 20 MW and 2€/MW between 20 and 30:

        create_pwl_cost(net, 0, "gen", [[0, 20, 1], [20, 30, 2]])
    """

    index = _get_index_with_check(net, "pwl_cost", index, "piecewise_linear_cost")

    entries = dict(zip(["power_type", "element", "et", "points"],
                       [power_type, element, et, points]))
    _set_entries(net, "pwl_cost", index, **entries)
    return index


def create_poly_cost(net, element, et, cp1_eur_per_mw, cp0_eur=0, cq1_eur_per_mvar=0,
                     cq0_eur=0, cp2_eur_per_mw2=0, cq2_eur_per_mvar2=0, index=None):
    """
    Creates an entry for polynimoal costs for an element. The currently supported elements are:
     - Generator ("gen")
     - External Grid ("ext_grid")
     - Static Generator ("sgen")
     - Load ("load")
     - Dcline ("dcline")
     - Storage ("storage")

    INPUT:
        **element** (int) - ID of the element in the respective element table

        **et** (string) - Type of element ["gen", "sgen", "ext_grid", "load", "dcline", "storage"] \
            are possible

        **cp1_eur_per_mw** (float) - Linear costs per MW

        **cp0_eur=0** (float) - Offset active power costs in euro

        **cq1_eur_per_mvar=0** (float) - Linear costs per Mvar

        **cq0_eur=0** (float) - Offset reactive power costs in euro

        **cp2_eur_per_mw2=0** (float) - Quadratic costs per MW

        **cq2_eur_per_mvar2=0** (float) - Quadratic costs per Mvar

    OPTIONAL:

        **index** (int, index) - Force a specified ID if it is available. If None, the index one \
            higher than the highest already existing index is selected.

    OUTPUT:
        **index** (int) - The unique ID of created cost entry

    EXAMPLE:
        The polynomial cost function is given by the linear and quadratic cost coefficients.

        create_poly_cost(net, 0, "load", cp1_eur_per_mw = 0.1)
    """

    index = _get_index_with_check(net, "poly_cost", index)
    columns = ["element", "et", "cp0_eur", "cp1_eur_per_mw", "cq0_eur", "cq1_eur_per_mvar",
               "cp2_eur_per_mw2", "cq2_eur_per_mvar2"]
    variables = [element, et, cp0_eur, cp1_eur_per_mw, cq0_eur, cq1_eur_per_mvar,
                 cp2_eur_per_mw2, cq2_eur_per_mvar2]
    _set_entries(net, "poly_cost", index, **dict(zip(columns, variables)))
    return index


def _get_index_with_check(net, table, index, name=None):
    if name is None:
        name = table
    if index is None:
        index = get_free_id(net[table])
    if index in net[table].index:
        raise UserWarning("A %s with the id %s already exists" % (name, index))
    return index


def _get_multiple_index_with_check(net, table, index, number, name=None):
    if name is None:
        name = table.capitalize() + "s"
    if index is None:
        bid = get_free_id(net[table])
        return arange(bid, bid + number, 1)
    contained = isin(net[table].index.values, index)
    if np_any(contained):
        raise UserWarning("%s with indexes %s already exist."
                          % (name, net[table].index.values[contained]))
    return index


def _check_node_element(net, node, node_table="bus"):
    if node not in net[node_table].index.values:
        raise UserWarning("Cannot attach to %s %s, %s does not exist"
                          % (node_table, node, node_table))


def _check_multiple_node_elements(net, nodes, node_table="bus", name="buses"):
    if np_any(~isin(nodes, net[node_table].index.values)):
        node_not_exist = set(nodes) - set(net[node_table].index.values)
        raise UserWarning("Cannot attach to %s %s, they do not exist" % (name, node_not_exist))


def _check_branch_element(net, element_name, index, from_node, to_node, node_name="bus",
                          plural="es"):
    missing_nodes = {from_node, to_node} - set(net[node_name].index.values)
    if missing_nodes:
        raise UserWarning("%s %d tries to attach to non-existing %s(%s) %s"
                          % (element_name.capitalize(), index, node_name, plural, missing_nodes))


def _check_multiple_branch_elements(net, from_nodes, to_nodes, element_name, node_name="bus",
                                    plural="es"):
    all_nodes = array(list(from_nodes) + list(to_nodes))
    if np_any(~isin(all_nodes, net[node_name].index.values)):
        node_not_exist = set(all_nodes) - set(net[node_name].index)
        raise UserWarning("%s trying to attach to non existing %s%s %s"
                          % (element_name, node_name, plural, node_not_exist))


def _create_column_and_set_value(net, index, variable, column, element, dtyp=float64,
                                 default_val=nan, default_for_nan=False):
    # if variable (e.g. p_mw) is not None and column (e.g. "p_mw") doesn't exist in element
    # (e.g. "gen") table
    # create this column and write the value of variable to the index of this element
    try:
        set_value = not (isnan(variable) or variable is None)
    except TypeError:
        set_value = True
    if set_value:
        if column not in net[element].columns:
            if isinstance(default_val, str) \
                    and version.parse(pd.__version__) < version.parse("1.0"):
                net[element].loc[:, column] = pd.Series([default_val] * len(net[element]),
                                                        dtype=dtyp)
            else:
                net[element].loc[:, column] = pd.Series(default_val, dtype=dtyp)
        net[element].at[index, column] = variable
    elif default_for_nan and column in net[element].columns:
        net[element].at[index, column] = default_val
    return net


def _add_series_to_entries(entries, index, column, values, dtyp=float64, default_val=nan):
    if values is not None:
        try:
            fill_default = not isnan(default_val)
        except TypeError:
            fill_default = True
        if isinstance(values, str) and version.parse(pd.__version__) < version.parse("1.0"):
            s = pd.Series([values] * len(index), index=index, dtype=dtyp)
        else:
            s = pd.Series(values, index=index, dtype=dtyp)
        if fill_default:
            s = s.fillna(default_val)
        entries[column] = s


def _add_multiple_branch_geodata(net, table, geodata, index):
    geo_table = "%s_geodata" % table
    dtypes = net[geo_table].dtypes
    df = pd.DataFrame(index=index, columns=net[geo_table].columns)
    # works with single or multiple lists of coordinates
    if len(geodata[0]) == 2 and not hasattr(geodata[0][0], "__iter__"):
        # geodata is a single list of coordinates
        df["coords"] = [geodata] * len(index)
    else:
        # geodata is multiple lists of coordinates
        df["coords"] = geodata

    if version.parse(pd.__version__) >= version.parse("0.23"):
        net[geo_table] = net[geo_table].append(df, sort=False)
    else:
        # prior to pandas 0.23 there was no explicit parameter (instead it was standard behavior)
        net[geo_table] = net[geo_table].append(df)

    _preserve_dtypes(net[geo_table], dtypes)


def _set_entries(net, table, index, preserve_dtypes=True, **entries):
    dtypes = None
    if preserve_dtypes:
        dtypes = net[table].dtypes

    for col, val in entries.items():
        net[table].at[index, col] = val

    # and preserve dtypes
    if preserve_dtypes:
        _preserve_dtypes(net[table], dtypes)


def _set_multiple_entries(net, table, index, preserve_dtypes=True, **entries):
    dtypes = None
    if preserve_dtypes:
        # store dtypes
        dtypes = net[table].dtypes

    def check_entry(val):
        if isinstance(val, pd.Series) and not np_all(isin(val.index, index)):
            return val.values
        elif isinstance(val, set) and len(val) == len(index):
            return list(val)
        return val

    entries = {k: check_entry(v) for k, v in entries.items()}

    dd = pd.DataFrame(index=index, columns=net[table].columns)
    dd = dd.assign(**entries)

    # extend the table by the frame we just created
    if version.parse(pd.__version__) >= version.parse("0.23"):
        net[table] = net[table].append(dd, sort=False)
    else:
        # prior to pandas 0.23 there was no explicit parameter (instead it was standard behavior)
        net[table] = net[table].append(dd)

    # and preserve dtypes
    if preserve_dtypes:
        _preserve_dtypes(net[table], dtypes)<|MERGE_RESOLUTION|>--- conflicted
+++ resolved
@@ -1341,13 +1341,8 @@
 def create_gen(net, bus, p_mw, vm_pu=1., sn_mva=nan, name=None, index=None, max_q_mvar=nan,
                min_q_mvar=nan, min_p_mw=nan, max_p_mw=nan, min_vm_pu=nan, max_vm_pu=nan,
                scaling=1., type=None, slack=False, controllable=nan, vn_kv=nan,
-<<<<<<< HEAD
-               xdss_pu=nan, rdss_pu=nan, cos_phi=nan, in_service=True,
-               contribution_factor=0.0):
-=======
                xdss_pu=nan, rdss_ohm=nan, cos_phi=nan, pg_percent=nan, power_station_trafo=None,
-               in_service=True):
->>>>>>> d4eed4a8
+               in_service=True, contribution_factor=0.0):
     """
     Adds a generator to the network.
 
@@ -1465,7 +1460,7 @@
                 min_q_mvar=None, min_p_mw=None, max_p_mw=None, min_vm_pu=None, max_vm_pu=None,
                 scaling=1., type=None, slack=False, controllable=None, vn_kv=None,
                 xdss_pu=None, rdss_ohm=None, cos_phi=None, pg_percent=None, power_station_trafo=None,
-                in_service=True, **kwargs):
+                in_service=True, contribution_factor=0.0, **kwargs):
     """
     Adds generators to the specified buses network.
 
@@ -1522,6 +1517,8 @@
 
         **in_service** (bool, True) - True for in_service or False for out of service
 
+        **contribution_factor** (float, default 0.0) - Slack power contribution factor
+
         **max_p_mw** (list of float, default NaN) - Maximum active power injection - necessary for\
             OPF
 
@@ -1554,7 +1551,7 @@
     index = _get_multiple_index_with_check(net, "gen", index, len(buses))
 
     entries = {"bus": buses, "p_mw": p_mw, "vm_pu": vm_pu, "sn_mva": sn_mva, "scaling": scaling,
-               "in_service": in_service, "name": name, "type": type, "slack": slack}
+               "in_service": in_service, "contribution_factor": contribution_factor, "name": name, "type": type, "slack": slack}
 
     _add_series_to_entries(entries, index, "min_p_mw", min_p_mw)
     _add_series_to_entries(entries, index, "max_p_mw", max_p_mw)
@@ -3473,7 +3470,8 @@
     INPUT:
         **element** (int) - ID of the element in the respective element table
 
-        **et** (string) - element type, one of "gen", "sgen", "ext_grid", "load", "dcline",\
+        **et** (string) - element type, one of "gen", "sgen", "ext_
+        grid", "load", "dcline",\
             "storage"]
 
         **points** - (list) list of lists with [[p1, p2, c1], [p2, p3, c2], ...] where c(n) \
