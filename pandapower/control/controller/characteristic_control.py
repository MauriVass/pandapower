# -*- coding: utf-8 -*-

# Copyright (c) 2016-2021 by University of Kassel and Fraunhofer Institute for Energy Economics
# and Energy System Technology (IEE), Kassel. All rights reserved.

import numpy as np
from pandapower.control.basic_controller import Controller


class CharacteristicControl(Controller):
    """
    Controller that adjusts a certain parameter of an element in pandapower net based on a specified input parameter in pandapower net,
    according to a provided characteristic. The characteristic is specified by the index in the net.characteristic table.
    Example: change the tap position of the transformers (net.trafo.tap_pos) based on transformer loading (net.res_trafo.loading_percent)
    according to a specified linear relationship. To this end, the input element is "res_trafo", the input variable is "loading_percent",
    the output element is "trafo" and the output variable is "tap_pos". The relationship between the values of the input and output
    variables is specified using the Characteristic class (or a scipy interpolator, e.g. scipy.interpolate.interp1d).

    INPUT:
        **net** (attrdict) - Pandapower net

        **output_element** (str) - name of the element table in pandapower net where the values are adjusted by the controller

        **output_variable** (str) - variable in the output element table, values of which are adjusted by the controller. Can also be an
                                        attribute of an object (e.g. parameter of a controller object), for this case it must start with
                                        "object." (e.g. "object.vm_set_pu")

        **output_element_index** (int or list or numpy array) - index of the elements, values fro which are adjusted

        **input_element** (str) - name of the element table or the element result table in pandapower net that provides input values for
                                    the controller

        **input_variable** (str) - name of the input variable in the input element table. Can also be an attribute of an object,
                                    similarly to output_variable

        **input_element_index** (int or list or numpy array) - index of elements in the input element table

        **characteristic_index** (int) - index of the characteristic curve that describes the relationship between the input and
                                         output values

        **tol** (float) - tolerance for convergence

    OPTIONAL:

        **in_service** (bool, True) - Indicates if the controller is currently in_service

        **drop_same_existing_ctrl** (bool, False) - Indicates if already existing controllers of the same type and with the same matching parameters (e.g. at same element) should be dropped
    """
<<<<<<< HEAD
    def __init__(self, net, output_element, output_variable, output_element_index, input_element, input_variable, input_element_index,
                 characteristic_index, tol=1e-3, in_service=True, order=0, level=0, drop_same_existing_ctrl=False, matching_params=None,
                 **kwargs):
=======
    def __init__(self, net, output_element, output_variable, output_element_index, input_element,
                 input_variable, input_element_index, characteristic, tol=1e-3, in_service=True,
                 order=0, level=0, drop_same_existing_ctrl=False, matching_params=None, **kwargs):
>>>>>>> 26ccf48a
        if matching_params is None:
            matching_params = {"element": output_element, "input_variable": input_variable,
                               "output_variable": output_variable,
                               "element_index": input_element_index}
        super().__init__(net, in_service=in_service, order=order, level=level,
                         drop_same_existing_ctrl=drop_same_existing_ctrl,
                         matching_params=matching_params, **kwargs)
        self.input_element = input_element
        self.input_variable = input_variable
        self.input_element_index = input_element_index
        self.output_element = output_element
        self.output_variable = output_variable
        self.output_element_index = output_element_index
        self.characteristic_index = characteristic_index
        self.tol = tol
        self.applied = False
        self.values = None
        self.input_object_attribute = None
        self.output_object_attribute = None
        # write functions faster, depending on type of self.output_element_index
        if self.output_variable.startswith('object'):
            # write to object attribute
            self.write = "object"
            self.output_object_attribute = self.output_variable.split(".")[1]
        elif isinstance(self.output_element_index, int):
            # use .at if element_index is integer for speedup
            self.write = "single_index"
        else:
            # use common .loc
            self.write = "loc"

        # read functions faster, depending on type of self.input_element_index
        if self.input_variable.startswith('object'):
            # write to object attribute
            self.read = "object"
            self.input_object_attribute = self.input_variable.split(".")[1]
        elif isinstance(self.input_element_index, int):
            # use .at if element_index is integer for speedup
            self.read = "single_index"
        else:
            # use common .loc
            self.read = "loc"

    def initialize_control(self, net):
        """
        At the beginning of each run_control call reset applied-flag
        """
        self.values = None
        self.applied = False

    def is_converged(self, net):
        """
        Actual implementation of the convergence criteria: If controller is applied, it can stop
        """
        # read input values
        input_values = self.read_from_net(net)
        # calculate set values
        self.values = net.characteristic.object.at[self.characteristic_index](input_values)
        # read previous set values
        output_values = self.read_from_net(net, output=True)
        # compare old and new set values
        diff = self.values - output_values
        # write new set values
        self.write_to_net(net)
        return self.applied and np.all(np.abs(diff) < self.tol)

    def control_step(self, net):
        """
        Set applied to true to make sure it runs at least once
        """
        self.applied = True

    def read_from_net(self, net, output=False):
        """
        Writes to self.element at index self.element_index in the column self.variable the data
        from self.values
        """
        # write functions faster, depending on type of self.element_index
        if output:
            element = self.output_element
            variable = self.output_variable
            object_attribute = self.output_object_attribute
            index = self.output_element_index
            flag = self.write
        else:
            element = self.input_element
            variable = self.input_variable
            object_attribute = self.input_object_attribute
            index = self.input_element_index
            flag = self.read

        if flag == "single_index":
            return self._read_from_single_index(net, element, variable, index)
        elif flag == "loc":
            return self._read_with_loc(net, element, variable, index)
        elif flag == "object":
            return self._read_from_object_attribute(net, element, object_attribute, index)
        else:
            raise NotImplementedError("CharacteristicControl: self.read must be one of "
                                      "['single_index', 'all_index', 'loc']")

    def write_to_net(self, net):
        """
        Writes to self.element at index self.element_index in the column self.variable the data
        from self.values
        """
        # write functions faster, depending on type of self.element_index
        if self.write == "single_index":
            self._write_to_single_index(net)
        elif self.write == "all_index":
            self._write_to_all_index(net)
        elif self.write == "loc":
            self._write_with_loc(net)
        elif self.write == "object":
            self._write_to_object_attribute(net)
        else:
            raise NotImplementedError("CharacteristicControl: self.write must be one of "
                                      "['single_index', 'all_index', 'loc']")

    def _write_to_single_index(self, net):
        net[self.output_element].at[self.output_element_index, self.output_variable] = self.values

    def _write_to_all_index(self, net):
        net[self.output_element].loc[:, self.output_variable] = self.values

    def _write_with_loc(self, net):
        net[self.output_element].loc[self.output_element_index, self.output_variable] = self.values

    def _write_to_object_attribute(self, net):
        if hasattr(self.output_element_index, '__iter__') and len(self.output_element_index) > 1:
            for idx, val in zip(self.output_element_index, self.values):
                setattr(net[self.output_element]["object"].at[idx], self.output_object_attribute, val)
        else:
            setattr(net[self.output_element]["object"].at[self.output_element_index], self.output_object_attribute, self.values)

    def _read_from_single_index(self, net, element, variable, index):
        return net[element].at[index, variable]

    def _read_from_all_index(self, net, element, variable):
        return net[element].loc[:, variable]

    def _read_with_loc(self, net, element, variable, index):
        return net[element].loc[index, variable]

    def _read_from_object_attribute(self, net, element, object_attribute, index):
        if hasattr(index, '__iter__') and len(index) > 1:
            values = np.array(shape=index.shape)
            for i, idx in enumerate(index):
                values[i] = getattr(net[element]["object"].at[idx], object_attribute)
        else:
            values = getattr(net[element]["object"].at[index], object_attribute)
        return values

    def __str__(self):
        return super().__str__() + " [%s.%s.%s.%s]" % (self.input_element, self.input_variable, self.output_element, self.output_variable)<|MERGE_RESOLUTION|>--- conflicted
+++ resolved
@@ -46,15 +46,9 @@
 
         **drop_same_existing_ctrl** (bool, False) - Indicates if already existing controllers of the same type and with the same matching parameters (e.g. at same element) should be dropped
     """
-<<<<<<< HEAD
-    def __init__(self, net, output_element, output_variable, output_element_index, input_element, input_variable, input_element_index,
-                 characteristic_index, tol=1e-3, in_service=True, order=0, level=0, drop_same_existing_ctrl=False, matching_params=None,
-                 **kwargs):
-=======
     def __init__(self, net, output_element, output_variable, output_element_index, input_element,
-                 input_variable, input_element_index, characteristic, tol=1e-3, in_service=True,
+                 input_variable, input_element_index, characteristic_index, tol=1e-3, in_service=True,
                  order=0, level=0, drop_same_existing_ctrl=False, matching_params=None, **kwargs):
->>>>>>> 26ccf48a
         if matching_params is None:
             matching_params = {"element": output_element, "input_variable": input_variable,
                                "output_variable": output_variable,
