--- conflicted
+++ resolved
@@ -38,7 +38,6 @@
         # delete buffer file after calculation
         os.remove(buffer_file)
 
-<<<<<<< HEAD
 # def _add_julia_package():
     #     Pkg.add("PandaModels")
     #     Pkg.build("PandaModels")
@@ -62,8 +61,6 @@
     # print("activate PandaModels")    
 
 
-=======
->>>>>>> ac0a6c19
 def _call_powermodels(buffer_file, julia_file):  # pragma: no cover
 # def _call_powermodels(buffer_file, julia_file, pkg = False, dev = False, instantiate = False):  # pragma: no cover
     try:
