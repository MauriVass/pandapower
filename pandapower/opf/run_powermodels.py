import os

# from pandapower import pp_dir
from pandapower.converter.powermodels.to_pm import convert_to_pm_structure, dump_pm_json
from pandapower.converter.powermodels.from_pm import read_pm_results_to_net

try:
    import pplog as logging
except ImportError:
    import logging


def _runpm(net, delete_buffer_file=True, pm_file_path = None):  # pragma: no cover
    """
    Converts the pandapower net to a pm json file, saves it to disk, runs a PowerModels.jl julia function and reads
    the results back to the pandapower net

    INPUT
    ----------
    **net** - pandapower net

    OPTIONAL
    ----------
    **delete_buffer_file** (bool, True) - deletes the pm buffer json file if True.


    """
    # convert pandapower to power models file -> this is done in python
    net, pm, ppc, ppci = convert_to_pm_structure(net)
    # call optinal callback function
    if net._options["pp_to_pm_callback"] is not None:
        net._options["pp_to_pm_callback"](net, ppci, pm)
    # writes pm json to disk, which is loaded afterwards in julia
    buffer_file = dump_pm_json(pm, pm_file_path)
    # run power models optimization in julia
    result_pm = _call_powermodels(buffer_file, net._options["julia_file"])
    # read results and write back to net
    read_pm_results_to_net(net, ppc, ppci, result_pm)
    if pm_file_path is None and delete_buffer_file:
        # delete buffer file after calculation
        os.remove(buffer_file)



def _call_powermodels(buffer_file, julia_file):  # pragma: no cover
    try:
        import julia
        from julia import Main
        from julia import Pkg
        from julia import Base
    except ImportError:
        raise ImportError("Please install pyjulia to run pandapower with PowerModels.jl")
    try:
        j = julia.Julia()
    except:
        raise UserWarning(
            "Could not connect to julia, please check that Julia is installed and pyjulia is correctly configured")
        
    # Pkg.rm("PandaModels")
    # Pkg.resolve()
    # import two julia scripts and runs powermodels julia_file
<<<<<<< HEAD
    if str(type(Base.find_package("PandaModels"))) == "<class 'NoneType'>":
        
        Pkg.add(url = "https://github.com/e2nIEE/PandaModels.jl") 
        
        Pkg.develop("PandaModels")
        Pkg.build()
        Pkg.resolve()
        
    # Pkg_path = Base.find_package("PandaModels").split(".jl")[0]

    
    # try:
    #     Pkg_path = Base.find_package("PandaModels").split(".jl")[0]
    #     print(Pkg_path)
    # except:
    #     Pkg.add(path = "C:/Users/x230/.julia/dev/PandaModels.jl")
    #     Pkg.build()
    #     Pkg.resolve()
        
    # Pkg.activate(Pkg_path)
    Pkg.activate("PandaModels")
    
=======

    if str(type(Base.find_package("PandaModels"))) == "<class 'NoneType'>":
        Pkg.add(path = joinpath(homedir(), ".julia", "dev", "PandaModels.jl"))#(url = "https://github.com/e2nIEE/PandaModels.jl")
        # Pkg.build()
        Pkg.resolve()
        
    Pkg_path = Base.find_package("PandaModels").split(".jl")[0]
    
    #     try:
    #     Pkg_path = Base.find_package("PandaModels").split(".jl")[0]
    # except:
    #     Pkg.add(url = "https://github.com/e2nIEE/PandaModels.jl")
    #     Pkg.build()
    #     Pkg.resolve()    
     

    Pkg.activate(Pkg_path)
>>>>>>> cf5898f8
    Main.using("PandaModels")
    # if not os.path.isfile(julia_file):
    #     raise UserWarning("File %s could not be imported" % julia_file)
    Main.buffer_file = buffer_file
    # exec_fun = julia_file.split("/")[-1].split(".")[0]
    # print(">>>>>> julia_file: " +  julia_file)  
    result_pm = Main.eval(julia_file+"(buffer_file)")
    return result_pm<|MERGE_RESOLUTION|>--- conflicted
+++ resolved
@@ -59,7 +59,7 @@
     # Pkg.rm("PandaModels")
     # Pkg.resolve()
     # import two julia scripts and runs powermodels julia_file
-<<<<<<< HEAD
+
     if str(type(Base.find_package("PandaModels"))) == "<class 'NoneType'>":
         
         Pkg.add(url = "https://github.com/e2nIEE/PandaModels.jl") 
@@ -82,25 +82,7 @@
     # Pkg.activate(Pkg_path)
     Pkg.activate("PandaModels")
     
-=======
 
-    if str(type(Base.find_package("PandaModels"))) == "<class 'NoneType'>":
-        Pkg.add(path = joinpath(homedir(), ".julia", "dev", "PandaModels.jl"))#(url = "https://github.com/e2nIEE/PandaModels.jl")
-        # Pkg.build()
-        Pkg.resolve()
-        
-    Pkg_path = Base.find_package("PandaModels").split(".jl")[0]
-    
-    #     try:
-    #     Pkg_path = Base.find_package("PandaModels").split(".jl")[0]
-    # except:
-    #     Pkg.add(url = "https://github.com/e2nIEE/PandaModels.jl")
-    #     Pkg.build()
-    #     Pkg.resolve()    
-     
-
-    Pkg.activate(Pkg_path)
->>>>>>> cf5898f8
     Main.using("PandaModels")
     # if not os.path.isfile(julia_file):
     #     raise UserWarning("File %s could not be imported" % julia_file)
