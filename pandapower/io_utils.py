--- conflicted
+++ resolved
@@ -11,11 +11,6 @@
 import numpy
 import numbers
 import json
-<<<<<<< HEAD
-=======
-import json.encoder
-from json.encoder import encode_basestring_ascii, encode_basestring, INFINITY, _make_iterencode
->>>>>>> 89236248
 import copy
 import networkx
 from networkx.readwrite import json_graph
@@ -197,7 +192,7 @@
 
 
 def isinstance_partial(obj, cls):
-    if isinstance(obj, (pp.pandapowerNet, tuple)):
+    if isinstance(obj, (pandapowerNet, tuple)):
         return False
     return isinstance(obj, cls)
 
@@ -263,16 +258,14 @@
             return s
 
 
-<<<<<<< HEAD
 def isinstance_partial(obj, cls):
     if isinstance(obj, (pandapowerNet, tuple)):
         return False
     return isinstance(obj, cls)
-=======
+
 class PPJSONDecoder(json.JSONDecoder):
     def __init__(self, **kwargs):
         super().__init__(object_hook=pp_hook, **kwargs)
->>>>>>> 89236248
 
 
 
@@ -347,13 +340,8 @@
 
 class JSONSerializableClass(object):
     json_excludes = ["net", "self", "__class__"]
-<<<<<<< HEAD
     
     def __init__(self, table=None, overwrite=True):
-=======
-
-    def __init__(self):
->>>>>>> 89236248
         self._init = dict()
 
     def update_initialized(self, parameters):
@@ -385,7 +373,6 @@
                         self.json_excludes and not callable(val)}}
         return d
 
-<<<<<<< HEAD
     def add_to_net(self, table, index, column="object", overwrite=True):
         if table not in self.net:
             self.net[table] = pd.DataFrame(columns=[column])
@@ -452,9 +439,7 @@
                     return False
         else:
             return False
-        
-=======
->>>>>>> 89236248
+
     @classmethod
     def from_dict(cls, d):
         state = d["_state"]
@@ -473,7 +458,6 @@
 
 def restore_jsoned_objects(net):
     pp_hook.net = net
-<<<<<<< HEAD
     restore_columns = [(element, "object") for element, table in net.items() \
                        if isinstance(table, pd.DataFrame) and "object" in table.columns]
     if "controller" in net and "controller" in net.controller:
@@ -485,15 +469,6 @@
                 net[element][column].at[i] = pp_hook(c)
             except Exception as e:
                 logger.warning("did not load %s with index %s: %s"%(element, str(i), e))
-=======
-    for element in ["controller", "loadcase"]:
-        if element in net:
-            for i, c in net[element][element].items():
-                try:
-                    pp_hook(c)
-                except Exception as e:
-                    logger.warning("did not load %s with index %u: %s" % (element, i, e))
->>>>>>> 89236248
     del pp_hook.net
 
 
