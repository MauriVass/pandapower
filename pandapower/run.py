# -*- coding: utf-8 -*-

# Copyright (c) 2016 by University of Kassel and Fraunhofer Institute for Wind Energy and Energy
# System Technology (IWES), Kassel. All rights reserved. Use of this source code is governed by a
# BSD-style license that can be found in the LICENSE file.

import warnings
from functools import partial

from pypower.ppoption import ppoption
from pypower.idx_bus import VM
from pypower.add_userfcn import add_userfcn

from pandapower.pypower_extensions.runpf import _runpf
from pandapower.auxiliary import ppException, _select_is_elements, _clean_up
from pandapower.pd2ppc import _pd2ppc, _update_ppc
from pandapower.pypower_extensions.opf import opf
from pandapower.results import _extract_results, _copy_results_ppci_to_ppc, reset_results, \
    _extract_results_opf
from pandapower.create import create_gen


class LoadflowNotConverged(ppException):
    """
    Exception being raised in case loadflow did not converge.
    """
    pass


class OPFNotConverged(ppException):
    """
    Exception being raised in case optimal powerflow did not converge.
    """
    pass


def runpp(net, init="flat", calculate_voltage_angles=False, tolerance_kva=1e-5, trafo_model="t"
          , trafo_loading="current", enforce_q_lims=False, numba=True, recycle=None,
          check_connectivity=False, **kwargs):
    """
    Runs PANDAPOWER AC Flow

    Note: May raise pandapower.api.run["load"]flowNotConverged

    INPUT:
        **net** - The Pandapower format network

    OPTIONAL:
        **init** (str, "flat") - initialization method of the loadflow
        Pandapower supports three methods for initializing the loadflow:

            - "flat"- flat start with voltage of 1.0pu and angle of 0° at all buses as initial solution
            - "dc" - initial DC loadflow before the AC loadflow. The results of the DC loadflow are used as initial solution for the AC loadflow.
            - "results" - voltage vector of last loadflow from net.res_bus is used as initial solution. This can be useful to accelerate convergence in iterative loadflows like time series calculations.

        **calculate_voltage_angles** (bool, False) - consider voltage angles in loadflow calculation

            If True, voltage angles are considered in the  loadflow calculation. In some cases with
            large differences in voltage angles (for example in case of transformers with high
            voltage shift), the difference between starting and end angle value is very large.
            In this case, the loadflow might be slow or it might not converge at all. That is why
            the possibility of neglecting the voltage angles of transformers and ext_grids is
            provided to allow and/or accelarate convergence for networks where calculation of
            voltage angles is not necessary. Note that if calculate_voltage_angles is True the
            loadflow is initialized with a DC power flow (init = "dc")

            The default value is False because pandapower was developed for distribution networks.
            Please be aware that this parameter has to be set to True in meshed network for correct
            results!

        **tolerance_kva** (float, 1e-5) - loadflow termination condition referring to P / Q mismatch of node power in kva

        **trafo_model** (str, "t")  - transformer equivalent circuit model
        Pandapower provides two equivalent circuit models for the transformer:

            - "t" - transformer is modelled as equivalent with the T-model. This is consistent with PowerFactory and is also more accurate than the PI-model. We recommend using this transformer model.
            - "pi" - transformer is modelled as equivalent PI-model. This is consistent with Sincal, but the method is questionable since the transformer is physically T-shaped. We therefore recommend the use of the T-model.

        **trafo_loading** (str, "current") - mode of calculation for transformer loading

            Transformer loading can be calculated relative to the rated current or the rated power. In both cases the overall transformer loading is defined as the maximum loading on the two sides of the transformer.

            - "current"- transformer loading is given as ratio of current flow and rated current of the transformer. This is the recommended setting, since thermal as well as magnetic effects in the transformer depend on the current.
            - "power" - transformer loading is given as ratio of apparent power flow to the rated apparent power of the transformer.

        **enforce_q_lims** (bool, False) - respect generator reactive power limits

            If True, the reactive power limits in net.gen.max_q_kvar/min_q_kvar are respected in the
            loadflow. This is done by running a second loadflow if reactive power limits are
            violated at any generator, so that the runtime for the loadflow will increase if reactive
            power has to be curtailed.

        **numba** (bool, True) - Usage numba JIT compiler

            If set to True, the numba JIT compiler is used to generate matrices for the powerflow. Massive
            speed improvements are likely.

        **recycle** (dict, none) - Reuse of internal powerflow variables

            Contains a dict with the following parameters:
            is_elems: If True in service elements are not filtered again and are taken from the last result in net["_is_elems"]
            ppc: If True the ppc (PYPOWER case file) is taken from net["_ppc"] and gets updated instead of regenerated entirely
            Ybus: If True the admittance matrix (Ybus, Yf, Yt) is taken from ppc["internal"] and not regenerated

        **check_connectivity** (bool, False) - Perform an extra connectivity test after the conversion from pandapower to PYPOWER

            If true, an extra connectivity test based on SciPy Compressed Sparse Graph Routines is perfomed.
            If check finds unsupplied buses, they are put out of service in the PYPOWER matrix

        ****kwargs** - options to use for PYPOWER.runpf
    """
    ac = True
    # recycle parameters
    if recycle == None:
        recycle = dict(is_elems=False, ppc=False, Ybus=False)

    _runpppf(net, init, ac, calculate_voltage_angles, tolerance_kva, trafo_model,
             trafo_loading, enforce_q_lims, numba, recycle, check_connectivity, **kwargs)


def rundcpp(net, trafo_model="t", trafo_loading="current", suppress_warnings=True, recycle=None,
            **kwargs):
    """
    Runs PANDAPOWER DC Flow

    Note: May raise pandapower.api.run["load"]flowNotConverged

    INPUT:
        **net** - The Pandapower format network

    OPTIONAL:
        **trafo_model** (str, "t")  - transformer equivalent circuit model
        Pandapower provides two equivalent circuit models for the transformer:

            - "t" - transformer is modelled as equivalent with the T-model. This is consistent with PowerFactory and is also more accurate than the PI-model. We recommend using this transformer model.
            - "pi" - transformer is modelled as equivalent PI-model. This is consistent with Sincal, but the method is questionable since the transformer is physically T-shaped. We therefore recommend the use of the T-model.

        **trafo_loading** (str, "current") - mode of calculation for transformer loading

            Transformer loading can be calculated relative to the rated current or the rated power. In both cases the overall transformer loading is defined as the maximum loading on the two sides of the transformer.

            - "current"- transformer loading is given as ratio of current flow and rated current of the transformer. This is the recommended setting, since thermal as well as magnetic effects in the transformer depend on the current.
            - "power" - transformer loading is given as ratio of apparent power flow to the rated apparent power of the transformer.

        **suppress_warnings** (bool, True) - suppress warnings in pypower

            If set to True, warnings are disabled during the loadflow. Because of the way data is
            processed in pypower, ComplexWarnings are raised during the loadflow. These warnings are
            suppressed by this option, however keep in mind all other pypower warnings are also suppressed.

        **numba** (bool, True) - Usage numba JIT compiler

            If set to True, the numba JIT compiler is used to generate matrices for the powerflow. Massive
            speed improvements are likely.

        **recycle** (dict, none) - Reuse of internal powerflow variables

            Contains a dict with the following parameters:
            is_elems: If True in service elements are not filtered again and are taken from the last result in net["_is_elems"]
            ppc: If True the ppc (PYPOWER case file) is taken from net["_ppc"] and gets updated instead of regenerated entirely
            Ybus: If True the admittance matrix (Ybus, Yf, Yt) is taken from ppc["internal"] and not regenerated

        ****kwargs** - options to use for PYPOWER.runpf
    """
    ac = False
    # the following parameters have no effect if ac = False
    calculate_voltage_angles = True
    enforce_q_lims = False
    init = ''
    tolerance_kva = 1e-5
    numba = True
    if recycle == None:
        recycle = dict(is_elems=False, ppc=False, Ybus=False)

    _runpppf(net, init, ac, calculate_voltage_angles, tolerance_kva, trafo_model,
             trafo_loading, enforce_q_lims, numba, recycle, **kwargs)


def _runpppf(net, init, ac, calculate_voltage_angles, tolerance_kva, trafo_model,
             trafo_loading, enforce_q_lims, numba, recycle, check_connectivity, **kwargs):
    """
    Gets called by runpp or rundcpp with different arguments.
    """

    net["converged"] = False
    init_results = (init == "results")
    _add_auxiliary_elements(net, init_results)
    if (ac and not init_results) or not ac:
        reset_results(net)

    # select elements in service (time consuming, so we do it once)
    net["_is_elems"] = _select_is_elements(net, recycle)

    if recycle["ppc"] and "_ppc" in net and net["_ppc"] is not None and "_pd2ppc_lookups" in net:
        # update the ppc from last cycle
        ppc, ppci = _update_ppc(net, recycle, calculate_voltage_angles, enforce_q_lims,
                                            trafo_model)
    else:
        # convert pandapower net to ppc
        ppc, ppci = _pd2ppc(net, calculate_voltage_angles, enforce_q_lims,
                                        trafo_model,  init_results=init_results,
                                        check_connectivity = check_connectivity)

    # store variables
    net["_ppc"] = ppc

    if not "VERBOSE" in kwargs:
        kwargs["VERBOSE"] = 0

    # run the powerflow
    result = _runpf(ppci, init, ac, numba, recycle, ppopt=ppoption(ENFORCE_Q_LIMS=enforce_q_lims,
                                                                   PF_TOL=tolerance_kva * 1e-3, **kwargs))[0]

    # ppci doesn't contain out of service elements, but ppc does -> copy results accordingly
    result = _copy_results_ppci_to_ppc(result, ppc)

    # raise if PF was not successful. If DC -> success is always 1
    if result["success"] != 1:
        raise LoadflowNotConverged("Loadflow did not converge!")
    else:
        net["_ppc"] = result
        net["converged"] = True

    _extract_results(net, result, trafo_loading=trafo_loading, return_voltage_angles=True, ac=ac)
#    _clean_up(net)


def runopp(net, cost_function=None, verbose=False, suppress_warnings=True, **kwargs):
    """
    Runs the  Pandapower Optimal Power Flow.
    Flexibilities, constraints and cost parameters are defined in the pandapower element tables.

    Flexibilities for generators can be defined in net.sgen / net.gen.
    net.sgen.controllable / net.gen.controllable signals if a generator is controllable. If False,
    the active and reactive power are assigned as in a normal power flow. If yes, the following
    flexibilities apply:
        - net.sgen.min_p_kw / net.sgen.max_p_kw
        - net.sgen.min_q_kvar / net.sgen.max_q_kvar
        - net.gen.min_p_kw / net.gen.max_p_kw
        - net.gen.min_q_kvar / net.gen.max_q_kvar

    Network constraints can be defined for buses, lines and transformers the elements in the following columns:
        - net.bus.min_vm_pu / net.bus.max_vm_pu
        - net.line.max_loading_percent
        - net.trafo.max_loading_percent

    Costs can be assigned to generation units in the following columns:
        - net.gen.cost_per_kw
        - net.sgen.cost_per_kw
        - net.ext_grid.cost_per_kw

    How these costs are combined into a cost function depends on the cost_function parameter.

    INPUT:
        **net** - The Pandapower format network

    OPTIONAL:
        **cost_function** (str,"linear")- cost function
            - "linear" - minimizes weighted generator costs
            - "linear_minloss" - minimizes weighted generator cost and line losses

        **verbose** (bool, False) - If True, some basic information is printed

        **suppress_warnings** (bool, True) - suppress warnings in pypower

            If set to True, warnings are disabled during the loadflow. Because of the way data is
            processed in pypower, ComplexWarnings are raised during the loadflow.
            These warnings are suppressed by this option, however keep in mind all other pypower
            warnings are suppressed, too.
    """
    _runopp(net, verbose, suppress_warnings, True, **kwargs)


def rundcopp(net, verbose=False, suppress_warnings=True, **kwargs):
    """
    Runs the  Pandapower Optimal Power Flow.
    Flexibilities, constraints and cost parameters are defined in the pandapower element tables.

    Flexibilities for generators can be defined in net.sgen / net.gen.
    net.sgen.controllable / net.gen.controllable signals if a generator is controllable. If False,
    the active and reactive power are assigned as in a normal power flow. If yes, the following
    flexibilities apply:
        - net.sgen.min_p_kw / net.sgen.max_p_kw
        - net.sgen.min_q_kvar / net.sgen.max_q_kvar
        - net.gen.min_p_kw / net.gen.max_p_kw
        - net.gen.min_q_kvar / net.gen.max_q_kvar

    Network constraints can be defined for buses, lines and transformers the elements in the following columns:
        - net.line.max_loading_percent
        - net.trafo.max_loading_percent

    Costs can be assigned to generation units in the following columns:
        - net.gen.cost_per_kw
        - net.sgen.cost_per_kw
        - net.ext_grid.cost_per_kw

    How these costs are combined into a cost function depends on the cost_function parameter.

    INPUT:
        **net** - The Pandapower format network

    OPTIONAL:
        **cost_function** (str,"linear")- cost function
            - "linear" - minimizes weighted generator costs
            - "linear_minloss" - minimizes weighted generator cost and line losses

        **verbose** (bool, False) - If True, some basic information is printed

        **suppress_warnings** (bool, True) - suppress warnings in pypower

            If set to True, warnings are disabled during the loadflow. Because of the way data is
            processed in pypower, ComplexWarnings are raised during the loadflow.
            These warnings are suppressed by this option, however keep in mind all other pypower
            warnings are suppressed, too.
    """
    _runopp(net, verbose, suppress_warnings, False, **kwargs)


def _runopp(net, verbose, suppress_warnings, ac=True, **kwargs):
    ppopt = ppoption(VERBOSE=verbose, OPF_FLOW_LIM=2, PF_DC=not ac, **kwargs)
    net["OPF_converged"] = False
    _add_auxiliary_elements(net, False)
    reset_results(net)
    # select elements in service (time consuming, so we do it once)
    net["_is_elems"] = _select_is_elements(net)

<<<<<<< HEAD
    ppc, ppci = _pd2ppc(net, is_elems, copy_constraints_to_ppc=True, trafo_model="t",
                                    opf=True, calculate_voltage_angles=False, **kwargs)
=======
    ppc, ppci = _pd2ppc(net, copy_constraints_to_ppc=True, trafo_model="t",
                                    opf=True, cost_function=cost_function,
                                    calculate_voltage_angles=False, **kwargs)
>>>>>>> 2a8e10d2
    if not ac:
        ppci["bus"][:, VM] = 1.0
    net["_ppc_opf"] = ppc
    if len(net.dcline) > 0:
        ppci = add_userfcn(ppci, 'formulation', add_dcline_constraints, args=net)

    if suppress_warnings:
        with warnings.catch_warnings():
            warnings.simplefilter("ignore")
            result = opf(ppci, ppopt)
    else:
        result = opf(ppci, ppopt)
    net["_ppc_opf"] = result

    if not result["success"]:
        raise OPFNotConverged("Optimal Power Flow did not converge!")

    # ppci doesn't contain out of service elements, but ppc does -> copy results accordingly
<<<<<<< HEAD
    bus_lookup = net["_pd2ppc_lookups"]["bus"]
    result = _copy_results_ppci_to_ppc(result, ppc, bus_lookup, opf = True)
=======
    result = _copy_results_ppci_to_ppc(result, ppc)
>>>>>>> 2a8e10d2

    net["_ppc_opf"] = result
    net["OPF_converged"] = True
    _extract_results_opf(net, result, "current", True, ac)
    _clean_up(net)


def _add_auxiliary_elements(net, init_results):
    # TODO: include directly in pd2ppc so that buses are only in ppc, not in pandapower
    if len(net["trafo3w"]) > 0:
        _create_trafo3w_buses(net, init_results)
    if len(net.dcline) > 0:
        _add_dcline_gens(net)
    if len(net["xward"]) > 0:
        _create_xward_buses(net, init_results)

def _create_xward_buses(net, init_results):
    from pandapower.create import create_buses
    main_buses = net.bus.loc[net.xward.bus.values]
    bid = create_buses(net, nr_buses=len(main_buses),
                       vn_kv=main_buses.vn_kv.values,
                       in_service=net["xward"]["in_service"].values)
    net.xward["ad_bus"] = bid
    if init_results:
        # TODO: this is probably slow, but the whole auxiliary bus creation should be included in
        #      pd2ppc anyways. LT
        for hv_bus, aux_bus in zip(main_buses.index, bid):
            net.res_bus.loc[aux_bus] = net.res_bus.loc[hv_bus].values


def _create_trafo3w_buses(net, init_results):
    from pandapower.create import create_buses
    hv_buses = net.bus.loc[net.trafo3w.hv_bus.values]
    bid = create_buses(net, nr_buses=len(net["trafo3w"]),
                       vn_kv=hv_buses.vn_kv.values,
                       in_service=net.trafo3w.in_service.values)
    net.trafo3w["ad_bus"] = bid
    if init_results:
        # TODO: this is probably slow, but the whole auxiliary bus creation should be included in
        #      pd2ppc anyways. LT
        for hv_bus, aux_bus in zip(hv_buses.index, bid):
            net.res_bus.loc[aux_bus] = net.res_bus.loc[hv_bus].values

def _add_dcline_gens(net):
    for _, dctab in net.dcline.iterrows():
        pfrom = dctab.p_kw
        pto = - (pfrom* (1 - dctab.loss_percent / 100) - dctab.loss_kw)
        pmax = dctab.max_p_kw
        create_gen(net, bus=dctab.to_bus, p_kw=pto, vm_pu=dctab.vm_to_pu,
                   min_p_kw=-pmax, max_p_kw=0.,
                   max_q_kvar=dctab.max_q_to_kvar, min_q_kvar=dctab.min_q_to_kvar,
                   in_service=dctab.in_service, cost_per_kw=0.)
        create_gen(net, bus=dctab.from_bus, p_kw=pfrom, vm_pu=dctab.vm_from_pu,
                   min_p_kw=0, max_p_kw=pmax,
                   max_q_kvar=dctab.max_q_from_kvar, min_q_kvar=dctab.min_q_from_kvar,
                   in_service=dctab.in_service, cost_per_kw=-dctab.cost_per_kw)

def add_dcline_constraints(om, net):
    from numpy import hstack, diag, eye, zeros
    from scipy.sparse import csr_matrix as sparse
    ppc = om.get_ppc()
    ndc = len(net.dcline)              ## number of in-service DC lines
    ng  = ppc['gen'].shape[0]          ## number of total gens
    Adc = sparse((ndc,ng))
    gen_lookup = net._pd2ppc_lookups["gen"]

    dcline_gens_from = net.gen.index[-2*ndc::2]
    dcline_gens_to = net.gen.index[-2*ndc+1::2]
    for i, (f, t, loss) in enumerate(zip(dcline_gens_from, dcline_gens_to,
                                       net.dcline.loss_percent.values)):
        Adc[i, gen_lookup[f]] = 1. + loss*1e-2
        Adc[i, gen_lookup[t]] = 1.

    ## constraints
    nL0 = -net.dcline.loss_kw.values * 1e-3 #absolute losses
#    L1  = -net.dcline.loss_percent.values * 1e-2 #relative losses
#    Adc = sparse(hstack([zeros((ndc, ng)), diag(1-L1), eye(ndc)]))

    ## add them to the model
    om = om.add_constraints('dcline', Adc, nL0, nL0, ['Pg'])<|MERGE_RESOLUTION|>--- conflicted
+++ resolved
@@ -225,7 +225,7 @@
 #    _clean_up(net)
 
 
-def runopp(net, cost_function=None, verbose=False, suppress_warnings=True, **kwargs):
+def runopp(net, cost_function=None, verbose=False, calculate_voltage_angles=True, suppress_warnings=True, **kwargs):
     """
     Runs the  Pandapower Optimal Power Flow.
     Flexibilities, constraints and cost parameters are defined in the pandapower element tables.
@@ -268,10 +268,10 @@
             These warnings are suppressed by this option, however keep in mind all other pypower
             warnings are suppressed, too.
     """
-    _runopp(net, verbose, suppress_warnings, True, **kwargs)
-
-
-def rundcopp(net, verbose=False, suppress_warnings=True, **kwargs):
+    _runopp(net, verbose, suppress_warnings, calculate_voltage_angles, True, **kwargs)
+
+
+def rundcopp(net, verbose=False, calculate_voltage_angles=False, suppress_warnings=True, **kwargs):
     """
     Runs the  Pandapower Optimal Power Flow.
     Flexibilities, constraints and cost parameters are defined in the pandapower element tables.
@@ -313,10 +313,10 @@
             These warnings are suppressed by this option, however keep in mind all other pypower
             warnings are suppressed, too.
     """
-    _runopp(net, verbose, suppress_warnings, False, **kwargs)
-
-
-def _runopp(net, verbose, suppress_warnings, ac=True, **kwargs):
+    _runopp(net, verbose, suppress_warnings, calculate_voltage_angles, False, **kwargs)
+
+
+def _runopp(net, verbose, suppress_warnings, calculate_voltage_angles=False, ac=True, **kwargs):
     ppopt = ppoption(VERBOSE=verbose, OPF_FLOW_LIM=2, PF_DC=not ac, **kwargs)
     net["OPF_converged"] = False
     _add_auxiliary_elements(net, False)
@@ -324,14 +324,8 @@
     # select elements in service (time consuming, so we do it once)
     net["_is_elems"] = _select_is_elements(net)
 
-<<<<<<< HEAD
-    ppc, ppci = _pd2ppc(net, is_elems, copy_constraints_to_ppc=True, trafo_model="t",
-                                    opf=True, calculate_voltage_angles=False, **kwargs)
-=======
     ppc, ppci = _pd2ppc(net, copy_constraints_to_ppc=True, trafo_model="t",
-                                    opf=True, cost_function=cost_function,
-                                    calculate_voltage_angles=False, **kwargs)
->>>>>>> 2a8e10d2
+                                    opf=True, calculate_voltage_angles=calculate_voltage_angles, **kwargs)
     if not ac:
         ppci["bus"][:, VM] = 1.0
     net["_ppc_opf"] = ppc
@@ -350,12 +344,7 @@
         raise OPFNotConverged("Optimal Power Flow did not converge!")
 
     # ppci doesn't contain out of service elements, but ppc does -> copy results accordingly
-<<<<<<< HEAD
-    bus_lookup = net["_pd2ppc_lookups"]["bus"]
-    result = _copy_results_ppci_to_ppc(result, ppc, bus_lookup, opf = True)
-=======
-    result = _copy_results_ppci_to_ppc(result, ppc)
->>>>>>> 2a8e10d2
+    result = _copy_results_ppci_to_ppc(result, ppc, opf = True)
 
     net["_ppc_opf"] = result
     net["OPF_converged"] = True
