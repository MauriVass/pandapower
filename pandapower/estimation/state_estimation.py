# -*- coding: utf-8 -*-

# Copyright (c) 2016-2019 by University of Kassel and Fraunhofer Institute for Energy Economics
# and Energy System Technology (IEE), Kassel. All rights reserved.

import numpy as np
from scipy.stats import chi2

from pandapower.pypower.idx_brch import F_BUS, T_BUS, BR_STATUS, PF, PT, QF, QT
from pandapower.topology import estimate_voltage_vector

from pandapower.estimation.ppc_conversions import _add_measurements_to_ppc, \
                                                  _init_ppc, _add_aux_elements_for_bb_switch, \
    _add_aux_elements_for_bb_switch, _drop_aux_elements_for_bb_switch, _add_zero_injection
from pandapower.estimation.results import _copy_power_flow_results, _rename_results, _calc_power_flow, _extract_result_ppci_to_pp
from pandapower.estimation.algorithm.wls import WLSAlgorithm, WLSZeroInjectionConstraintsAlgorithm
from pandapower.estimation.algorithm.optimization import OptAlgorithm

try:
    import pplog as logging
except ImportError:
    import logging
std_logger = logging.getLogger(__name__)

<<<<<<< HEAD
SOLVER_MAPPING = {'wls': WLSAlgorithm,
                  'wls_with_zero_constraint': WLSZeroInjectionConstraintsAlgorithm,
                  'opt': OptAlgorithm}


def _initialize_voltage(net, init, calculate_voltage_angles):
    v_start, delta_start = None, None
    if init == 'results':
        v_start, delta_start = 'results', 'results'
    elif init == 'slack':
        res_bus = estimate_voltage_vector(net)
        v_start = res_bus.vm_pu.values
        if calculate_voltage_angles:
            delta_start = res_bus.va_degree.values
    elif init != 'flat':
        raise UserWarning("Unsupported init value. Using flat initialization.")
    return v_start, delta_start
=======
ESTIMATOR_MAPPING = {
    'wls': WLSEstimator,
    'wls_with_zero_constraint': WLSEstimatorZeroInjectionConstraints
}
>>>>>>> fa80b4fe


def estimate(net, algorithm='wls', init='flat', tolerance=1e-6, maximum_iterations=10,
             calculate_voltage_angles=True, zero_injection='aux_bus', fuse_buses_with_bb_switch='all',
             **hyperparameter):
    """
    Wrapper function for WLS state estimation.
    INPUT:
        **net** - The net within this line should be created
        **init** - (string) Initial voltage for the estimation. 'flat' sets 1.0 p.u. / 0° for all
        buses, 'results' uses the values from *res_bus_est* if available and 'slack' considers the
        slack bus voltage (and optionally, angle) as the initial values. Default is 'flat'
    OPTIONAL:
        **tolerance** - (float) - When the maximum state change between iterations is less than
        tolerance, the process stops. Default is 1e-6
        **maximum_iterations** - (integer) - Maximum number of iterations. Default is 10
        **calculate_voltage_angles** - (boolean) - Take into account absolute voltage angles and phase
        shifts in transformers, if init is 'slack'. Default is True
        
        **zero_injection** - (str, iterable, None) - Defines which buses are zero injection bus or the method
        to identify zero injection bus, with 'wls_estimator' virtual measurements will be added, with 
        'wls_estimator with zero constraints' the buses will be handled as constraints
        "auto": all bus without p,q measurement, without p, q value (load, sgen...) and aux buses will be
            identified as zero injection bus  
        "aux_bus": only aux bus will be identified as zero injection bus
        None: no bus will be identified as zero injection bus
        iterable: the iterable should contain index of the zero injection bus and also aux bus will be identified
            as zero-injection bus
        **fuse_buses_with_bb_switch** - (str, iterable, None) - Defines how buses with closed bb switches should 
        **fuse_buses_with_bb_switch** - (str, iterable, None) - Defines how buses with closed bb switches should 
        be handled, if fuse buses will only fused to one for calculation, if not fuse, an auxiliary bus and 
        auxiliary line will be automatically added to the network to make the buses with different p,q injection
        measurements identifieble
        "all": all buses with bb-switches will be fused, the same as the default behaviour in load flow
        None: buses with bb-switches and individual p,q measurements will be reconfigurated
            by auxiliary elements
        iterable: the iterable should contain the index of buses to be fused, the behaviour is contigous e.g.
            if one of the bus among the buses connected through bb switch is given, then all of them will still
            be fused
    OUTPUT:
        **successful** (boolean) - Was the state estimation successful?
    """
    if algorithm not in SOLVER_MAPPING:
        raise UserWarning("Algorithm {} is not a valid estimator".format(algorithm))

    se = StateEstimation(net, tolerance, maximum_iterations, algorithm=algorithm)
    v_start, delta_start = _initialize_voltage(net, init, calculate_voltage_angles)
    return se.estimate(v_start, delta_start, calculate_voltage_angles, zero_injection=zero_injection,
                        fuse_buses_with_bb_switch=fuse_buses_with_bb_switch, **hyperparameter)


def remove_bad_data(net, init='flat', tolerance=1e-6, maximum_iterations=10,
                    calculate_voltage_angles=True, rn_max_threshold=3.0):
    """
    Wrapper function for bad data removal.

    INPUT:
        **net** - The net within this line should be created

        **init** - (string) Initial voltage for the estimation. 'flat' sets 1.0 p.u. / 0° for all
        buses, 'results' uses the values from *res_bus_est* if available and 'slack' considers the
        slack bus voltage (and optionally, angle) as the initial values. Default is 'flat'

    OPTIONAL:
        **tolerance** - (float) - When the maximum state change between iterations is less than
        tolerance, the process stops. Default is 1e-6

        **maximum_iterations** - (integer) - Maximum number of iterations. Default is 10

        **calculate_voltage_angles** - (boolean) - Take into account absolute voltage angles and phase
        shifts in transformers, if init is 'slack'. Default is True

        **rn_max_threshold** (float) - Identification threshold to determine
        if the largest normalized residual reflects a bad measurement
        (default value of 3.0)

    OUTPUT:
        **successful** (boolean) - Was the state estimation successful?
    """
    wls_se = StateEstimation(net, tolerance, maximum_iterations, algorithm="wls")
    v_start, delta_start = _initialize_voltage(net, init, calculate_voltage_angles)
    return wls_se.perform_rn_max_test(v_start, delta_start, calculate_voltage_angles,
                                   rn_max_threshold)


def chi2_analysis(net, init='flat', tolerance=1e-6, maximum_iterations=10,
                  calculate_voltage_angles=True, chi2_prob_false=0.05):
    """
    Wrapper function for the chi-squared test.

    INPUT:
        **net** - The net within this line should be created.

        **init** - (string) Initial voltage for the estimation. 'flat' sets 1.0 p.u. / 0° for all
        buses, 'results' uses the values from *res_bus_est* if available and 'slack' considers the
        slack bus voltage (and optionally, angle) as the initial values. Default is 'flat'

    OPTIONAL:
        **tolerance** - (float) - When the maximum state change between iterations is less than
        tolerance, the process stops. Default is 1e-6

        **maximum_iterations** - (integer) - Maximum number of iterations. Default is 10

        **calculate_voltage_angles** - (boolean) - Take into account absolute voltage angles and phase
        shifts in transformers, if init is 'slack'. Default is True

        **chi2_prob_false** (float) - probability of error / false alarms
        (default value: 0.05)

    OUTPUT:
        **bad_data_detected** (boolean) - Returns true if bad data has been detected
    """
    wls_se = StateEstimation(net, tolerance, maximum_iterations, algorithm="wls")
    v_start, delta_start = _initialize_voltage(net, init, calculate_voltage_angles)
    return wls_se.perform_chi2_test(v_start, delta_start, calculate_voltage_angles,
                                 chi2_prob_false)


class StateEstimation:
    """
    Any user of the estimation module only needs to use the class state_estimation. It contains all
    relevant functions to control and operator the module. Two functions are used to configure the
    system according to the users needs while one function is used for the actual estimation
    process.
    """
    def __init__(self, net, tolerance=1e-6, maximum_iterations=10, algorithm='wls', logger=None):
        self.logger = logger
        if self.logger is None:
            self.logger = std_logger
            # self.logger.setLevel(logging.DEBUG)
        self.net = net
        self.solver = SOLVER_MAPPING[algorithm](self.net, tolerance,
                                                maximum_iterations, self.logger)

        # variables for chi^2 / rn_max tests
        self.delta = None
        self.bad_data_present = None

    def estimate(self, v_start='flat', delta_start='flat', calculate_voltage_angles=True,
                 zero_injection=None, fuse_buses_with_bb_switch='all', **hyperparameter):
        """
        The function estimate is the main function of the module. It takes up to three input
        arguments: v_start, delta_start and calculate_voltage_angles. The first two are the initial
        state variables for the estimation process. Usually they can be initialized in a
        "flat-start" condition: All voltages being 1.0 pu and all voltage angles being 0 degrees.
        In this case, the parameters can be left at their default values (None). If the estimation
        is applied continuously, using the results from the last estimation as the starting
        condition for the current estimation can decrease the  amount of iterations needed to
        estimate the current state. The third parameter defines whether all voltage angles are
        calculated absolutely, including phase shifts from transformers. If only the relative
        differences between buses are required, this parameter can be set to False. Returned is a
        boolean value, which is true after a successful estimation and false otherwise.
        The resulting complex voltage will be written into the pandapower network. The result
        fields are found res_bus_est of the pandapower network.
        INPUT:
            **net** - The net within this line should be created
            **v_start** (np.array, shape=(1,), optional) - Vector with initial values for all
            voltage magnitudes in p.u. (sorted by bus index)
            **delta_start** (np.array, shape=(1,), optional) - Vector with initial values for all
            voltage angles in degrees (sorted by bus index)
        OPTIONAL:
            **calculate_voltage_angles** - (bool) - Take into account absolute voltage angles and
            phase shifts in transformers Default is True
            
            **zero_injection** - (str, iterable, None) - Defines which buses are zero injection bus or the method
            to identify zero injection bus, with 'wls_estimator' virtual measurements will be added, with 
            'wls_estimator with zero constraints' the buses will be handled as constraints
            "auto": all bus without p,q measurement, without p, q value (load, sgen...) and aux buses will be
                identified as zero injection bus  
            "aux_bus": only aux bus will be identified as zero injection bus
            None: no bus will be identified as zero injection bus
            iterable: the iterable should contain index of the zero injection bus and also aux bus will be identified
                as zero-injection bus
    
            **fuse_buses_with_bb_switch** - (str, iterable, None) - Defines how buses with closed bb switches should 
            be handled, if fuse buses will only fused to one for calculation, if not fuse, an auxiliary bus and 
            auxiliary line will be automatically added to the network to make the buses with different p,q injection
            measurements identifieble
            "all": all buses with bb-switches will be fused, the same as the default behaviour in load flow
            None: buses with bb-switches and individual p,q measurements will be reconfigurated
                by auxiliary elements
            iterable: the iterable should contain the index of buses to be fused, the behaviour is contigous e.g.
                if one of the bus among the buses connected through bb switch is given, then all of them will still
                be fused
        OUTPUT:
            **successful** (boolean) - True if the estimation process was successful
        Optional estimation variables:
            The bus power injections can be accessed with *se.s_node_powers* and the estimated
            values corresponding to the (noisy) measurement values with *se.hx*. (*hx* denotes h(x))
        EXAMPLE:
            success = estimate(np.array([1.0, 1.0, 1.0]), np.array([0.0, 0.0, 0.0]))
        """
        if self.net is None:
            raise UserWarning("SE Component was not initialized with a network.")

        # change the configuration of the pp net to avoid auto fusing of buses connected
        # through bb switch with elements on each bus if this feature enabled
        bus_to_be_fused = None
        if fuse_buses_with_bb_switch != 'all' and not self.net.switch.empty:
            if isinstance(fuse_buses_with_bb_switch, str):
                raise UserWarning("fuse_buses_with_bb_switch parameter is not correctly initialized")
            elif hasattr(fuse_buses_with_bb_switch, '__iter__'):
                bus_to_be_fused = fuse_buses_with_bb_switch      
            _add_aux_elements_for_bb_switch(self.net, bus_to_be_fused)

        # initialize result tables if not existent
        _copy_power_flow_results(self.net)

        # initialize ppc
        ppc, ppci = _init_ppc(self.net, v_start, delta_start, calculate_voltage_angles)

        # add measurements to ppci structure
        # Finished converting pandapower network to ppci
        ppci = _add_measurements_to_ppc(self.net, ppci, zero_injection)

        # Estimate voltage magnitude and angle with the given estimator
        V = self.solver.estimate(ppci, **hyperparameter)
        
        if self.solver.successful:
            # calculate the branch power flow and bus power injection based on the estimated voltage vector
            ppci = _calc_power_flow(ppci, V)

        # extract the result from ppci to ppc and pandpower network
        self.net = _extract_result_ppci_to_pp(self.net, ppc, ppci)

        # clear the aux elements and calculation results created for the substitution of bb switches
        if fuse_buses_with_bb_switch != 'all' and not self.net.switch.empty:
            _drop_aux_elements_for_bb_switch(self.net)

        return self.solver.successful

    def perform_chi2_test(self, v_in_out=None, delta_in_out=None,
                          calculate_voltage_angles=True, chi2_prob_false=0.05):
        """
        The function perform_chi2_test performs a Chi^2 test for bad data and topology error
        detection. The function can be called with the optional input arguments v_in_out and
        delta_in_out. Then, the Chi^2 test is performed after calling the function estimate using
        them as input arguments. It can also be called without these arguments if it is called
        from the same object with which estimate had been called beforehand. Then, the Chi^2 test is
        performed for the states estimated by the funtion estimate and the result, the existence of bad data,
        is given back as a boolean. As a optional argument the probability
        of a false measurement can be provided additionally. For bad data detection, the function
        perform_rn_max_test is more powerful and should be the function of choice. For topology
        error detection, however, perform_chi2_test should be used.

        INPUT:
            **v_in_out** (np.array, shape=(1,), optional) - Vector with initial values for all
            voltage magnitudes in p.u. (sorted by bus index)

            **delta_in_out** (np.array, shape=(1,), optional) - Vector with initial values for all
            voltage angles in degrees (sorted by bus index)

        OPTIONAL:
            **calculate_voltage_angles** - (boolean) - Take into account absolute voltage angles and phase
            shifts in transformers, if init is 'slack'. Default is True

            **chi2_prob_false** (float) - probability of error / false alarms (standard value: 0.05)

        OUTPUT:
            **successful** (boolean) - True if bad data has been detected

        EXAMPLE:
            perform_chi2_test(np.array([1.0, 1.0, 1.0]), np.array([0.0, 0.0, 0.0]), 0.97)

        """
        # perform SE
        self.estimate(v_in_out, delta_in_out, calculate_voltage_angles)

        # Performance index J(hx)
        J = np.dot(self.estimator.r.T, np.dot(self.solver.R_inv, self.solver.r))

        # Number of measurements
        m = len(self.net.measurement)

        # Number of state variables (the -1 is due to the reference bus)
        n = len(self.solver.V) + len(self.solver.delta) - 1

        # Chi^2 test threshold
        test_thresh = chi2.ppf(1 - chi2_prob_false, m - n)

        # Print results
        self.logger.debug("Result of Chi^2 test:")
        self.logger.debug("Number of measurements: %d" % m)
        self.logger.debug("Number of state variables: %d" % n)
        self.logger.debug("Performance index: %.2f" % J)
        self.logger.debug("Chi^2 test threshold: %.2f" % test_thresh)

        if J <= test_thresh:
            self.bad_data_present = False
            self.logger.debug("Chi^2 test passed. No bad data or topology error detected.")
        else:
            self.bad_data_present = True
            self.logger.debug("Chi^2 test failed. Bad data or topology error detected.")

        if self.solver.successful:
            return self.bad_data_present

    def perform_rn_max_test(self, v_in_out=None, delta_in_out=None,
                            calculate_voltage_angles=True, rn_max_threshold=3.0):
        """
        The function perform_rn_max_test performs a largest normalized residual test for bad data
        identification and removal. It takes two input arguments: v_in_out and delta_in_out.
        These are the initial state variables for the combined estimation and bad data
        identification and removal process. They can be initialized as described above, e.g.,
        using a "flat" start. In an iterative process, the function performs a state estimation,
        identifies a bad data measurement, removes it from the set of measurements
        (only if the rn_max threshold is violated by the largest residual of all measurements,
        which can be modified), performs the state estimation again,
        and so on and so forth until no further bad data measurements are detected.

        INPUT:
            **v_in_out** (np.array, shape=(1,), optional) - Vector with initial values for all
            voltage magnitudes in p.u. (sorted by bus index)

            **delta_in_out** (np.array, shape=(1,), optional) - Vector with initial values for all
            voltage angles in degrees (sorted by bus index)

        OPTIONAL:
            **calculate_voltage_angles** - (boolean) - Take into account absolute voltage angles and phase
            shifts in transformers, if init is 'slack'. Default is True

            **rn_max_threshold** (float) - Identification threshold to determine
            if the largest normalized residual reflects a bad measurement
            (standard value of 3.0)

        OUTPUT:
            **successful** (boolean) - True if all bad data could be removed

        EXAMPLE:
            perform_rn_max_test(np.array([1.0, 1.0, 1.0]), np.array([0.0, 0.0, 0.0]), 5.0, 0.05)

        """
        num_iterations = 0

        while num_iterations <= 10:
            # Estimate the state with bad data identified in previous iteration
            # removed from set of measurements:
            self.estimate(v_in_out, delta_in_out, calculate_voltage_angles)

            # Try to remove the bad data
            try:
                # Error covariance matrix:
                R = np.linalg.inv(self.solver.R_inv)

                # for future debugging: this line's results have changed with the ppc
                # overhaul in April 2017 after commit 9ae5b8f42f69ae39f8c8cf (which still works)
                # there are differences of < 1e-10 for the Omega entries which cause
                # the function to work far worse. As of now it is unclear if it's just numerical
                # accuracy to blame or an error in the code. a sort in the ppc creation function
                # was removed which caused this issue
                # Covariance matrix of the residuals: \Omega = S*R = R - H*G^(-1)*H^T
                # (S is the sensitivity matrix: r = S*e):
                Omega = R - np.dot(self.solver.H, np.dot(np.linalg.inv(self.solver.Gm), self.solver.Ht))

                # Diagonalize \Omega:
                Omega = np.diag(np.diag(Omega))

                # Compute squareroot (|.| since some -0.0 produced nans):
                Omega = np.sqrt(np.absolute(Omega))

                OmegaInv = np.linalg.inv(Omega)

                # Compute normalized residuals (r^N_i = |r_i|/sqrt{Omega_ii}):
                rN = np.dot(OmegaInv, np.absolute(self.solver.r))

                if max(rN) <= rn_max_threshold:
                    self.logger.debug("Largest normalized residual test passed. "
                                      "No bad data detected.")
                    return True
                else:
                    self.logger.debug(
                        "Largest normalized residual test failed (%.1f > %.1f)."
                        % (max(rN), rn_max_threshold))

                    # Identify bad data: Determine index corresponding to max(rN):
                    idx_rN = np.argsort(rN, axis=0)[-1]

                    # Determine pandapower index of measurement to be removed:
                    meas_idx = self.solver.pp_meas_indices[idx_rN]

                    # Remove bad measurement:
                    self.logger.debug("Removing measurement: %s"
                                      % self.net.measurement.loc[meas_idx].values[0])
                    self.net.measurement.drop(meas_idx, inplace=True)
                    self.logger.debug("Bad data removed from the set of measurements.")

            except np.linalg.linalg.LinAlgError:
                self.logger.error("A problem appeared while using the linear algebra methods."
                                  "Check and change the measurement set.")
                return False

            self.logger.debug("rN_max identification threshold: %.2f" % rn_max_threshold)
            num_iterations += 1

        return False<|MERGE_RESOLUTION|>--- conflicted
+++ resolved
@@ -22,7 +22,6 @@
     import logging
 std_logger = logging.getLogger(__name__)
 
-<<<<<<< HEAD
 SOLVER_MAPPING = {'wls': WLSAlgorithm,
                   'wls_with_zero_constraint': WLSZeroInjectionConstraintsAlgorithm,
                   'opt': OptAlgorithm}
@@ -40,12 +39,6 @@
     elif init != 'flat':
         raise UserWarning("Unsupported init value. Using flat initialization.")
     return v_start, delta_start
-=======
-ESTIMATOR_MAPPING = {
-    'wls': WLSEstimator,
-    'wls_with_zero_constraint': WLSEstimatorZeroInjectionConstraints
-}
->>>>>>> fa80b4fe
 
 
 def estimate(net, algorithm='wls', init='flat', tolerance=1e-6, maximum_iterations=10,
